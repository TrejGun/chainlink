--- conflicted
+++ resolved
@@ -9,7 +9,7 @@
 
 ### Added
 
-<<<<<<< HEAD
+- Added `hexencode` and `base64encode` tasks (pipeline).
 - `forwardingAllowed` per job attribute to allow forwarding txs submitted by the job.
 
 ### Changed
@@ -18,24 +18,9 @@
 - Updated `Arbitrum Rinkeby` configuration for Nitro
 
 ## 1.7.0 - 2022-08-08
-=======
-- Added `hexencode` and `base64encode` tasks (pipeline).
-- `forwardingAllowed` per job attribute to allow forwarding txs submitted by the job.
-
-### Changed
->>>>>>> 66c7c5ed
-
-- `Arbitrum` chains are no longer restricted to only `FixedPrice` `GAS_ESTIMATOR_MODE`
-- Updated `Arbitrum Rinkeby` configuration for Nitro
-
-## 1.7.0 - 2022-08-08
-
-<<<<<<< HEAD
-=======
-### Added
-
-- `forwardingAllowed` per job attribute to allow forwarding txs submitted by the job.
->>>>>>> 66c7c5ed
+
+### Added
+
 - `p2pv2Bootstrappers` has been added as a new optional property of OCR1 job specs; default may still be specified with P2PV2_BOOTSTRAPPERS config param
 - Added official support for Sepolia chain
 - Added `hexdecode` and `base64decode` tasks (pipeline).
@@ -64,14 +49,6 @@
 - Addressed a very rare bug where using multiple nodes with differently configured RPC tx fee caps could cause missed transaction. Reminder to everyone to ensure that your RPC nodes have no caps (for more information see the [performance and tuning guide](https://docs.chain.link/docs/evm-performance-configuration/)).
 - Improved handling of unknown transaction error types, making Chainlink more robust in certain cases on unsupported chains/RPC clients
 
-<<<<<<< HEAD
-=======
-### Changed
-
-- `Arbitrum` chains are no longer restricted to only `FixedPrice` `GAS_ESTIMATOR_MODE`
-- Updated `Arbitrum Rinkeby` configuration for Nitro
-
->>>>>>> 66c7c5ed
 ## [1.6.0] - 2022-07-20
 
 ### Changed
