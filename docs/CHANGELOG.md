--- conflicted
+++ resolved
@@ -12,38 +12,18 @@
 ...
 <!-- unreleasedstop -->
 
-## 1.8.1 - 2022-09-29
-
-### Added
-
--  New `GAS_ESTIMATOR_MODE` for Arbitrum to support Nitro's multi-dimensional gas model, with dynamic gas pricing and limits.
-   -  NOTE: It is recommended to remove `GAS_ESTIMATOR_MODE` as an env var if you have it set in order to use the new default.
-   -  This new, default estimator for Arbitrum networks uses the suggested gas price (up to `ETH_MAX_GAS_PRICE_WEI`, with `1000 gwei` default) as well as an estimated gas limit (up to `ETH_GAS_LIMIT_MAX`, with `1,000,000,000` default).  
-- `ETH_GAS_LIMIT_MAX` to put a maximum on the gas limit returned by the `Arbitrum` estimator.
-
-<<<<<<< HEAD
 ## 1.9.0 - 2022-10-12
 
-=======
->>>>>>> 254fa94b
 ### Added
 
 - Added `length` and `lessthan` tasks (pipeline).
 - Added `gasUnlimited` parameter to `ethcall` task. 
-<<<<<<< HEAD
-=======
-- `GAS_ESTIMATOR_MODE` `Arbitrum` to support Nitro's multi-dimensional gas model, with dynamic gas pricing and limits.
-This new, default estimator for Arbitrum networks uses the suggested gas price (up to `ETH_MAX_GAS_PRICE_WEI`, with `1000 gwei` default) as well 
-as an estimated gas limit (up to `ETH_GAS_LIMIT_MAX`, with `1,000,000,000` default).  
-- `ETH_GAS_LIMIT_MAX` to put a maximum on the gas limit returned by the `Arbitrum` estimator.
->>>>>>> 254fa94b
 - `/keys` page in Operator UI now exposes several admin commands, namely:
   - "abandon" to abandon all current txes
   - enable/disable a key for a given chain
   - manually set the nonce for a key
   See [this PR](https://github.com/smartcontractkit/chainlink/pull/7406) for a screenshot example.
 
-<<<<<<< HEAD
 ## 1.8.1 - 2022-09-29
 
 ### Added
@@ -53,8 +33,6 @@
    -  This new, default estimator for Arbitrum networks uses the suggested gas price (up to `ETH_MAX_GAS_PRICE_WEI`, with `1000 gwei` default) as well as an estimated gas limit (up to `ETH_GAS_LIMIT_MAX`, with `1,000,000,000` default).
 - `ETH_GAS_LIMIT_MAX` to put a maximum on the gas limit returned by the `Arbitrum` estimator.
 
-=======
->>>>>>> 254fa94b
 ## 1.8.0 - 2022-09-01
 
 ### Added
