// SPDX-License-Identifier: MIT
pragma solidity 0.8.19;

import {CrossDomainGovernor} from "../CrossDomainGovernor.sol";

import {iOVM_CrossDomainMessenger} from "../../../vendor/@eth-optimism/contracts/v0.4.7/contracts/optimistic-ethereum/iOVM/bridge/messaging/iOVM_CrossDomainMessenger.sol";

/// @title OptimismCrossDomainGovernor - L1 xDomain account representation (with delegatecall support) for Optimism
/// @notice L2 Contract which receives messages from a specific L1 address and transparently forwards them to the destination.
/// @dev Any other L2 contract which uses this contract's address as a privileged position,
/// can be considered to be simultaneously owned by the `l1Owner` and L2 `owner`
contract OptimismCrossDomainGovernor is CrossDomainGovernor {
  // solhint-disable-next-line chainlink-solidity/all-caps-constant-storage-variables
  string public constant override typeAndVersion = "OptimismCrossDomainGovernor 1.0.0";

  /// The cross domain messenger address
  address internal immutable i_crossDomainMessengerAddr;

  /// @notice creates a new xDomain governor contract
  /// @param crossDomainMessengerAddr the xDomain bridge messenger (Optimism bridge L2) contract address
  /// @param l1OwnerAddr the L1 owner address that will be allowed to call the forward fn
  /// @dev Empty constructor required due to inheriting from abstract contract CrossDomainGovernor
  constructor(
    iOVM_CrossDomainMessenger crossDomainMessengerAddr,
    address l1OwnerAddr
  ) CrossDomainGovernor(l1OwnerAddr) {
    i_crossDomainMessengerAddr = address(crossDomainMessengerAddr);

    // solhint-disable-next-line custom-errors
    require(i_crossDomainMessengerAddr != address(0), "Invalid xDomain Messenger address");
  }

  /// @notice The address of the Cross Domain Messenger contract
  function crossDomainMessenger() external view override returns (address) {
    return i_crossDomainMessengerAddr;
  }

<<<<<<< HEAD
  function _onlyLocalOrCrossDomainOwner() internal view override {
=======
  /// @notice The call MUST come from either the L1 owner (via cross-chain message) or the L2 owner. Reverts otherwise.
  function _requireLocalOrCrossDomainOwner() internal view override {
>>>>>>> 10382738
    // 1. The delegatecall MUST come from either the L1 owner (via cross-chain message) or the L2 owner
    // solhint-disable-next-line custom-errors
    require(
      msg.sender == i_crossDomainMessengerAddr || msg.sender == owner(),
      "Sender is not the L2 messenger or owner"
    );
    // 2. The L2 Messenger's caller MUST be the L1 Owner
    if (msg.sender == i_crossDomainMessengerAddr) {
      // solhint-disable-next-line custom-errors
      require(
        iOVM_CrossDomainMessenger(i_crossDomainMessengerAddr).xDomainMessageSender() == l1Owner(),
        "xDomain sender is not the L1 owner"
      );
    }
  }

  /// @notice The call MUST come from the L1 owner (via cross-chain message.) Reverts otherwise.
  modifier onlyL1Owner() override {
    // solhint-disable-next-line custom-errors
    require(msg.sender == i_crossDomainMessengerAddr, "Sender is not the L2 messenger");
    // solhint-disable-next-line custom-errors
    require(
      iOVM_CrossDomainMessenger(i_crossDomainMessengerAddr).xDomainMessageSender() == l1Owner(),
      "xDomain sender is not the L1 owner"
    );
    _;
  }

  /// @notice The call MUST come from the proposed L1 owner (via cross-chain message.) Reverts otherwise.
  modifier onlyProposedL1Owner() override {
    // solhint-disable-next-line custom-errors
    require(msg.sender == i_crossDomainMessengerAddr, "Sender is not the L2 messenger");
    // solhint-disable-next-line custom-errors
    require(
      iOVM_CrossDomainMessenger(i_crossDomainMessengerAddr).xDomainMessageSender() == s_l1PendingOwner,
      "Must be proposed L1 owner"
    );
    _;
  }
}<|MERGE_RESOLUTION|>--- conflicted
+++ resolved
@@ -35,12 +35,8 @@
     return i_crossDomainMessengerAddr;
   }
 
-<<<<<<< HEAD
-  function _onlyLocalOrCrossDomainOwner() internal view override {
-=======
   /// @notice The call MUST come from either the L1 owner (via cross-chain message) or the L2 owner. Reverts otherwise.
   function _requireLocalOrCrossDomainOwner() internal view override {
->>>>>>> 10382738
     // 1. The delegatecall MUST come from either the L1 owner (via cross-chain message) or the L2 owner
     // solhint-disable-next-line custom-errors
     require(
