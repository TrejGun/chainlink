--- conflicted
+++ resolved
@@ -113,10 +113,6 @@
     }
 
     // add new signer addresses
-<<<<<<< HEAD
-=======
-    s_configs[configId].signers = signers;
->>>>>>> 000f2cb3
     for (uint256 i; i < signers.length; ++i) {
       // assign indices, detect duplicates
       address signer = signers[i];
