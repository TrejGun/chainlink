lockfileVersion: '9.0'

settings:
  autoInstallPeers: true
  excludeLinksFromLockfile: false

overrides:
  '@ethersproject/logger': 5.0.6

<<<<<<< HEAD
importers:

  .:
    dependencies:
      '@changesets/changelog-github':
        specifier: ^0.4.8
        version: 0.4.8
      '@changesets/cli':
        specifier: ~2.26.2
        version: 2.26.2
      '@eth-optimism/contracts':
        specifier: 0.6.0
        version: 0.6.0(ethers@5.7.2)
      '@openzeppelin/contracts':
        specifier: 4.9.3
        version: 4.9.3
      '@openzeppelin/contracts-upgradeable':
        specifier: 4.9.3
        version: 4.9.3
      '@scroll-tech/contracts':
        specifier: 0.1.0
        version: 0.1.0
      semver:
        specifier: ^7.6.1
        version: 7.6.1
    devDependencies:
      '@ethereum-waffle/mock-contract':
        specifier: ^3.4.4
        version: 3.4.4
      '@ethersproject/abi':
        specifier: ~5.7.0
        version: 5.7.0
      '@ethersproject/bignumber':
        specifier: ~5.7.0
        version: 5.7.0
      '@ethersproject/contracts':
        specifier: ~5.7.0
        version: 5.7.0
      '@ethersproject/providers':
        specifier: ~5.7.2
        version: 5.7.2
      '@nomicfoundation/hardhat-chai-matchers':
        specifier: ^1.0.6
        version: 1.0.6(@nomiclabs/hardhat-ethers@2.2.3)(chai@4.4.1)(ethers@5.7.2)(hardhat@2.20.1)
      '@nomicfoundation/hardhat-ethers':
        specifier: ^3.0.5
        version: 3.0.5(ethers@5.7.2)(hardhat@2.20.1)
      '@nomicfoundation/hardhat-network-helpers':
        specifier: ^1.0.9
        version: 1.0.10(hardhat@2.20.1)
      '@nomicfoundation/hardhat-verify':
        specifier: ^2.0.6
        version: 2.0.6(hardhat@2.20.1)
      '@typechain/ethers-v5':
        specifier: ^7.2.0
        version: 7.2.0(@ethersproject/abi@5.7.0)(@ethersproject/bytes@5.7.0)(@ethersproject/providers@5.7.2)(ethers@5.7.2)(typechain@8.3.2)(typescript@5.4.5)
      '@typechain/hardhat':
        specifier: ^7.0.0
        version: 7.0.0(@ethersproject/abi@5.7.0)(@ethersproject/providers@5.7.2)(@typechain/ethers-v5@7.2.0)(ethers@5.7.2)(hardhat@2.20.1)(typechain@8.3.2)
      '@types/cbor':
        specifier: ~5.0.1
        version: 5.0.1
      '@types/chai':
        specifier: ^4.3.16
        version: 4.3.16
      '@types/debug':
        specifier: ^4.1.12
        version: 4.1.12
      '@types/deep-equal-in-any-order':
        specifier: ^1.0.3
        version: 1.0.3
      '@types/mocha':
        specifier: ^10.0.6
        version: 10.0.6
      '@types/node':
        specifier: ^20.12.10
        version: 20.12.10
      '@typescript-eslint/eslint-plugin':
        specifier: ^6.21.0
        version: 6.21.0(@typescript-eslint/parser@6.21.0)(eslint@8.57.0)(typescript@5.4.5)
      '@typescript-eslint/parser':
        specifier: ^6.21.0
        version: 6.21.0(eslint@8.57.0)(typescript@5.4.5)
      abi-to-sol:
        specifier: ^0.6.6
        version: 0.6.6
      cbor:
        specifier: ^5.2.0
        version: 5.2.0
      chai:
        specifier: ^4.3.10
        version: 4.4.1
      debug:
        specifier: ^4.3.4
        version: 4.3.4(supports-color@8.1.1)
      deep-equal-in-any-order:
        specifier: ^2.0.6
        version: 2.0.6
      eslint:
        specifier: ^8.56.0
        version: 8.57.0
      eslint-config-prettier:
        specifier: ^9.1.0
        version: 9.1.0(eslint@8.57.0)
      eslint-plugin-prettier:
        specifier: ^5.1.3
        version: 5.1.3(eslint-config-prettier@9.1.0)(eslint@8.57.0)(prettier@3.2.5)
      ethers:
        specifier: ~5.7.2
        version: 5.7.2
      hardhat:
        specifier: ~2.20.1
        version: 2.20.1(ts-node@10.9.2)(typescript@5.4.5)
      hardhat-abi-exporter:
        specifier: ^2.10.1
        version: 2.10.1(hardhat@2.20.1)
      hardhat-ignore-warnings:
        specifier: ^0.2.6
        version: 0.2.11
      moment:
        specifier: ^2.30.1
        version: 2.30.1
      prettier:
        specifier: ^3.2.5
        version: 3.2.5
      prettier-plugin-solidity:
        specifier: ^1.3.1
        version: 1.3.1(prettier@3.2.5)
      solhint:
        specifier: ^4.5.4
        version: 4.5.4
      solhint-plugin-chainlink-solidity:
        specifier: git+https://github.com/smartcontractkit/chainlink-solhint-rules.git#v1.2.1
        version: '@chainlink/solhint-plugin-chainlink-solidity@https://codeload.github.com/smartcontractkit/chainlink-solhint-rules/tar.gz/1b4c0c2663fcd983589d4f33a2e73908624ed43c'
      solhint-plugin-prettier:
        specifier: ^0.1.0
        version: 0.1.0(prettier-plugin-solidity@1.3.1)(prettier@3.2.5)
      ts-node:
        specifier: ^10.9.2
        version: 10.9.2(@types/node@20.12.10)(typescript@5.4.5)
      typechain:
        specifier: ^8.2.1
        version: 8.3.2(typescript@5.4.5)
      typescript:
        specifier: ^5.4.5
        version: 5.4.5

packages:

  '@aashutoshrathi/word-wrap@1.2.6':
    resolution: {integrity: sha512-1Yjs2SvM8TflER/OD3cOjhWWOZb58A2t7wpE2S9XfBYTiIl+XFhQG2bjy4Pu1I+EAlCNUzRDYDdFwFYUKvXcIA==}
    engines: {node: '>=0.10.0'}

  '@babel/code-frame@7.18.6':
    resolution: {integrity: sha512-TDCmlK5eOvH+eH7cdAFlNXeVJqWIQ7gW9tY1GJIpUtFb6CmjVyq2VM3u71bOyR8CRihcCgMUYoDNyLXao3+70Q==}
    engines: {node: '>=6.9.0'}

  '@babel/helper-validator-identifier@7.19.1':
    resolution: {integrity: sha512-awrNfaMtnHUr653GgGEs++LlAvW6w+DcPrOliSMXWCKo597CwL5Acf/wWdNkf/tfEQE3mjkeD1YOVZOUV/od1w==}
    engines: {node: '>=6.9.0'}

  '@babel/highlight@7.18.6':
    resolution: {integrity: sha512-u7stbOuYjaPezCuLj29hNW1v64M2Md2qupEKP1fHc7WdOA3DgLh37suiSrZYY7haUB7iBeQZ9P1uiRF359do3g==}
    engines: {node: '>=6.9.0'}

  '@babel/runtime@7.24.0':
    resolution: {integrity: sha512-Chk32uHMg6TnQdvw2e9IlqPpFX/6NLuK0Ys2PqLb7/gL5uFn9mXvK715FGLlOLQrcO4qIkNHkvPGktzzXexsFw==}
    engines: {node: '>=6.9.0'}

  '@chainlink/solhint-plugin-chainlink-solidity@https://codeload.github.com/smartcontractkit/chainlink-solhint-rules/tar.gz/1b4c0c2663fcd983589d4f33a2e73908624ed43c':
    resolution: {tarball: https://codeload.github.com/smartcontractkit/chainlink-solhint-rules/tar.gz/1b4c0c2663fcd983589d4f33a2e73908624ed43c}
    name: '@chainlink/solhint-plugin-chainlink-solidity'
    version: 1.2.0

  '@changesets/apply-release-plan@6.1.4':
    resolution: {integrity: sha512-FMpKF1fRlJyCZVYHr3CbinpZZ+6MwvOtWUuO8uo+svcATEoc1zRDcj23pAurJ2TZ/uVz1wFHH6K3NlACy0PLew==}

  '@changesets/assemble-release-plan@5.2.4':
    resolution: {integrity: sha512-xJkWX+1/CUaOUWTguXEbCDTyWJFECEhmdtbkjhn5GVBGxdP/JwaHBIU9sW3FR6gD07UwZ7ovpiPclQZs+j+mvg==}

  '@changesets/changelog-git@0.1.14':
    resolution: {integrity: sha512-+vRfnKtXVWsDDxGctOfzJsPhaCdXRYoe+KyWYoq5X/GqoISREiat0l3L8B0a453B2B4dfHGcZaGyowHbp9BSaA==}

  '@changesets/changelog-github@0.4.8':
    resolution: {integrity: sha512-jR1DHibkMAb5v/8ym77E4AMNWZKB5NPzw5a5Wtqm1JepAuIF+hrKp2u04NKM14oBZhHglkCfrla9uq8ORnK/dw==}

  '@changesets/cli@2.26.2':
    resolution: {integrity: sha512-dnWrJTmRR8bCHikJHl9b9HW3gXACCehz4OasrXpMp7sx97ECuBGGNjJhjPhdZNCvMy9mn4BWdplI323IbqsRig==}
    hasBin: true

  '@changesets/config@2.3.1':
    resolution: {integrity: sha512-PQXaJl82CfIXddUOppj4zWu+987GCw2M+eQcOepxN5s+kvnsZOwjEJO3DH9eVy+OP6Pg/KFEWdsECFEYTtbg6w==}

  '@changesets/errors@0.1.4':
    resolution: {integrity: sha512-HAcqPF7snsUJ/QzkWoKfRfXushHTu+K5KZLJWPb34s4eCZShIf8BFO3fwq6KU8+G7L5KdtN2BzQAXOSXEyiY9Q==}

  '@changesets/get-dependents-graph@1.3.6':
    resolution: {integrity: sha512-Q/sLgBANmkvUm09GgRsAvEtY3p1/5OCzgBE5vX3vgb5CvW0j7CEljocx5oPXeQSNph6FXulJlXV3Re/v3K3P3Q==}

  '@changesets/get-github-info@0.5.2':
    resolution: {integrity: sha512-JppheLu7S114aEs157fOZDjFqUDpm7eHdq5E8SSR0gUBTEK0cNSHsrSR5a66xs0z3RWuo46QvA3vawp8BxDHvg==}

  '@changesets/get-release-plan@3.0.17':
    resolution: {integrity: sha512-6IwKTubNEgoOZwDontYc2x2cWXfr6IKxP3IhKeK+WjyD6y3M4Gl/jdQvBw+m/5zWILSOCAaGLu2ZF6Q+WiPniw==}

  '@changesets/get-version-range-type@0.3.2':
    resolution: {integrity: sha512-SVqwYs5pULYjYT4op21F2pVbcrca4qA/bAA3FmFXKMN7Y+HcO8sbZUTx3TAy2VXulP2FACd1aC7f2nTuqSPbqg==}

  '@changesets/git@2.0.0':
    resolution: {integrity: sha512-enUVEWbiqUTxqSnmesyJGWfzd51PY4H7mH9yUw0hPVpZBJ6tQZFMU3F3mT/t9OJ/GjyiM4770i+sehAn6ymx6A==}

  '@changesets/logger@0.0.5':
    resolution: {integrity: sha512-gJyZHomu8nASHpaANzc6bkQMO9gU/ib20lqew1rVx753FOxffnCrJlGIeQVxNWCqM+o6OOleCo/ivL8UAO5iFw==}

  '@changesets/parse@0.3.16':
    resolution: {integrity: sha512-127JKNd167ayAuBjUggZBkmDS5fIKsthnr9jr6bdnuUljroiERW7FBTDNnNVyJ4l69PzR57pk6mXQdtJyBCJKg==}

  '@changesets/pre@1.0.14':
    resolution: {integrity: sha512-dTsHmxQWEQekHYHbg+M1mDVYFvegDh9j/kySNuDKdylwfMEevTeDouR7IfHNyVodxZXu17sXoJuf2D0vi55FHQ==}

  '@changesets/read@0.5.9':
    resolution: {integrity: sha512-T8BJ6JS6j1gfO1HFq50kU3qawYxa4NTbI/ASNVVCBTsKquy2HYwM9r7ZnzkiMe8IEObAJtUVGSrePCOxAK2haQ==}

  '@changesets/types@4.1.0':
    resolution: {integrity: sha512-LDQvVDv5Kb50ny2s25Fhm3d9QSZimsoUGBsUioj6MC3qbMUCuC8GPIvk/M6IvXx3lYhAs0lwWUQLb+VIEUCECw==}

  '@changesets/types@5.2.1':
    resolution: {integrity: sha512-myLfHbVOqaq9UtUKqR/nZA/OY7xFjQMdfgfqeZIBK4d0hA6pgxArvdv8M+6NUzzBsjWLOtvApv8YHr4qM+Kpfg==}

  '@changesets/write@0.2.3':
    resolution: {integrity: sha512-Dbamr7AIMvslKnNYsLFafaVORx4H0pvCA2MHqgtNCySMe1blImEyAEOzDmcgKAkgz4+uwoLz7demIrX+JBr/Xw==}

  '@cspotcode/source-map-support@0.8.1':
    resolution: {integrity: sha512-IchNf6dN4tHoMFIn/7OE8LWZ19Y6q/67Bmf6vnGREv8RSbBVb9LPJxEcnwrcwX6ixSvaiGoomAUvu4YSxXrVgw==}
    engines: {node: '>=12'}

  '@eslint-community/eslint-utils@4.4.0':
    resolution: {integrity: sha512-1/sA4dwrzBAyeUoQ6oxahHKmrZvsnLCg4RfxW3ZFGGmQkSNQPFNLV9CUEFQP1x9EYXHTo5p6xdhZM1Ne9p/AfA==}
    engines: {node: ^12.22.0 || ^14.17.0 || >=16.0.0}
    peerDependencies:
      eslint: ^6.0.0 || ^7.0.0 || >=8.0.0

  '@eslint-community/regexpp@4.9.1':
    resolution: {integrity: sha512-Y27x+MBLjXa+0JWDhykM3+JE+il3kHKAEqabfEWq3SDhZjLYb6/BHL/JKFnH3fe207JaXkyDo685Oc2Glt6ifA==}
    engines: {node: ^12.0.0 || ^14.0.0 || >=16.0.0}

  '@eslint/eslintrc@2.1.4':
    resolution: {integrity: sha512-269Z39MS6wVJtsoUl10L60WdkhJVdPG24Q4eZTH3nnF6lpvSShEK3wQjDX9JRWAUPvPh7COouPpU9IrqaZFvtQ==}
    engines: {node: ^12.22.0 || ^14.17.0 || >=16.0.0}

  '@eslint/js@8.57.0':
    resolution: {integrity: sha512-Ys+3g2TaW7gADOJzPt83SJtCDhMjndcDMFVQ/Tj9iA1BfJzFKD9mAUXT3OenpuPHbI6P/myECxRJrofUsDx/5g==}
    engines: {node: ^12.22.0 || ^14.17.0 || >=16.0.0}

  '@eth-optimism/contracts@0.6.0':
    resolution: {integrity: sha512-vQ04wfG9kMf1Fwy3FEMqH2QZbgS0gldKhcBeBUPfO8zu68L61VI97UDXmsMQXzTsEAxK8HnokW3/gosl4/NW3w==}
    peerDependencies:
      ethers: ^5

  '@eth-optimism/core-utils@0.12.0':
    resolution: {integrity: sha512-qW+7LZYCz7i8dRa7SRlUKIo1VBU8lvN0HeXCxJR+z+xtMzMQpPds20XJNCMclszxYQHkXY00fOT6GvFw9ZL6nw==}

  '@ethereum-waffle/mock-contract@3.4.4':
    resolution: {integrity: sha512-Mp0iB2YNWYGUV+VMl5tjPsaXKbKo8MDH9wSJ702l9EBjdxFf/vBvnMBAC1Fub1lLtmD0JHtp1pq+mWzg/xlLnA==}
    engines: {node: '>=10.0'}

  '@ethersproject/abi@5.7.0':
    resolution: {integrity: sha512-351ktp42TiRcYB3H1OP8yajPeAQstMW/yCFokj/AthP9bLHzQFPlOrxOcwYEDkUAICmOHljvN4K39OMTMUa9RA==}

  '@ethersproject/abstract-provider@5.7.0':
    resolution: {integrity: sha512-R41c9UkchKCpAqStMYUpdunjo3pkEvZC3FAwZn5S5MGbXoMQOHIdHItezTETxAO5bevtMApSyEhn9+CHcDsWBw==}

  '@ethersproject/abstract-signer@5.7.0':
    resolution: {integrity: sha512-a16V8bq1/Cz+TGCkE2OPMTOUDLS3grCpdjoJCYNnVBbdYEMSgKrU0+B90s8b6H+ByYTBZN7a3g76jdIJi7UfKQ==}

  '@ethersproject/address@5.7.0':
    resolution: {integrity: sha512-9wYhYt7aghVGo758POM5nqcOMaE168Q6aRLJZwUmiqSrAungkG74gSSeKEIR7ukixesdRZGPgVqme6vmxs1fkA==}

  '@ethersproject/base64@5.7.0':
    resolution: {integrity: sha512-Dr8tcHt2mEbsZr/mwTPIQAf3Ai0Bks/7gTw9dSqk1mQvhW3XvRlmDJr/4n+wg1JmCl16NZue17CDh8xb/vZ0sQ==}

  '@ethersproject/basex@5.7.0':
    resolution: {integrity: sha512-ywlh43GwZLv2Voc2gQVTKBoVQ1mti3d8HK5aMxsfu/nRDnMmNqaSJ3r3n85HBByT8OpoY96SXM1FogC533T4zw==}

  '@ethersproject/bignumber@5.7.0':
    resolution: {integrity: sha512-n1CAdIHRWjSucQO3MC1zPSVgV/6dy/fjL9pMrPP9peL+QxEg9wOsVqwD4+818B6LUEtaXzVHQiuivzRoxPxUGw==}

  '@ethersproject/bytes@5.7.0':
    resolution: {integrity: sha512-nsbxwgFXWh9NyYWo+U8atvmMsSdKJprTcICAkvbBffT75qDocbuggBU0SJiVK2MuTrp0q+xvLkTnGMPK1+uA9A==}

  '@ethersproject/constants@5.7.0':
    resolution: {integrity: sha512-DHI+y5dBNvkpYUMiRQyxRBYBefZkJfo70VUkUAsRjcPs47muV9evftfZ0PJVCXYbAiCgght0DtcF9srFQmIgWA==}

  '@ethersproject/contracts@5.7.0':
    resolution: {integrity: sha512-5GJbzEU3X+d33CdfPhcyS+z8MzsTrBGk/sc+G+59+tPa9yFkl6HQ9D6L0QMgNTA9q8dT0XKxxkyp883XsQvbbg==}

  '@ethersproject/hash@5.7.0':
    resolution: {integrity: sha512-qX5WrQfnah1EFnO5zJv1v46a8HW0+E5xuBBDTwMFZLuVTx0tbU2kkx15NqdjxecrLGatQN9FGQKpb1FKdHCt+g==}

  '@ethersproject/hdnode@5.7.0':
    resolution: {integrity: sha512-OmyYo9EENBPPf4ERhR7oj6uAtUAhYGqOnIS+jE5pTXvdKBS99ikzq1E7Iv0ZQZ5V36Lqx1qZLeak0Ra16qpeOg==}

  '@ethersproject/json-wallets@5.7.0':
    resolution: {integrity: sha512-8oee5Xgu6+RKgJTkvEMl2wDgSPSAQ9MB/3JYjFV9jlKvcYHUXZC+cQp0njgmxdHkYWn8s6/IqIZYm0YWCjO/0g==}

  '@ethersproject/keccak256@5.7.0':
    resolution: {integrity: sha512-2UcPboeL/iW+pSg6vZ6ydF8tCnv3Iu/8tUmLLzWWGzxWKFFqOBQFLo6uLUv6BDrLgCDfN28RJ/wtByx+jZ4KBg==}

  '@ethersproject/logger@5.0.6':
    resolution: {integrity: sha512-FrX0Vnb3JZ1md/7GIZfmJ06XOAA8r3q9Uqt9O5orr4ZiksnbpXKlyDzQtlZ5Yv18RS8CAUbiKH9vwidJg1BPmQ==}

  '@ethersproject/networks@5.7.1':
    resolution: {integrity: sha512-n/MufjFYv3yFcUyfhnXotyDlNdFb7onmkSy8aQERi2PjNcnWQ66xXxa3XlS8nCcA8aJKJjIIMNJTC7tu80GwpQ==}

  '@ethersproject/pbkdf2@5.7.0':
    resolution: {integrity: sha512-oR/dBRZR6GTyaofd86DehG72hY6NpAjhabkhxgr3X2FpJtJuodEl2auADWBZfhDHgVCbu3/H/Ocq2uC6dpNjjw==}

  '@ethersproject/properties@5.7.0':
    resolution: {integrity: sha512-J87jy8suntrAkIZtecpxEPxY//szqr1mlBaYlQ0r4RCaiD2hjheqF9s1LVE8vVuJCXisjIP+JgtK/Do54ej4Sw==}

  '@ethersproject/providers@5.7.2':
    resolution: {integrity: sha512-g34EWZ1WWAVgr4aptGlVBF8mhl3VWjv+8hoAnzStu8Ah22VHBsuGzP17eb6xDVRzw895G4W7vvx60lFFur/1Rg==}

  '@ethersproject/random@5.7.0':
    resolution: {integrity: sha512-19WjScqRA8IIeWclFme75VMXSBvi4e6InrUNuaR4s5pTF2qNhcGdCUwdxUVGtDDqC00sDLCO93jPQoDUH4HVmQ==}

  '@ethersproject/rlp@5.7.0':
    resolution: {integrity: sha512-rBxzX2vK8mVF7b0Tol44t5Tb8gomOHkj5guL+HhzQ1yBh/ydjGnpw6at+X6Iw0Kp3OzzzkcKp8N9r0W4kYSs9w==}

  '@ethersproject/sha2@5.7.0':
    resolution: {integrity: sha512-gKlH42riwb3KYp0reLsFTokByAKoJdgFCwI+CCiX/k+Jm2mbNs6oOaCjYQSlI1+XBVejwH2KrmCbMAT/GnRDQw==}

  '@ethersproject/signing-key@5.7.0':
    resolution: {integrity: sha512-MZdy2nL3wO0u7gkB4nA/pEf8lu1TlFswPNmy8AiYkfKTdO6eXBJyUdmHO/ehm/htHw9K/qF8ujnTyUAD+Ry54Q==}

  '@ethersproject/solidity@5.7.0':
    resolution: {integrity: sha512-HmabMd2Dt/raavyaGukF4XxizWKhKQ24DoLtdNbBmNKUOPqwjsKQSdV9GQtj9CBEea9DlzETlVER1gYeXXBGaA==}

  '@ethersproject/strings@5.7.0':
    resolution: {integrity: sha512-/9nu+lj0YswRNSH0NXYqrh8775XNyEdUQAuf3f+SmOrnVewcJ5SBNAjF7lpgehKi4abvNNXyf+HX86czCdJ8Mg==}

  '@ethersproject/transactions@5.7.0':
    resolution: {integrity: sha512-kmcNicCp1lp8qanMTC3RIikGgoJ80ztTyvtsFvCYpSCfkjhD0jZ2LOrnbcuxuToLIUYYf+4XwD1rP+B/erDIhQ==}

  '@ethersproject/units@5.7.0':
    resolution: {integrity: sha512-pD3xLMy3SJu9kG5xDGI7+xhTEmGXlEqXU4OfNapmfnxLVY4EMSSRp7j1k7eezutBPH7RBN/7QPnwR7hzNlEFeg==}

  '@ethersproject/wallet@5.7.0':
    resolution: {integrity: sha512-MhmXlJXEJFBFVKrDLB4ZdDzxcBxQ3rLyCkhNqVu3CDYvR97E+8r01UgrI+TI99Le+aYm/in/0vp86guJuM7FCA==}

  '@ethersproject/web@5.7.1':
    resolution: {integrity: sha512-Gueu8lSvyjBWL4cYsWsjh6MtMwM0+H4HvqFPZfB6dV8ctbP9zFAO73VG1cMWae0FLPCtz0peKPpZY8/ugJJX2w==}

  '@ethersproject/wordlists@5.7.0':
    resolution: {integrity: sha512-S2TFNJNfHWVHNE6cNDjbVlZ6MgE17MIxMbMg2zv3wn+3XSJGosL1m9ZVv3GXCf/2ymSsQ+hRI5IzoMJTG6aoVA==}

  '@fastify/busboy@2.1.1':
    resolution: {integrity: sha512-vBZP4NlzfOlerQTnba4aqZoMhE/a9HY7HRqoOPaETQcSQuWEIyZMHGfVu6w9wGtGK5fED5qRs2DteVCjOH60sA==}
    engines: {node: '>=14'}

  '@humanwhocodes/config-array@0.11.14':
    resolution: {integrity: sha512-3T8LkOmg45BV5FICb15QQMsyUSWrQ8AygVfC7ZG32zOalnqrilm018ZVCw0eapXux8FtA33q8PSRSstjee3jSg==}
    engines: {node: '>=10.10.0'}

  '@humanwhocodes/module-importer@1.0.1':
    resolution: {integrity: sha512-bxveV4V8v5Yb4ncFTT3rPSgZBOpCkjfK0y4oVVVJwIuDVBRMDXrPyXRL988i5ap9m9bnyEEjWfm5WkBmtffLfA==}
    engines: {node: '>=12.22'}

  '@humanwhocodes/object-schema@2.0.2':
    resolution: {integrity: sha512-6EwiSjwWYP7pTckG6I5eyFANjPhmPjUX9JRLUSfNPC7FX7zK9gyZAfUEaECL6ALTpGX5AjnBq3C9XmVWPitNpw==}

  '@jridgewell/resolve-uri@3.1.1':
    resolution: {integrity: sha512-dSYZh7HhCDtCKm4QakX0xFpsRDqjjtZf/kjI/v3T3Nwt5r8/qz/M19F9ySyOqU94SXBmeG9ttTul+YnR4LOxFA==}
    engines: {node: '>=6.0.0'}

  '@jridgewell/sourcemap-codec@1.4.15':
    resolution: {integrity: sha512-eF2rxCRulEKXHTRiDrDy6erMYWqNw4LPdQ8UQA4huuxaQsVeRPFl2oM8oDGxMFhJUWZf9McpLtJasDDZb/Bpeg==}

  '@jridgewell/trace-mapping@0.3.9':
    resolution: {integrity: sha512-3Belt6tdc8bPgAtbcmdtNJlirVoTmEb5e2gC94PnkwEW9jI6CAHUeoG85tjWP5WquqfavoMtMwiG4P926ZKKuQ==}

  '@manypkg/find-root@1.1.0':
    resolution: {integrity: sha512-mki5uBvhHzO8kYYix/WRy2WX8S3B5wdVSc9D6KcU5lQNglP2yt58/VfLuAK49glRXChosY8ap2oJ1qgma3GUVA==}

  '@manypkg/get-packages@1.1.3':
    resolution: {integrity: sha512-fo+QhuU3qE/2TQMQmbVMqaQ6EWbMhi4ABWP+O4AM1NqPBuy0OrApV5LO6BrrgnhtAHS2NH6RrVk9OL181tTi8A==}

  '@metamask/eth-sig-util@4.0.1':
    resolution: {integrity: sha512-tghyZKLHZjcdlDqCA3gNZmLeR0XvOE9U1qoQO9ohyAZT6Pya+H9vkBPcsyXytmYLNgVoin7CKCmweo/R43V+tQ==}
    engines: {node: '>=12.0.0'}

  '@noble/hashes@1.1.2':
    resolution: {integrity: sha512-KYRCASVTv6aeUi1tsF8/vpyR7zpfs3FUzy2Jqm+MU+LmUKhQ0y2FpfwqkCcxSg2ua4GALJd8k2R76WxwZGbQpA==}

  '@noble/secp256k1@1.6.3':
    resolution: {integrity: sha512-T04e4iTurVy7I8Sw4+c5OSN9/RkPlo1uKxAomtxQNLq8j1uPAqnsqG1bqvY3Jv7c13gyr6dui0zmh/I3+f/JaQ==}

  '@nodelib/fs.scandir@2.1.5':
    resolution: {integrity: sha512-vq24Bq3ym5HEQm2NKCr3yXDwjc7vTsEThRDnkp2DK9p1uqLR+DHurm/NOTo0KG7HYHU7eppKZj3MyqYuMBf62g==}
    engines: {node: '>= 8'}

  '@nodelib/fs.stat@2.0.5':
    resolution: {integrity: sha512-RkhPPp2zrqDAQA/2jNhnztcPAlv64XdhIp7a7454A5ovI7Bukxgt7MX7udwAu3zg1DcpPU0rz3VV1SeaqvY4+A==}
    engines: {node: '>= 8'}

  '@nodelib/fs.walk@1.2.8':
    resolution: {integrity: sha512-oGB+UxlgWcgQkgwo8GcEGwemoTFt3FIO9ababBmaGwXIoBKZ+GTy0pP185beGg7Llih/NSHSV2XAs1lnznocSg==}
    engines: {node: '>= 8'}

  '@nomicfoundation/ethereumjs-block@5.0.4':
    resolution: {integrity: sha512-AcyacJ9eX/uPEvqsPiB+WO1ymE+kyH48qGGiGV+YTojdtas8itUTW5dehDSOXEEItWGbbzEJ4PRqnQZlWaPvDw==}
    engines: {node: '>=18'}

  '@nomicfoundation/ethereumjs-blockchain@7.0.4':
    resolution: {integrity: sha512-jYsd/kwzbmpnxx86tXsYV8wZ5xGvFL+7/P0c6OlzpClHsbFzeF41KrYA9scON8Rg6bZu3ZTv6JOAgj3t7USUfg==}
    engines: {node: '>=18'}

  '@nomicfoundation/ethereumjs-common@4.0.4':
    resolution: {integrity: sha512-9Rgb658lcWsjiicr5GzNCjI1llow/7r0k50dLL95OJ+6iZJcVbi15r3Y0xh2cIO+zgX0WIHcbzIu6FeQf9KPrg==}

  '@nomicfoundation/ethereumjs-ethash@3.0.4':
    resolution: {integrity: sha512-xvIrwIMl9sSaiYKRem68+O7vYdj7Q2XWv5P7JXiIkn83918QzWHvqbswTRsH7+r6X1UEvdsURRnZbvZszEjAaQ==}
    engines: {node: '>=18'}

  '@nomicfoundation/ethereumjs-evm@2.0.4':
    resolution: {integrity: sha512-lTyZZi1KpeMHzaO6cSVisR2tjiTTedjo7PcmhI/+GNFo9BmyY6QYzGeSti0sFttmjbEMioHgXxl5yrLNRg6+1w==}
    engines: {node: '>=18'}

  '@nomicfoundation/ethereumjs-rlp@5.0.4':
    resolution: {integrity: sha512-8H1S3s8F6QueOc/X92SdrA4RDenpiAEqMg5vJH99kcQaCy/a3Q6fgseo75mgWlbanGJXSlAPtnCeG9jvfTYXlw==}
    engines: {node: '>=18'}
    hasBin: true

  '@nomicfoundation/ethereumjs-statemanager@2.0.4':
    resolution: {integrity: sha512-HPDjeFrxw6llEi+BzqXkZ+KkvFnTOPczuHBtk21hRlDiuKuZz32dPzlhpRsDBGV1b5JTmRDUVqCS1lp3Gghw4Q==}
    peerDependencies:
      '@nomicfoundation/ethereumjs-verkle': 0.0.2
    peerDependenciesMeta:
      '@nomicfoundation/ethereumjs-verkle':
        optional: true

  '@nomicfoundation/ethereumjs-trie@6.0.4':
    resolution: {integrity: sha512-3nSwQiFMvr2VFe/aZUyinuohYvtytUqZCUCvIWcPJ/BwJH6oQdZRB42aNFBJ/8nAh2s3OcroWpBLskzW01mFKA==}
    engines: {node: '>=18'}

  '@nomicfoundation/ethereumjs-tx@5.0.4':
    resolution: {integrity: sha512-Xjv8wAKJGMrP1f0n2PeyfFCCojHd7iS3s/Ab7qzF1S64kxZ8Z22LCMynArYsVqiFx6rzYy548HNVEyI+AYN/kw==}
    engines: {node: '>=18'}
    peerDependencies:
      c-kzg: ^2.1.2
    peerDependenciesMeta:
      c-kzg:
        optional: true

  '@nomicfoundation/ethereumjs-util@9.0.4':
    resolution: {integrity: sha512-sLOzjnSrlx9Bb9EFNtHzK/FJFsfg2re6bsGqinFinH1gCqVfz9YYlXiMWwDM4C/L4ywuHFCYwfKTVr/QHQcU0Q==}
    engines: {node: '>=18'}
    peerDependencies:
      c-kzg: ^2.1.2
    peerDependenciesMeta:
      c-kzg:
        optional: true

  '@nomicfoundation/ethereumjs-verkle@0.0.2':
    resolution: {integrity: sha512-bjnfZElpYGK/XuuVRmLS3yDvr+cDs85D9oonZ0YUa5A3lgFgokWMp76zXrxX2jVQ0BfHaw12y860n1+iOi6yFQ==}
    engines: {node: '>=18'}

  '@nomicfoundation/ethereumjs-vm@7.0.4':
    resolution: {integrity: sha512-gsA4IhmtWHI4BofKy3kio9W+dqZQs5Ji5mLjLYxHCkat+JQBUt5szjRKra2F9nGDJ2XcI/wWb0YWUFNgln4zRQ==}
    engines: {node: '>=18'}

  '@nomicfoundation/hardhat-chai-matchers@1.0.6':
    resolution: {integrity: sha512-f5ZMNmabZeZegEfuxn/0kW+mm7+yV7VNDxLpMOMGXWFJ2l/Ct3QShujzDRF9cOkK9Ui/hbDeOWGZqyQALDXVCQ==}
    peerDependencies:
      '@nomiclabs/hardhat-ethers': ^2.0.0
      chai: ^4.2.0
      ethers: ^5.0.0
      hardhat: ^2.9.4

  '@nomicfoundation/hardhat-ethers@3.0.5':
    resolution: {integrity: sha512-RNFe8OtbZK6Ila9kIlHp0+S80/0Bu/3p41HUpaRIoHLm6X3WekTd83vob3rE54Duufu1edCiBDxspBzi2rxHHw==}
    peerDependencies:
      ethers: ^6.1.0
      hardhat: ^2.0.0

  '@nomicfoundation/hardhat-network-helpers@1.0.10':
    resolution: {integrity: sha512-R35/BMBlx7tWN5V6d/8/19QCwEmIdbnA4ZrsuXgvs8i2qFx5i7h6mH5pBS4Pwi4WigLH+upl6faYusrNPuzMrQ==}
    peerDependencies:
      hardhat: ^2.9.5

  '@nomicfoundation/hardhat-verify@2.0.6':
    resolution: {integrity: sha512-oKUI5fl8QC8jysE2LUBHE6rObzEmccJcc4b43Ov7LFMlCBZJE27qoqGIsg/++wX7L8Jdga+bkejPxl8NvsecpQ==}
    peerDependencies:
      hardhat: ^2.0.4

  '@nomicfoundation/solidity-analyzer-darwin-arm64@0.1.0':
    resolution: {integrity: sha512-vEF3yKuuzfMHsZecHQcnkUrqm8mnTWfJeEVFHpg+cO+le96xQA4lAJYdUan8pXZohQxv1fSReQsn4QGNuBNuCw==}
    engines: {node: '>= 10'}
    cpu: [arm64]
    os: [darwin]

  '@nomicfoundation/solidity-analyzer-darwin-x64@0.1.0':
    resolution: {integrity: sha512-dlHeIg0pTL4dB1l9JDwbi/JG6dHQaU1xpDK+ugYO8eJ1kxx9Dh2isEUtA4d02cQAl22cjOHTvifAk96A+ItEHA==}
    engines: {node: '>= 10'}
    cpu: [x64]
    os: [darwin]

  '@nomicfoundation/solidity-analyzer-freebsd-x64@0.1.0':
    resolution: {integrity: sha512-WFCZYMv86WowDA4GiJKnebMQRt3kCcFqHeIomW6NMyqiKqhK1kIZCxSLDYsxqlx396kKLPN1713Q1S8tu68GKg==}
    engines: {node: '>= 10'}
    cpu: [x64]
    os: [freebsd]

  '@nomicfoundation/solidity-analyzer-linux-arm64-gnu@0.1.0':
    resolution: {integrity: sha512-DTw6MNQWWlCgc71Pq7CEhEqkb7fZnS7oly13pujs4cMH1sR0JzNk90Mp1zpSCsCs4oKan2ClhMlLKtNat/XRKQ==}
    engines: {node: '>= 10'}
    cpu: [arm64]
    os: [linux]

  '@nomicfoundation/solidity-analyzer-linux-arm64-musl@0.1.0':
    resolution: {integrity: sha512-wUpUnR/3GV5Da88MhrxXh/lhb9kxh9V3Jya2NpBEhKDIRCDmtXMSqPMXHZmOR9DfCwCvG6vLFPr/+YrPCnUN0w==}
    engines: {node: '>= 10'}
    cpu: [arm64]
    os: [linux]

  '@nomicfoundation/solidity-analyzer-linux-x64-gnu@0.1.0':
    resolution: {integrity: sha512-lR0AxK1x/MeKQ/3Pt923kPvwigmGX3OxeU5qNtQ9pj9iucgk4PzhbS3ruUeSpYhUxG50jN4RkIGwUMoev5lguw==}
    engines: {node: '>= 10'}
    cpu: [x64]
    os: [linux]

  '@nomicfoundation/solidity-analyzer-linux-x64-musl@0.1.0':
    resolution: {integrity: sha512-A1he/8gy/JeBD3FKvmI6WUJrGrI5uWJNr5Xb9WdV+DK0F8msuOqpEByLlnTdLkXMwW7nSl3awvLezOs9xBHJEg==}
    engines: {node: '>= 10'}
    cpu: [x64]
    os: [linux]

  '@nomicfoundation/solidity-analyzer-win32-arm64-msvc@0.1.0':
    resolution: {integrity: sha512-7x5SXZ9R9H4SluJZZP8XPN+ju7Mx+XeUMWZw7ZAqkdhP5mK19I4vz3x0zIWygmfE8RT7uQ5xMap0/9NPsO+ykw==}
    engines: {node: '>= 10'}
    cpu: [arm64]
    os: [win32]

  '@nomicfoundation/solidity-analyzer-win32-ia32-msvc@0.1.0':
    resolution: {integrity: sha512-m7w3xf+hnE774YRXu+2mGV7RiF3QJtUoiYU61FascCkQhX3QMQavh7saH/vzb2jN5D24nT/jwvaHYX/MAM9zUw==}
    engines: {node: '>= 10'}
    cpu: [ia32]
    os: [win32]

  '@nomicfoundation/solidity-analyzer-win32-x64-msvc@0.1.0':
    resolution: {integrity: sha512-xCuybjY0sLJQnJhupiFAXaek2EqF0AP0eBjgzaalPXSNvCEN6ZYHvUzdA50ENDVeSYFXcUsYf3+FsD3XKaeptA==}
    engines: {node: '>= 10'}
    cpu: [x64]
    os: [win32]

  '@nomicfoundation/solidity-analyzer@0.1.0':
    resolution: {integrity: sha512-xGWAiVCGOycvGiP/qrlf9f9eOn7fpNbyJygcB0P21a1MDuVPlKt0Srp7rvtBEutYQ48ouYnRXm33zlRnlTOPHg==}
    engines: {node: '>= 12'}

  '@nomiclabs/hardhat-ethers@2.2.3':
    resolution: {integrity: sha512-YhzPdzb612X591FOe68q+qXVXGG2ANZRvDo0RRUtimev85rCrAlv/TLMEZw5c+kq9AbzocLTVX/h2jVIFPL9Xg==}
    peerDependencies:
      ethers: ^5.0.0
      hardhat: ^2.0.0

  '@openzeppelin/contracts-upgradeable@4.9.3':
    resolution: {integrity: sha512-jjaHAVRMrE4UuZNfDwjlLGDxTHWIOwTJS2ldnc278a0gevfXfPr8hxKEVBGFBE96kl2G3VHDZhUimw/+G3TG2A==}

  '@openzeppelin/contracts@4.9.3':
    resolution: {integrity: sha512-He3LieZ1pP2TNt5JbkPA4PNT9WC3gOTOlDcFGJW4Le4QKqwmiNJCRt44APfxMxvq7OugU/cqYuPcSBzOw38DAg==}

  '@pkgr/core@0.1.1':
    resolution: {integrity: sha512-cq8o4cWH0ibXh9VGi5P20Tu9XF/0fFXl9EUinr9QfTM7a7p0oTA4iJRCQWppXR1Pg8dSM0UCItCkPwsk9qWWYA==}
    engines: {node: ^12.20.0 || ^14.18.0 || >=16.0.0}

  '@pnpm/config.env-replace@1.1.0':
    resolution: {integrity: sha512-htyl8TWnKL7K/ESFa1oW2UB5lVDxuF5DpM7tBi6Hu2LNL3mWkIzNLG6N4zoCUP1lCKNxWy/3iu8mS8MvToGd6w==}
    engines: {node: '>=12.22.0'}

  '@pnpm/network.ca-file@1.0.2':
    resolution: {integrity: sha512-YcPQ8a0jwYU9bTdJDpXjMi7Brhkr1mXsXrUJvjqM2mQDgkRiz8jFaQGOdaLxgjtUfQgZhKy/O3cG/YwmgKaxLA==}
    engines: {node: '>=12.22.0'}

  '@pnpm/npm-conf@2.2.2':
    resolution: {integrity: sha512-UA91GwWPhFExt3IizW6bOeY/pQ0BkuNwKjk9iQW9KqxluGCrg4VenZ0/L+2Y0+ZOtme72EVvg6v0zo3AMQRCeA==}
    engines: {node: '>=12'}

  '@prettier/sync@0.3.0':
    resolution: {integrity: sha512-3dcmCyAxIcxy036h1I7MQU/uEEBq8oLwf1CE3xeze+MPlgkdlb/+w6rGR/1dhp6Hqi17fRS6nvwnOzkESxEkOw==}
    peerDependencies:
      prettier: ^3.0.0

  '@scroll-tech/contracts@0.1.0':
    resolution: {integrity: sha512-aBbDOc3WB/WveZdpJYcrfvMYMz7ZTEiW8M9XMJLba8p9FAR5KGYB/cV+8+EUsq3MKt7C1BfR+WnXoTVdvwIY6w==}

  '@scure/base@1.1.1':
    resolution: {integrity: sha512-ZxOhsSyxYwLJj3pLZCefNitxsj093tb2vq90mp2txoYeBqbcjDjqFhyM8eUjq/uFm6zJ+mUuqxlS2FkuSY1MTA==}

  '@scure/bip32@1.1.0':
    resolution: {integrity: sha512-ftTW3kKX54YXLCxH6BB7oEEoJfoE2pIgw7MINKAs5PsS6nqKPuKk1haTF/EuHmYqG330t5GSrdmtRuHaY1a62Q==}

  '@scure/bip39@1.1.0':
    resolution: {integrity: sha512-pwrPOS16VeTKg98dYXQyIjJEcWfz7/1YJIwxUEPFfQPtc86Ym/1sVgQ2RLoD43AazMk2l/unK4ITySSpW2+82w==}

  '@sentry/core@5.30.0':
    resolution: {integrity: sha512-TmfrII8w1PQZSZgPpUESqjB+jC6MvZJZdLtE/0hZ+SrnKhW3x5WlYLvTXZpcWePYBku7rl2wn1RZu6uT0qCTeg==}
    engines: {node: '>=6'}

  '@sentry/hub@5.30.0':
    resolution: {integrity: sha512-2tYrGnzb1gKz2EkMDQcfLrDTvmGcQPuWxLnJKXJvYTQDGLlEvi2tWz1VIHjunmOvJrB5aIQLhm+dcMRwFZDCqQ==}
    engines: {node: '>=6'}

  '@sentry/minimal@5.30.0':
    resolution: {integrity: sha512-BwWb/owZKtkDX+Sc4zCSTNcvZUq7YcH3uAVlmh/gtR9rmUvbzAA3ewLuB3myi4wWRAMEtny6+J/FN/x+2wn9Xw==}
    engines: {node: '>=6'}

  '@sentry/node@5.30.0':
    resolution: {integrity: sha512-Br5oyVBF0fZo6ZS9bxbJZG4ApAjRqAnqFFurMVJJdunNb80brh7a5Qva2kjhm+U6r9NJAB5OmDyPkA1Qnt+QVg==}
    engines: {node: '>=6'}

  '@sentry/tracing@5.30.0':
    resolution: {integrity: sha512-dUFowCr0AIMwiLD7Fs314Mdzcug+gBVo/+NCMyDw8tFxJkwWAKl7Qa2OZxLQ0ZHjakcj1hNKfCQJ9rhyfOl4Aw==}
    engines: {node: '>=6'}

  '@sentry/types@5.30.0':
    resolution: {integrity: sha512-R8xOqlSTZ+htqrfteCWU5Nk0CDN5ApUTvrlvBuiH1DyP6czDZ4ktbZB0hAgBlVcK0U+qpD3ag3Tqqpa5Q67rPw==}
    engines: {node: '>=6'}

  '@sentry/utils@5.30.0':
    resolution: {integrity: sha512-zaYmoH0NWWtvnJjC9/CBseXMtKHm/tm40sz3YfJRxeQjyzRqNQPgivpd9R/oDJCYj999mzdW382p/qi2ypjLww==}
    engines: {node: '>=6'}

  '@sindresorhus/is@4.6.0':
    resolution: {integrity: sha512-t09vSN3MdfsyCHoFcTRCH/iUtG7OJ0CsjzB8cjAmKc/va/kIgeDI/TxsigdncE/4be734m0cvIYwNaV4i2XqAw==}
    engines: {node: '>=10'}

  '@solidity-parser/parser@0.17.0':
    resolution: {integrity: sha512-Nko8R0/kUo391jsEHHxrGM07QFdnPGvlmox4rmH0kNiNAashItAilhy4Mv4pK5gQmW5f4sXAF58fwJbmlkGcVw==}

  '@solidity-parser/parser@0.18.0':
    resolution: {integrity: sha512-yfORGUIPgLck41qyN7nbwJRAx17/jAIXCTanHOJZhB6PJ1iAk/84b/xlsVKFSyNyLXIj0dhppoE0+CRws7wlzA==}

  '@szmarczak/http-timer@5.0.1':
    resolution: {integrity: sha512-+PmQX0PiAYPMeVYe237LJAYvOMYW1j2rH5YROyS3b4CTVJum34HfRvKvAzozHAQG0TnHNdUfY9nCeUyRAs//cw==}
    engines: {node: '>=14.16'}

  '@truffle/abi-utils@0.3.2':
    resolution: {integrity: sha512-32queMD64YKL/tmQgSV4Xs073dIaZ9tp7NP1icjwvFSA3Q9yeu7ApYbSbYMsx9H9zWkkVOsfcoJ2kJEieOCzsA==}

  '@truffle/contract-schema@3.4.10':
    resolution: {integrity: sha512-BhRNRoRvlj2th6E5RNS0BnS0ZxQe01JJz8I7MjkGqdeXSvrn6qDCAnbmvhNgUv0l5h8w5+gBOQhAJhILf1shdQ==}

  '@tsconfig/node10@1.0.9':
    resolution: {integrity: sha512-jNsYVVxU8v5g43Erja32laIDHXeoNvFEpX33OK4d6hljo3jDhCBDhx5dhCCTMWUojscpAagGiRkBKxpdl9fxqA==}

  '@tsconfig/node12@1.0.11':
    resolution: {integrity: sha512-cqefuRsh12pWyGsIoBKJA9luFu3mRxCA+ORZvA4ktLSzIuCUtWVxGIuXigEwO5/ywWFMZ2QEGKWvkZG1zDMTag==}

  '@tsconfig/node14@1.0.3':
    resolution: {integrity: sha512-ysT8mhdixWK6Hw3i1V2AeRqZ5WfXg1G43mqoYlM2nc6388Fq5jcXyr5mRsqViLx/GJYdoL0bfXD8nmF+Zn/Iow==}

  '@tsconfig/node16@1.0.3':
    resolution: {integrity: sha512-yOlFc+7UtL/89t2ZhjPvvB/DeAr3r+Dq58IgzsFkOAvVC6NMJXmCGjbptdXdR9qsX7pKcTL+s87FtYREi2dEEQ==}

  '@typechain/ethers-v5@7.2.0':
    resolution: {integrity: sha512-jfcmlTvaaJjng63QsT49MT6R1HFhtO/TBMWbyzPFSzMmVIqb2tL6prnKBs4ZJrSvmgIXWy+ttSjpaxCTq8D/Tw==}
    peerDependencies:
      '@ethersproject/abi': ^5.0.0
      '@ethersproject/bytes': ^5.0.0
      '@ethersproject/providers': ^5.0.0
      ethers: ^5.1.3
      typechain: ^5.0.0
      typescript: '>=4.0.0'

  '@typechain/hardhat@7.0.0':
    resolution: {integrity: sha512-XB79i5ewg9Met7gMVGfgVkmypicbnI25T5clJBEooMoW2161p4zvKFpoS2O+lBppQyMrPIZkdvl2M3LMDayVcA==}
    peerDependencies:
      '@ethersproject/abi': ^5.4.7
      '@ethersproject/providers': ^5.4.7
      '@typechain/ethers-v5': ^11.0.0
      ethers: ^5.4.7
      hardhat: ^2.9.9
      typechain: ^8.2.0

  '@types/bn.js@4.11.6':
    resolution: {integrity: sha512-pqr857jrp2kPuO9uRjZ3PwnJTjoQy+fcdxvBTvHm6dkmEL9q+hDD/2j/0ELOBPtPnS8LjCX0gI9nbl8lVkadpg==}

  '@types/bn.js@5.1.1':
    resolution: {integrity: sha512-qNrYbZqMx0uJAfKnKclPh+dTwK33KfLHYqtyODwd5HnXOjnkhc4qgn3BrK6RWyGZm5+sIFE7Q7Vz6QQtJB7w7g==}

  '@types/cacheable-request@6.0.2':
    resolution: {integrity: sha512-B3xVo+dlKM6nnKTcmm5ZtY/OL8bOAOd2Olee9M1zft65ox50OzjEHW91sDiU9j6cvW8Ejg1/Qkf4xd2kugApUA==}

  '@types/cbor@5.0.1':
    resolution: {integrity: sha512-zVqJy2KzusZPLOgyGJDnOIbu3DxIGGqxYbEwtEEe4Z+la8jwIhOyb+GMrlHafs5tvKruwf8f8qOYP6zTvse/pw==}

  '@types/chai-as-promised@7.1.8':
    resolution: {integrity: sha512-ThlRVIJhr69FLlh6IctTXFkmhtP3NpMZ2QGq69StYLyKZFp/HOp1VdKZj7RvfNWYYcJ1xlbLGLLWj1UvP5u/Gw==}

  '@types/chai@4.3.16':
    resolution: {integrity: sha512-PatH4iOdyh3MyWtmHVFXLWCCIhUbopaltqddG9BzB+gMIzee2MJrvd+jouii9Z3wzQJruGWAm7WOMjgfG8hQlQ==}

  '@types/debug@4.1.12':
    resolution: {integrity: sha512-vIChWdVG3LG1SMxEvI/AK+FWJthlrqlTu7fbrlywTkkaONwk/UAGaULXRlf8vkzFBLVm0zkMdCquhL5aOjhXPQ==}

  '@types/deep-equal-in-any-order@1.0.3':
    resolution: {integrity: sha512-jT0O3hAILDKeKbdWJ9FZLD0Xdfhz7hMvfyFlRWpirjiEVr8G+GZ4kVIzPIqM6x6Rpp93TNPgOAed4XmvcuV6Qg==}

  '@types/http-cache-semantics@4.0.1':
    resolution: {integrity: sha512-SZs7ekbP8CN0txVG2xVRH6EgKmEm31BOxA07vkFaETzZz1xh+cbt8BcI0slpymvwhx5dlFnQG2rTlPVQn+iRPQ==}

  '@types/is-ci@3.0.4':
    resolution: {integrity: sha512-AkCYCmwlXeuH89DagDCzvCAyltI2v9lh3U3DqSg/GrBYoReAaWwxfXCqMx9UV5MajLZ4ZFwZzV4cABGIxk2XRw==}

  '@types/json-schema@7.0.13':
    resolution: {integrity: sha512-RbSSoHliUbnXj3ny0CNFOoxrIDV6SUGyStHsvDqosw6CkdPV8TtWGlfecuK4ToyMEAql6pzNxgCFKanovUzlgQ==}

  '@types/keyv@3.1.4':
    resolution: {integrity: sha512-BQ5aZNSCpj7D6K2ksrRCTmKRLEpnPvWDiLPfoGyhZ++8YtiK9d/3DBKPJgry359X/P1PfruyYwvnvwFjuEiEIg==}

  '@types/lru-cache@5.1.1':
    resolution: {integrity: sha512-ssE3Vlrys7sdIzs5LOxCzTVMsU7i9oa/IaW92wF32JFb3CVczqOkru2xspuKczHEbG3nvmPY7IFqVmGGHdNbYw==}

  '@types/minimist@1.2.5':
    resolution: {integrity: sha512-hov8bUuiLiyFPGyFPE1lwWhmzYbirOXQNNo40+y3zow8aFVTeyn3VWL0VFFfdNddA8S4Vf0Tc062rzyNr7Paag==}

  '@types/mocha@10.0.6':
    resolution: {integrity: sha512-dJvrYWxP/UcXm36Qn36fxhUKu8A/xMRXVT2cliFF1Z7UA9liG5Psj3ezNSZw+5puH2czDXRLcXQxf8JbJt0ejg==}

  '@types/ms@0.7.31':
    resolution: {integrity: sha512-iiUgKzV9AuaEkZqkOLDIvlQiL6ltuZd9tGcW3gwpnX8JbuiuhFlEGmmFXEXkN50Cvq7Os88IY2v0dkDqXYWVgA==}

  '@types/node@12.19.16':
    resolution: {integrity: sha512-7xHmXm/QJ7cbK2laF+YYD7gb5MggHIIQwqyjin3bpEGiSuvScMQ5JZZXPvRipi1MwckTQbJZROMns/JxdnIL1Q==}

  '@types/node@20.12.10':
    resolution: {integrity: sha512-Eem5pH9pmWBHoGAT8Dr5fdc5rYA+4NAovdM4EktRPVAAiJhmWWfQrA0cFhAbOsQdSfIHjAud6YdkbL69+zSKjw==}

  '@types/normalize-package-data@2.4.4':
    resolution: {integrity: sha512-37i+OaWTh9qeK4LSHPsyRC7NahnGotNuZvjLSgcPzblpHB3rrCJxAOgI5gCdKm7coonsaX1Of0ILiTcnZjbfxA==}

  '@types/pbkdf2@3.1.0':
    resolution: {integrity: sha512-Cf63Rv7jCQ0LaL8tNXmEyqTHuIJxRdlS5vMh1mj5voN4+QFhVZnlZruezqpWYDiJ8UTzhP0VmeLXCmBk66YrMQ==}

  '@types/prettier@2.7.1':
    resolution: {integrity: sha512-ri0UmynRRvZiiUJdiz38MmIblKK+oH30MztdBVR95dv/Ubw6neWSb8u1XpRb72L4qsZOhz+L+z9JD40SJmfWow==}

  '@types/readable-stream@2.3.15':
    resolution: {integrity: sha512-oM5JSKQCcICF1wvGgmecmHldZ48OZamtMxcGGVICOJA8o8cahXC1zEVAif8iwoc5j8etxFaRFnf095+CDsuoFQ==}

  '@types/responselike@1.0.0':
    resolution: {integrity: sha512-85Y2BjiufFzaMIlvJDvTTB8Fxl2xfLo4HgmHzVBz08w4wDePCTjYw66PdrolO0kzli3yam/YCgRufyo1DdQVTA==}

  '@types/secp256k1@4.0.3':
    resolution: {integrity: sha512-Da66lEIFeIz9ltsdMZcpQvmrmmoqrfju8pm1BH8WbYjZSwUgCwXLb9C+9XYogwBITnbsSaMdVPb2ekf7TV+03w==}

  '@types/semver@7.5.0':
    resolution: {integrity: sha512-G8hZ6XJiHnuhQKR7ZmysCeJWE08o8T0AXtk5darsCaTVsYZhhgUrq53jizaR2FvsoeCwJhlmwTjkXBY5Pn/ZHw==}

  '@typescript-eslint/eslint-plugin@6.21.0':
    resolution: {integrity: sha512-oy9+hTPCUFpngkEZUSzbf9MxI65wbKFoQYsgPdILTfbUldp5ovUuphZVe4i30emU9M/kP+T64Di0mxl7dSw3MA==}
    engines: {node: ^16.0.0 || >=18.0.0}
    peerDependencies:
      '@typescript-eslint/parser': ^6.0.0 || ^6.0.0-alpha
      eslint: ^7.0.0 || ^8.0.0
      typescript: '*'
    peerDependenciesMeta:
      typescript:
        optional: true

  '@typescript-eslint/parser@6.21.0':
    resolution: {integrity: sha512-tbsV1jPne5CkFQCgPBcDOt30ItF7aJoZL997JSF7MhGQqOeT3svWRYxiqlfA5RUdlHN6Fi+EI9bxqbdyAUZjYQ==}
    engines: {node: ^16.0.0 || >=18.0.0}
    peerDependencies:
      eslint: ^7.0.0 || ^8.0.0
      typescript: '*'
    peerDependenciesMeta:
      typescript:
        optional: true

  '@typescript-eslint/scope-manager@6.21.0':
    resolution: {integrity: sha512-OwLUIWZJry80O99zvqXVEioyniJMa+d2GrqpUTqi5/v5D5rOrppJVBPa0yKCblcigC0/aYAzxxqQ1B+DS2RYsg==}
    engines: {node: ^16.0.0 || >=18.0.0}

  '@typescript-eslint/type-utils@6.21.0':
    resolution: {integrity: sha512-rZQI7wHfao8qMX3Rd3xqeYSMCL3SoiSQLBATSiVKARdFGCYSRvmViieZjqc58jKgs8Y8i9YvVVhRbHSTA4VBag==}
    engines: {node: ^16.0.0 || >=18.0.0}
    peerDependencies:
      eslint: ^7.0.0 || ^8.0.0
      typescript: '*'
    peerDependenciesMeta:
      typescript:
        optional: true

  '@typescript-eslint/types@6.21.0':
    resolution: {integrity: sha512-1kFmZ1rOm5epu9NZEZm1kckCDGj5UJEf7P1kliH4LKu/RkwpsfqqGmY2OOcUs18lSlQBKLDYBOGxRVtrMN5lpg==}
    engines: {node: ^16.0.0 || >=18.0.0}

  '@typescript-eslint/typescript-estree@6.21.0':
    resolution: {integrity: sha512-6npJTkZcO+y2/kr+z0hc4HwNfrrP4kNYh57ek7yCNlrBjWQ1Y0OS7jiZTkgumrvkX5HkEKXFZkkdFNkaW2wmUQ==}
    engines: {node: ^16.0.0 || >=18.0.0}
    peerDependencies:
      typescript: '*'
    peerDependenciesMeta:
      typescript:
        optional: true

  '@typescript-eslint/utils@6.21.0':
    resolution: {integrity: sha512-NfWVaC8HP9T8cbKQxHcsJBY5YE1O33+jpMwN45qzWWaPDZgLIbo12toGMWnmhvCpd3sIxkpDw3Wv1B3dYrbDQQ==}
    engines: {node: ^16.0.0 || >=18.0.0}
    peerDependencies:
      eslint: ^7.0.0 || ^8.0.0

  '@typescript-eslint/visitor-keys@6.21.0':
    resolution: {integrity: sha512-JJtkDduxLi9bivAB+cYOVMtbkqdPOhZ+ZI5LC47MIRrDV4Yn2o+ZnW10Nkmr28xRpSpdJ6Sm42Hjf2+REYXm0A==}
    engines: {node: ^16.0.0 || >=18.0.0}

  '@ungap/structured-clone@1.2.0':
    resolution: {integrity: sha512-zuVdFrMJiuCDQUMCzQaD6KL28MjnqqN8XnAqiEq9PNm/hCPTSGfrXCOfwj1ow4LFb/tNymJPwsNbVePc1xFqrQ==}

  abi-to-sol@0.6.6:
    resolution: {integrity: sha512-PRn81rSpv6NXFPYQSw7ujruqIP6UkwZ/XoFldtiqCX8+2kHVc73xVaUVvdbro06vvBVZiwnxhEIGdI4BRMwGHw==}
    hasBin: true

  acorn-jsx@5.3.2:
    resolution: {integrity: sha512-rq9s+JNhf0IChjtDXxllJ7g41oZk5SlXtp0LHwyA5cejwn7vKmKp4pPri6YEePv2PU65sAsegbXtIinmDFDXgQ==}
    peerDependencies:
      acorn: ^6.0.0 || ^7.0.0 || ^8.0.0

  acorn-walk@8.2.0:
    resolution: {integrity: sha512-k+iyHEuPgSw6SbuDpGQM+06HQUa04DZ3o+F6CSzXMvvI5KMvnaEqXe+YVe555R9nn6GPt404fos4wcgpw12SDA==}
    engines: {node: '>=0.4.0'}

  acorn@8.10.0:
    resolution: {integrity: sha512-F0SAmZ8iUtS//m8DmCTA0jlh6TDKkHQyK6xc6V4KDTyZKA9dnvX9/3sRTVQrWm79glUAZbnmmNcdYwUIHWVybw==}
    engines: {node: '>=0.4.0'}
    hasBin: true

  adm-zip@0.4.16:
    resolution: {integrity: sha512-TFi4HBKSGfIKsK5YCkKaaFG2m4PEDyViZmEwof3MTIgzimHLto6muaHVpbrljdIvIrFZzEq/p4nafOeLcYegrg==}
    engines: {node: '>=0.3.0'}

  aes-js@3.0.0:
    resolution: {integrity: sha512-H7wUZRn8WpTq9jocdxQ2c8x2sKo9ZVmzfRE13GiNJXfp7NcKYEdvl3vspKjXox6RIG2VtaRe4JFvxG4rqp2Zuw==}

  agent-base@6.0.2:
    resolution: {integrity: sha512-RZNwNclF7+MS/8bDg70amg32dyeZGZxiDuQmZxKLAlQjr3jGyLx+4Kkk58UO7D2QdgFIQCovuSuZESne6RG6XQ==}
    engines: {node: '>= 6.0.0'}

  aggregate-error@3.1.0:
    resolution: {integrity: sha512-4I7Td01quW/RpocfNayFdFVk1qSuoh0E7JrbRJ16nH01HhKFQ88INq9Sd+nd72zqRySlr9BmDA8xlEJ6vJMrYA==}
    engines: {node: '>=8'}

  ajv@6.12.6:
    resolution: {integrity: sha512-j3fVLgvTo527anyYyJOGTYJbG+vnnQYvE0m5mmkc1TK+nxAppkCLMIL0aZ4dblVCNoGShhm+kzE4ZUykBoMg4g==}

  ajv@8.11.0:
    resolution: {integrity: sha512-wGgprdCvMalC0BztXvitD2hC04YffAvtsUn93JbGXYLAtCUO4xd17mCCZQxUOItiBwZvJScWo8NIvQMQ71rdpg==}

  ansi-align@3.0.1:
    resolution: {integrity: sha512-IOfwwBF5iczOjp/WeY4YxyjqAFMQoZufdQWDd19SEExbVLNXqvpzSJ/M7Za4/sCPmQ0+GRquoA7bGcINcxew6w==}

  ansi-colors@4.1.1:
    resolution: {integrity: sha512-JoX0apGbHaUJBNl6yF+p6JAFYZ666/hhCGKN5t9QFjbJQKUU/g8MNbFDbvfrgKXvI1QpZplPOnwIo99lX/AAmA==}
    engines: {node: '>=6'}

  ansi-colors@4.1.3:
    resolution: {integrity: sha512-/6w/C21Pm1A7aZitlI5Ni/2J6FFQN8i1Cvz3kHABAAbw93v/NlvKdVOqz7CCWz/3iv/JplRSEEZ83XION15ovw==}
    engines: {node: '>=6'}

  ansi-escapes@4.3.2:
    resolution: {integrity: sha512-gKXj5ALrKWQLsYG9jlTRmR/xKluxHV+Z9QEwNIgCfM1/uwPMCuzVVnh5mwTd+OuBZcwSIMbqssNWRm1lE51QaQ==}
    engines: {node: '>=8'}

  ansi-regex@2.1.1:
    resolution: {integrity: sha512-TIGnTpdo+E3+pCyAluZvtED5p5wCqLdezCyhPZzKPcxvFplEt4i+W7OONCKgeZFT3+y5NZZfOOS/Bdcanm1MYA==}
    engines: {node: '>=0.10.0'}

  ansi-regex@5.0.1:
    resolution: {integrity: sha512-quJQXlTSUGL2LH9SUXo8VwsY4soanhgo6LNSm84E1LBcE8s3O0wpdiRzyR9z/ZZJMlMWv37qOOb9pdJlMUEKFQ==}
    engines: {node: '>=8'}

  ansi-styles@3.2.1:
    resolution: {integrity: sha512-VT0ZI6kZRdTh8YyJw3SMbYm/u+NqfsAxEpWO0Pf9sq8/e94WxxOpPKx9FR1FlyCtOVDNOQ+8ntlqFxiRc+r5qA==}
    engines: {node: '>=4'}

  ansi-styles@4.3.0:
    resolution: {integrity: sha512-zbB9rCJAT1rbjiVDb2hqKFHNYLxgtk8NURxZ3IZwD3F6NtxbXZQCnnSi1Lkx+IDohdPlFp222wVALIheZJQSEg==}
    engines: {node: '>=8'}

  antlr4@4.13.1-patch-1:
    resolution: {integrity: sha512-OjFLWWLzDMV9rdFhpvroCWR4ooktNg9/nvVYSA5z28wuVpU36QUNuioR1XLnQtcjVlf8npjyz593PxnU/f/Cow==}
    engines: {node: '>=16'}

  anymatch@3.1.2:
    resolution: {integrity: sha512-P43ePfOAIupkguHUycrc4qJ9kz8ZiuOUijaETwX7THt0Y/GNK7v0aa8rY816xWjZ7rJdA5XdMcpVFTKMq+RvWg==}
    engines: {node: '>= 8'}

  arg@4.1.3:
    resolution: {integrity: sha512-58S9QDqG0Xx27YwPSt9fJxivjYl432YCwfDMfZ+71RAqUrZef7LrKQZ3LHLOwCS4FLNBplP533Zx895SeOCHvA==}

  argparse@1.0.10:
    resolution: {integrity: sha512-o5Roy6tNG4SL/FOkCAN6RzjiakZS25RLYFrcMttJqbdd8BWrnA+fGz57iN5Pb06pvBGvl5gQ0B48dJlslXvoTg==}

  argparse@2.0.1:
    resolution: {integrity: sha512-8+9WqebbFzpX9OR+Wa6O29asIogeRMzcGtAINdpMHHyAg10f05aSFVBbcEqGf/PXw1EjAZ+q2/bEBg3DvurK3Q==}

  array-back@3.1.0:
    resolution: {integrity: sha512-TkuxA4UCOvxuDK6NZYXCalszEzj+TLszyASooky+i742l9TqsOdYCMJJupxRic61hwquNtppB3hgcuq9SVSH1Q==}
    engines: {node: '>=6'}

  array-back@4.0.2:
    resolution: {integrity: sha512-NbdMezxqf94cnNfWLL7V/im0Ub+Anbb0IoZhvzie8+4HJ4nMQuzHuy49FkGYCJK2yAloZ3meiB6AVMClbrI1vg==}
    engines: {node: '>=8'}

  array-buffer-byte-length@1.0.0:
    resolution: {integrity: sha512-LPuwb2P+NrQw3XhxGc36+XSvuBPopovXYTR9Ew++Du9Yb/bx5AzBfrIsBoj0EZUifjQU+sHL21sseZ3jerWO/A==}

  array-union@2.1.0:
    resolution: {integrity: sha512-HGyxoOTYUyCM6stUe6EJgnd4EoewAI7zMdfqO+kGjnlZmBDz/cR5pf8r/cR4Wq60sL/p0IkcjUEEPwS3GFrIyw==}
    engines: {node: '>=8'}

  array.prototype.flat@1.3.2:
    resolution: {integrity: sha512-djYB+Zx2vLewY8RWlNCUdHjDXs2XOgm602S9E7P/UpHgfeHL00cRiIF+IN/G/aUJ7kGPb6yO/ErDI5V2s8iycA==}
    engines: {node: '>= 0.4'}

  arraybuffer.prototype.slice@1.0.2:
    resolution: {integrity: sha512-yMBKppFur/fbHu9/6USUe03bZ4knMYiwFBcyiaXB8Go0qNehwX6inYPzK9U0NeQvGxKthcmHcaR8P5MStSRBAw==}
    engines: {node: '>= 0.4'}

  arrify@1.0.1:
    resolution: {integrity: sha512-3CYzex9M9FGQjCGMGyi6/31c8GJbgb0qGyrx5HWxPd0aCwh4cB2YjMb2Xf9UuoogrMrlO9cTqnB5rI5GHZTcUA==}
    engines: {node: '>=0.10.0'}

  assertion-error@1.1.0:
    resolution: {integrity: sha512-jgsaNduz+ndvGyFt3uSuWqvy4lCnIJiovtouQN5JZHOKCS2QuhEdbcQHFhVksz2N2U9hXJo8odG7ETyWlEeuDw==}

  ast-parents@0.0.1:
    resolution: {integrity: sha512-XHusKxKz3zoYk1ic8Un640joHbFMhbqneyoZfoKnEGtf2ey9Uh/IdpcQplODdO/kENaMIWsD0nJm4+wX3UNLHA==}

  astral-regex@2.0.0:
    resolution: {integrity: sha512-Z7tMw1ytTXt5jqMcOP+OQteU1VuNK9Y02uuJtKQ1Sv69jXQKKg5cibLwGJow8yzZP+eAc18EmLGPal0bp36rvQ==}
    engines: {node: '>=8'}

  at-least-node@1.0.0:
    resolution: {integrity: sha512-+q/t7Ekv1EDY2l6Gda6LLiX14rU9TV20Wa3ofeQmwPFZbOMo9DXrLbOjFaaclkXKWidIaopwAObQDqwWtGUjqg==}
    engines: {node: '>= 4.0.0'}

  available-typed-arrays@1.0.5:
    resolution: {integrity: sha512-DMD0KiN46eipeziST1LPP/STfDU0sufISXmjSgvVsoU2tqxctQeASejWcfNtxYKqETM1UxQ8sp2OrSBWpHY6sw==}
    engines: {node: '>= 0.4'}

  balanced-match@1.0.0:
    resolution: {integrity: sha512-9Y0g0Q8rmSt+H33DfKv7FOc3v+iRI+o1lbzt8jGcIosYW37IIW/2XVYq5NPdmaD5NQ59Nk26Kl/vZbwW9Fr8vg==}

  base-x@3.0.9:
    resolution: {integrity: sha512-H7JU6iBHTal1gp56aKoaa//YUxEaAOUiydvrV/pILqIHXTtqxSkATOnDA2u+jZ/61sD+L/412+7kzXRtWukhpQ==}

  bech32@1.1.4:
    resolution: {integrity: sha512-s0IrSOzLlbvX7yp4WBfPITzpAU8sqQcpsmwXDiKwrG4r491vwCO/XpejasRNl0piBMe/DvP4Tz0mIS/X1DPJBQ==}

  better-ajv-errors@0.8.2:
    resolution: {integrity: sha512-FnODTBJSQSHmJXDLPiC7ca0dC4S1HSTPv1+Hg2sm/C71i3Dj0l1jcUEaq/3OQ6MmnUveshTsUvUj65pDSr3Qow==}
    peerDependencies:
      ajv: 4.11.8 - 8

  better-path-resolve@1.0.0:
    resolution: {integrity: sha512-pbnl5XzGBdrFU/wT4jqmJVPn2B6UHPBOhzMQkY/SPUPB6QtUXtmBHBIwCbXJol93mOpGMnQyP/+BB19q04xj7g==}
    engines: {node: '>=4'}

  bigint-crypto-utils@3.3.0:
    resolution: {integrity: sha512-jOTSb+drvEDxEq6OuUybOAv/xxoh3cuYRUIPyu8sSHQNKM303UQ2R1DAo45o1AkcIXw6fzbaFI1+xGGdaXs2lg==}
    engines: {node: '>=14.0.0'}

  bignumber.js@9.1.0:
    resolution: {integrity: sha512-4LwHK4nfDOraBCtst+wOWIHbu1vhvAPJK8g8nROd4iuc3PSEjWif/qwbkh8jwCJz6yDBvtU4KPynETgrfh7y3A==}

  binary-extensions@2.2.0:
    resolution: {integrity: sha512-jDctJ/IVQbZoJykoeHbhXpOlNBqGNcwXJKJog42E5HDPUwQTSdjCHdihjj0DlnheQ7blbT6dHOafNAiS8ooQKA==}
    engines: {node: '>=8'}

  blakejs@1.2.1:
    resolution: {integrity: sha512-QXUSXI3QVc/gJME0dBpXrag1kbzOqCjCX8/b54ntNyW6sjtoqxqRk3LTmXzaJoh71zMsDCjM+47jS7XiwN/+fQ==}

  bn.js@4.11.6:
    resolution: {integrity: sha512-XWwnNNFCuuSQ0m3r3C4LE3EiORltHd9M05pq6FOlVeiophzRbMo50Sbz1ehl8K3Z+jw9+vmgnXefY1hz8X+2wA==}

  bn.js@4.12.0:
    resolution: {integrity: sha512-c98Bf3tPniI+scsdk237ku1Dc3ujXQTSgyiPUDEOe7tRkhrqridvh8klBv0HCEso1OLOYcHuCv/cS6DNxKH+ZA==}

  bn.js@5.2.1:
    resolution: {integrity: sha512-eXRvHzWyYPBuB4NBy0cmYQjGitUrtqwbvlzP3G6VFnNRbsZQIxQ10PbKKHt8gZ/HW/D/747aDl+QkDqg3KQLMQ==}

  boxen@5.1.2:
    resolution: {integrity: sha512-9gYgQKXx+1nP8mP7CzFyaUARhg7D3n1dF/FnErWmu9l6JvGpNUN278h0aSb+QjoiKSWG+iZ3uHrcqk0qrY9RQQ==}
    engines: {node: '>=10'}

  brace-expansion@1.1.11:
    resolution: {integrity: sha512-iCuPHDFgrHX7H2vEI/5xpz07zSHB00TpugqhmYtVmMO6518mCuRMoOYFldEBl0g187ufozdaHgWKcYFb61qGiA==}

  brace-expansion@2.0.1:
    resolution: {integrity: sha512-XnAIvQ8eM+kC6aULx6wuQiwVsnzsi9d3WxzV3FpWTGA19F621kwdbsAcFKXgKUHZWsy+mY6iL1sHTxWEFCytDA==}

  braces@3.0.2:
    resolution: {integrity: sha512-b8um+L1RzM3WDSzvhm6gIz1yfTbBt6YTlcEKAvsmqCZZFw46z626lVj9j1yEPW33H5H+lBQpZMP1k8l+78Ha0A==}
    engines: {node: '>=8'}

  breakword@1.0.6:
    resolution: {integrity: sha512-yjxDAYyK/pBvws9H4xKYpLDpYKEH6CzrBPAuXq3x18I+c/2MkVtT3qAr7Oloi6Dss9qNhPVueAAVU1CSeNDIXw==}

  brorand@1.1.0:
    resolution: {integrity: sha512-cKV8tMCEpQs4hK/ik71d6LrPOnpkpGBR0wzxqr68g2m/LB2GxVYQroAjMJZRVM1Y4BCjCKc3vAamxSzOY2RP+w==}

  browser-stdout@1.3.1:
    resolution: {integrity: sha512-qhAVI1+Av2X7qelOfAIYwXONood6XlZE/fXaBSmW/T5SzLAmCgzi+eiWE7fUvbHaeNBQH13UftjpXxsfLkMpgw==}

  browserify-aes@1.2.0:
    resolution: {integrity: sha512-+7CHXqGuspUn/Sl5aO7Ea0xWGAtETPXNSAjHo48JfLdPWcMng33Xe4znFvQweqc/uzk5zSOI3H52CYnjCfb5hA==}

  bs58@4.0.1:
    resolution: {integrity: sha512-Ok3Wdf5vOIlBrgCvTq96gBkJw+JUEzdBgyaza5HLtPm7yTHkjRy8+JzNyHF7BHa0bNWOQIp3m5YF0nnFcOIKLw==}

  bs58check@2.1.2:
    resolution: {integrity: sha512-0TS1jicxdU09dwJMNZtVAfzPi6Q6QeN0pM1Fkzrjn+XYHvzMKPU3pHVpva+769iNVSfIYWf7LJ6WR+BuuMf8cA==}

  buffer-from@1.1.2:
    resolution: {integrity: sha512-E+XQCRwSbaaiChtv6k6Dwgc+bx+Bs6vuKJHHl5kox/BaKbhiXzqQOwK4cO22yElGp2OCmjwVhT3HmxgyPGnJfQ==}

  buffer-xor@1.0.3:
    resolution: {integrity: sha512-571s0T7nZWK6vB67HI5dyUF7wXiNcfaPPPTl6zYCNApANjIvYJTg7hlud/+cJpdAhS7dVzqMLmfhfHR3rAcOjQ==}

  bufio@1.0.7:
    resolution: {integrity: sha512-bd1dDQhiC+bEbEfg56IdBv7faWa6OipMs/AFFFvtFnB3wAYjlwQpQRZ0pm6ZkgtfL0pILRXhKxOiQj6UzoMR7A==}
    engines: {node: '>=8.0.0'}

  bytes@3.1.2:
    resolution: {integrity: sha512-/Nf7TyzTx6S3yRJObOAV7956r8cr2+Oj8AC5dt8wSP3BQAoeX58NoHyCU8P8zGkNXStjTSi6fzO6F0pBdcYbEg==}
    engines: {node: '>= 0.8'}

  cacheable-lookup@6.1.0:
    resolution: {integrity: sha512-KJ/Dmo1lDDhmW2XDPMo+9oiy/CeqosPguPCrgcVzKyZrL6pM1gU2GmPY/xo6OQPTUaA/c0kwHuywB4E6nmT9ww==}
    engines: {node: '>=10.6.0'}

  cacheable-request@7.0.2:
    resolution: {integrity: sha512-pouW8/FmiPQbuGpkXQ9BAPv/Mo5xDGANgSNXzTzJ8DrKGuXOssM4wIQRjfanNRh3Yu5cfYPvcorqbhg2KIJtew==}
    engines: {node: '>=8'}

  call-bind@1.0.2:
    resolution: {integrity: sha512-7O+FbCihrB5WGbFYesctwmTKae6rOiIzmz1icreWJ+0aA7LJfuqhEso2T9ncpcFtzMQtzXf2QGGueWJGTYsqrA==}

  call-bind@1.0.5:
    resolution: {integrity: sha512-C3nQxfFZxFRVoJoGKKI8y3MOEo129NQ+FgQ08iye+Mk4zNZZGdjfs06bVTr+DBSlA66Q2VEcMki/cUCP4SercQ==}

  callsites@3.1.0:
    resolution: {integrity: sha512-P8BjAsXvZS+VIDUI11hHCQEv74YT67YUi5JJFNWIqL235sBmjX4+qx9Muvls5ivyNENctx46xQLQ3aTuE7ssaQ==}
    engines: {node: '>=6'}

  camel-case@3.0.0:
    resolution: {integrity: sha512-+MbKztAYHXPr1jNTSKQF52VpcFjwY5RkR7fxksV8Doo4KAYc5Fl4UJRgthBbTmEx8C54DqahhbLJkDwjI3PI/w==}

  camelcase-keys@6.2.2:
    resolution: {integrity: sha512-YrwaA0vEKazPBkn0ipTiMpSajYDSe+KjQfrjhcBMxJt/znbvlHd8Pw/Vamaz5EB4Wfhs3SUR3Z9mwRu/P3s3Yg==}
    engines: {node: '>=8'}

  camelcase@5.3.1:
    resolution: {integrity: sha512-L28STB170nwWS63UjtlEOE3dldQApaJXZkOI1uMFfzf3rRuPegHaHesyee+YxQ+W6SvRDQV6UrdOdRiR153wJg==}
    engines: {node: '>=6'}

  camelcase@6.3.0:
    resolution: {integrity: sha512-Gmy6FhYlCY7uOElZUSbxo2UCDH8owEk996gkbrpsgGtrJLM3J7jGxl9Ic7Qwwj4ivOE5AWZWRMecDdF7hqGjFA==}
    engines: {node: '>=10'}

  cbor@5.2.0:
    resolution: {integrity: sha512-5IMhi9e1QU76ppa5/ajP1BmMWZ2FHkhAhjeVKQ/EFCgYSEaeVaoGtL7cxJskf9oCCk+XjzaIdc3IuU/dbA/o2A==}
    engines: {node: '>=6.0.0'}

  cbor@8.1.0:
    resolution: {integrity: sha512-DwGjNW9omn6EwP70aXsn7FQJx5kO12tX0bZkaTjzdVFM6/7nhA4t0EENocKGx6D2Bch9PE2KzCUf5SceBdeijg==}
    engines: {node: '>=12.19'}

  chai-as-promised@7.1.1:
    resolution: {integrity: sha512-azL6xMoi+uxu6z4rhWQ1jbdUhOMhis2PvscD/xjLqNMkv3BPPp2JyyuTHOrf9BOosGpNQ11v6BKv/g57RXbiaA==}
    peerDependencies:
      chai: '>= 2.1.2 < 5'

  chai@4.4.1:
    resolution: {integrity: sha512-13sOfMv2+DWduEU+/xbun3LScLoqN17nBeTLUsmDfKdoiC1fr0n9PU4guu4AhRcOVFk/sW8LyZWHuhWtQZiF+g==}
    engines: {node: '>=4'}

  chalk@2.4.2:
    resolution: {integrity: sha512-Mti+f9lpJNcwF4tWV8/OrTTtF1gZi+f8FqlyAdouralcFWFQWF2+NgCHShjkCb+IFBLq9buZwE1xckQU4peSuQ==}
    engines: {node: '>=4'}

  chalk@4.1.2:
    resolution: {integrity: sha512-oKnbhFyRIXpUuez8iBMmyEa4nbj4IOQyuhc/wy9kY7/WVPcwIO9VA668Pu8RkO7+0G76SLROeyw9CpQ061i4mA==}
    engines: {node: '>=10'}

  change-case@3.0.2:
    resolution: {integrity: sha512-Mww+SLF6MZ0U6kdg11algyKd5BARbyM4TbFBepwowYSR5ClfQGCGtxNXgykpN0uF/bstWeaGDT4JWaDh8zWAHA==}

  chardet@0.7.0:
    resolution: {integrity: sha512-mT8iDcrh03qDGRRmoA2hmBJnxpllMR+0/0qlzjqZES6NdiWDcZkCNAk4rPFZ9Q85r27unkiNNg8ZOiwZXBHwcA==}

  check-error@1.0.3:
    resolution: {integrity: sha512-iKEoDYaRmd1mxM90a2OEfWhjsjPpYPuQ+lMYsoxB126+t8fw7ySEO48nmDg5COTjxDI65/Y2OWpeEHk3ZOe8zg==}

  chokidar@3.5.3:
    resolution: {integrity: sha512-Dr3sfKRP6oTcjf2JmUmFJfeVMvXBdegxB0iVQ5eb2V10uFJUCAS8OByZdVAyVb8xXNz3GjjTgj9kLWsZTqE6kw==}
    engines: {node: '>= 8.10.0'}

  ci-info@2.0.0:
    resolution: {integrity: sha512-5tK7EtrZ0N+OLFMthtqOj4fI2Jeb88C4CAZPu25LDVUgXJ0A3Js4PMGqrn0JU1W0Mh1/Z8wZzYPxqUrXeBboCQ==}

  ci-info@3.9.0:
    resolution: {integrity: sha512-NIxF55hv4nSqQswkAeiOi1r83xy8JldOFDTWiug55KBu9Jnblncd2U6ViHmYgHf01TPZS77NJBhBMKdWj9HQMQ==}
    engines: {node: '>=8'}

  cipher-base@1.0.4:
    resolution: {integrity: sha512-Kkht5ye6ZGmwv40uUDZztayT2ThLQGfnj/T71N/XzeZeo3nf8foyW7zGTsPYkEya3m5f3cAypH+qe7YOrM1U2Q==}

  clean-stack@2.2.0:
    resolution: {integrity: sha512-4diC9HaTE+KRAMWhDhrGOECgWZxoevMc5TlkObMqNSsVU62PYzXZ/SMTjzyGAFF1YusgxGcSWTEXBhp0CPwQ1A==}
    engines: {node: '>=6'}

  cli-boxes@2.2.1:
    resolution: {integrity: sha512-y4coMcylgSCdVinjiDBuR8PCC2bLjyGTwEmPb9NHR/QaNU6EUOXcTY/s6VjGMD6ENSEaeQYHCY0GNGS5jfMwPw==}
    engines: {node: '>=6'}

  cliui@6.0.0:
    resolution: {integrity: sha512-t6wbgtoCXvAzst7QgXxJYqPt0usEfbgQdftEPbLL/cvv6HPE5VgvqCuAIDR0NgU52ds6rFwqrgakNLrHEjCbrQ==}

  cliui@7.0.4:
    resolution: {integrity: sha512-OcRE68cOsVMXp1Yvonl/fzkQOyjLSu/8bhPDfQt0e0/Eb283TKP20Fs2MqoPsr9SwA595rRCA+QMzYc9nBP+JQ==}

  cliui@8.0.1:
    resolution: {integrity: sha512-BSeNnyus75C4//NQ9gQt1/csTXyo/8Sb+afLAkzAptFuMsod9HFokGNudZpi/oQV73hnVK+sR+5PVRMd+Dr7YQ==}
    engines: {node: '>=12'}

  clone-response@1.0.2:
    resolution: {integrity: sha512-yjLXh88P599UOyPTFX0POsd7WxnbsVsGohcwzHOLspIhhpalPw1BcqED8NblyZLKcGrL8dTgMlcaZxV2jAD41Q==}

  clone@1.0.4:
    resolution: {integrity: sha512-JQHZ2QMW6l3aH/j6xCqQThY/9OH4D/9ls34cgkUBiEeocRTU04tHfKPBsUK1PqZCUQM7GiA0IIXJSuXHI64Kbg==}
    engines: {node: '>=0.8'}

  code-error-fragment@0.0.230:
    resolution: {integrity: sha512-cadkfKp6932H8UkhzE/gcUqhRMNf8jHzkAN7+5Myabswaghu4xABTgPHDCjW+dBAJxj/SpkTYokpzDqY4pCzQw==}
    engines: {node: '>= 4'}

  color-convert@1.9.3:
    resolution: {integrity: sha512-QfAUtd+vFdAtFQcC8CCyYt1fYWxSqAiK2cSD6zDB8N3cpsEBAvRxp9zOGg6G/SHHJYAT88/az/IuDGALsNVbGg==}

  color-convert@2.0.1:
    resolution: {integrity: sha512-RRECPsj7iu/xb5oKYcsFHSppFNnsj/52OVTRKb4zP5onXwVF3zVmmToNcOfGC+CRDpfK/U584fMg38ZHCaElKQ==}
    engines: {node: '>=7.0.0'}

  color-name@1.1.3:
    resolution: {integrity: sha512-72fSenhMw2HZMTVHeCA9KCmpEIbzWiQsjN+BHcBbS9vr1mtt+vJjPdksIBNUmKAW8TFUDPJK5SUU3QhE9NEXDw==}

  color-name@1.1.4:
    resolution: {integrity: sha512-dOy+3AuW3a2wNbZHIuMZpTcgjGuLU/uBL/ubcZF9OXbDo8ff4O8yVp5Bf0efS8uEoYo5q4Fx7dY9OgQGXgAsQA==}

  command-exists@1.2.9:
    resolution: {integrity: sha512-LTQ/SGc+s0Xc0Fu5WaKnR0YiygZkm9eKFvyS+fRsU7/ZWFF8ykFM6Pc9aCVf1+xasOOZpO3BAVgVrKvsqKHV7w==}

  command-line-args@5.2.1:
    resolution: {integrity: sha512-H4UfQhZyakIjC74I9d34fGYDwk3XpSr17QhEd0Q3I9Xq1CETHo4Hcuo87WyWHpAF1aSLjLRf5lD9ZGX2qStUvg==}
    engines: {node: '>=4.0.0'}

  command-line-usage@6.1.3:
    resolution: {integrity: sha512-sH5ZSPr+7UStsloltmDh7Ce5fb8XPlHyoPzTpyyMuYCtervL65+ubVZ6Q61cFtFl62UyJlc8/JwERRbAFPUqgw==}
    engines: {node: '>=8.0.0'}

  commander@10.0.1:
    resolution: {integrity: sha512-y4Mg2tXshplEbSGzx7amzPwKKOCGuoSRP/CjEdwwk0FOGlUbq6lKuoyDZTNZkmxHdJtp54hdfY/JUrdL7Xfdug==}
    engines: {node: '>=14'}

  commander@3.0.2:
    resolution: {integrity: sha512-Gar0ASD4BDyKC4hl4DwHqDrmvjoxWKZigVnAbn5H1owvm4CxCPdb0HQDehwNYMJpla5+M2tPmPARzhtYuwpHow==}

  concat-map@0.0.1:
    resolution: {integrity: sha512-/Srv4dswyQNBfohGpz9o6Yb3Gz3SrUDqBH5rTuhGR7ahtlbYKnVxw2bCFMRljaA7EXHaXZ8wsHdodFvbkhKmqg==}

  config-chain@1.1.13:
    resolution: {integrity: sha512-qj+f8APARXHrM0hraqXYb2/bOVSV4PvJQlNZ/DVj0QrmNM2q2euizkeuVckQ57J+W0mRH6Hvi+k50M4Jul2VRQ==}

  constant-case@2.0.0:
    resolution: {integrity: sha512-eS0N9WwmjTqrOmR3o83F5vW8Z+9R1HnVz3xmzT2PMFug9ly+Au/fxRWlEBSb6LcZwspSsEn9Xs1uw9YgzAg1EQ==}

  cookie@0.4.2:
    resolution: {integrity: sha512-aSWTXFzaKWkvHO1Ny/s+ePFpvKsPnjc551iI41v3ny/ow6tBG5Vd+FuqGNhh1LxOmVzOlGUriIlOaokOvhaStA==}
    engines: {node: '>= 0.6'}

  core-js@3.30.1:
    resolution: {integrity: sha512-ZNS5nbiSwDTq4hFosEDqm65izl2CWmLz0hARJMyNQBgkUZMIF51cQiMvIQKA6hvuaeWxQDP3hEedM1JZIgTldQ==}

  cosmiconfig@8.2.0:
    resolution: {integrity: sha512-3rTMnFJA1tCOPwRxtgF4wd7Ab2qvDbL8jX+3smjIbS4HlZBagTlpERbdN7iAbWlrfxE3M8c27kTwTawQ7st+OQ==}
    engines: {node: '>=14'}

  create-hash@1.2.0:
    resolution: {integrity: sha512-z00bCGNHDG8mHAkP7CtT1qVu+bFQUPjYq/4Iv3C3kWjTFV10zIjfSoeqXo9Asws8gwSHDGj/hl2u4OGIjapeCg==}

  create-hmac@1.1.7:
    resolution: {integrity: sha512-MJG9liiZ+ogc4TzUwuvbER1JRdgvUFSB5+VR/g5h82fGaIRWMWddtKBHi7/sVhfjQZ6SehlyhvQYrcYkaUIpLg==}

  create-require@1.1.1:
    resolution: {integrity: sha512-dcKFX3jn0MpIaXjisoRvexIJVEKzaq7z2rZKxf+MSr9TkdmHmsU4m2lcLojrj/FHl8mk5VxMmYA+ftRkP/3oKQ==}

  cross-spawn@5.1.0:
    resolution: {integrity: sha512-pTgQJ5KC0d2hcY8eyL1IzlBPYjTkyH72XRZPnLyKus2mBfNjQs3klqbJU2VILqZryAZUt9JOb3h/mWMy23/f5A==}

  cross-spawn@7.0.3:
    resolution: {integrity: sha512-iRDPJKUPVEND7dHPO8rkbOnPpyDygcDFtWjpeWNCgy8WP2rXcxXL8TskReQl6OrB2G7+UJrags1q15Fudc7G6w==}
    engines: {node: '>= 8'}

  csv-generate@3.4.3:
    resolution: {integrity: sha512-w/T+rqR0vwvHqWs/1ZyMDWtHHSJaN06klRqJXBEpDJaM/+dZkso0OKh1VcuuYvK3XM53KysVNq8Ko/epCK8wOw==}

  csv-parse@4.16.3:
    resolution: {integrity: sha512-cO1I/zmz4w2dcKHVvpCr7JVRu8/FymG5OEpmvsZYlccYolPBLoVGKUHgNoc4ZGkFeFlWGEDmMyBM+TTqRdW/wg==}

  csv-stringify@5.6.5:
    resolution: {integrity: sha512-PjiQ659aQ+fUTQqSrd1XEDnOr52jh30RBurfzkscaE2tPaFsDH5wOAHJiw8XAHphRknCwMUE9KRayc4K/NbO8A==}

  csv@5.5.3:
    resolution: {integrity: sha512-QTaY0XjjhTQOdguARF0lGKm5/mEq9PD9/VhZZegHDIBq2tQwgNpHc3dneD4mGo2iJs+fTKv5Bp0fZ+BRuY3Z0g==}
    engines: {node: '>= 0.1.90'}

  dataloader@1.4.0:
    resolution: {integrity: sha512-68s5jYdlvasItOJnCuI2Q9s4q98g0pCyL3HrcKJu8KNugUl8ahgmZYg38ysLTgQjjXX3H8CJLkAvWrclWfcalw==}

  debug@4.3.4:
    resolution: {integrity: sha512-PRWFHuSU3eDtQJPvnNY7Jcket1j0t5OuOsFzPPzsekD52Zl8qUfFIPEiswXqIvHWGVHOgX+7G/vCNNhehwxfkQ==}
    engines: {node: '>=6.0'}
    peerDependencies:
      supports-color: '*'
    peerDependenciesMeta:
      supports-color:
        optional: true

  decamelize-keys@1.1.1:
    resolution: {integrity: sha512-WiPxgEirIV0/eIOMcnFBA3/IJZAZqKnwAwWyvvdi4lsr1WCN22nhdf/3db3DoZcUjTV2SqfzIwNyp6y2xs3nmg==}
    engines: {node: '>=0.10.0'}

  decamelize@1.2.0:
    resolution: {integrity: sha512-z2S+W9X73hAUUki+N+9Za2lBlun89zigOyGrsax+KUQ6wKW4ZoWpEYBkGhQjwAjjDCkWxhY0VKEhk8wzY7F5cA==}
    engines: {node: '>=0.10.0'}

  decamelize@4.0.0:
    resolution: {integrity: sha512-9iE1PgSik9HeIIw2JO94IidnE3eBoQrFJ3w7sFuzSX4DpmZ3v5sZpUiV5Swcf6mQEF+Y0ru8Neo+p+nyh2J+hQ==}
    engines: {node: '>=10'}

  decompress-response@6.0.0:
    resolution: {integrity: sha512-aW35yZM6Bb/4oJlZncMH2LCoZtJXTRxES17vE3hoRiowU2kWHaJKFkSBDnDR+cm9J+9QhXmREyIfv0pji9ejCQ==}
    engines: {node: '>=10'}

  deep-eql@4.1.3:
    resolution: {integrity: sha512-WaEtAOpRA1MQ0eohqZjpGD8zdI0Ovsm8mmFhaDN8dvDZzyoUMcYDnf5Y6iu7HTXxf8JDS23qWa4a+hKCDyOPzw==}
    engines: {node: '>=6'}

  deep-equal-in-any-order@2.0.6:
    resolution: {integrity: sha512-RfnWHQzph10YrUjvWwhd15Dne8ciSJcZ3U6OD7owPwiVwsdE5IFSoZGg8rlwJD11ES+9H5y8j3fCofviRHOqLQ==}

  deep-extend@0.6.0:
    resolution: {integrity: sha512-LOHxIOaPYdHlJRtCQfDIVZtfw/ufM8+rVj649RIHzcm/vGwQRXFt6OPqIFWsm2XEMrNIEtWR64sY1LEKD2vAOA==}
    engines: {node: '>=4.0.0'}

  deep-is@0.1.4:
    resolution: {integrity: sha512-oIPzksmTg4/MriiaYGO+okXDT7ztn/w3Eptv/+gSIdMdKsJo0u4CfYNFJPy+4SKMuCqGw2wxnA+URMg3t8a/bQ==}

  defaults@1.0.4:
    resolution: {integrity: sha512-eFuaLoy/Rxalv2kr+lqMlUnrDWV+3j4pljOIJgLIhI058IQfWJ7vXhyEIHu+HtC738klGALYxOKDO0bQP3tg8A==}

  defer-to-connect@2.0.1:
    resolution: {integrity: sha512-4tvttepXG1VaYGrRibk5EwJd1t4udunSOVMdLSAL6mId1ix438oPwPZMALY41FCijukO1L0twNcGsdzS7dHgDg==}
    engines: {node: '>=10'}

  define-data-property@1.1.1:
    resolution: {integrity: sha512-E7uGkTzkk1d0ByLeSc6ZsFS79Axg+m1P/VsgYsxHgiuc3tFSj+MjMIwe90FC4lOAZzNBdY7kkO2P2wKdsQ1vgQ==}
    engines: {node: '>= 0.4'}

  define-properties@1.1.4:
    resolution: {integrity: sha512-uckOqKcfaVvtBdsVkdPv3XjveQJsNQqmhXgRi8uhvWWuPYZCNlzT8qAyblUgNoXdHdjMTzAqeGjAoli8f+bzPA==}
    engines: {node: '>= 0.4'}

  define-properties@1.2.1:
    resolution: {integrity: sha512-8QmQKqEASLd5nx0U1B1okLElbUuuttJ/AnYmRXbbbGDWh6uS208EjD4Xqq/I9wK7u0v6O08XhTWnt5XtEbR6Dg==}
    engines: {node: '>= 0.4'}

  delete-empty@3.0.0:
    resolution: {integrity: sha512-ZUyiwo76W+DYnKsL3Kim6M/UOavPdBJgDYWOmuQhYaZvJH0AXAHbUNyEDtRbBra8wqqr686+63/0azfEk1ebUQ==}
    engines: {node: '>=10'}
    hasBin: true

  depd@2.0.0:
    resolution: {integrity: sha512-g7nH6P6dyDioJogAAGprGpCtVImJhpPk/roCzdb3fIh61/s/nPsfR6onyMwkCAR/OlC3yBC0lESvUoQEAssIrw==}
    engines: {node: '>= 0.8'}

  detect-indent@6.1.0:
    resolution: {integrity: sha512-reYkTUJAZb9gUuZ2RvVCNhVHdg62RHnJ7WJl8ftMi4diZ6NWlciOzQN88pUhSELEwflJht4oQDv0F0BMlwaYtA==}
    engines: {node: '>=8'}

  diff@4.0.2:
    resolution: {integrity: sha512-58lmxKSA4BNyLz+HHMUzlOEpg09FV+ev6ZMe3vJihgdxzgcwZ8VoEEPmALCZG9LmqfVoNMMKpttIYTVG6uDY7A==}
    engines: {node: '>=0.3.1'}

  diff@5.0.0:
    resolution: {integrity: sha512-/VTCrvm5Z0JGty/BWHljh+BAiw3IK+2j87NGMu8Nwc/f48WoDAC395uomO9ZD117ZOBaHmkX1oyLvkVM/aIT3w==}
    engines: {node: '>=0.3.1'}

  dir-glob@3.0.1:
    resolution: {integrity: sha512-WkrWp9GR4KXfKGYzOLmTuGVi1UWFfws377n9cc55/tb6DuqyF6pcQ5AbiHEshaDpY9v6oaSr2XCDidGmMwdzIA==}
    engines: {node: '>=8'}

  doctrine@3.0.0:
    resolution: {integrity: sha512-yS+Q5i3hBf7GBkd4KG8a7eBNNWNGLTaEwwYWUijIYM7zrlYDM0BFXHjjPWlWZ1Rg7UaddZeIDmi9jF3HmqiQ2w==}
    engines: {node: '>=6.0.0'}

  dot-case@2.1.1:
    resolution: {integrity: sha512-HnM6ZlFqcajLsyudHq7LeeLDr2rFAVYtDv/hV5qchQEidSck8j9OPUsXY9KwJv/lHMtYlX4DjRQqwFYa+0r8Ug==}

  dotenv@8.6.0:
    resolution: {integrity: sha512-IrPdXQsk2BbzvCBGBOTmmSH5SodmqZNt4ERAZDmW4CT+tL8VtvinqywuANaFu4bOMWki16nqf0e4oC0QIaDr/g==}
    engines: {node: '>=10'}

  elliptic@6.5.4:
    resolution: {integrity: sha512-iLhC6ULemrljPZb+QutR5TQGB+pdW6KGD5RSegS+8sorOZT+rdQFbsQFJgvN3eRqNALqJer4oQ16YvJHlU8hzQ==}

  emoji-regex@8.0.0:
    resolution: {integrity: sha512-MSjYzcWNOA0ewAHpz0MxpYFvwg6yjy1NG3xteoqz644VCo/RPgnr1/GGt+ic3iJTzQ8Eu3TdM14SawnVUmGE6A==}

  end-of-stream@1.4.4:
    resolution: {integrity: sha512-+uw1inIHVPQoaVuHzRyXd21icM+cnt4CzD5rW+NC1wjOUSTOs+Te7FOv7AhN7vS9x/oIyhLP5PR1H+phQAHu5Q==}

  enquirer@2.3.6:
    resolution: {integrity: sha512-yjNnPr315/FjS4zIsUxYguYUPP2e1NK4d7E7ZOLiyYCcbFBiTMyID+2wvm2w6+pZ/odMA7cRkjhsPbltwBOrLg==}
    engines: {node: '>=8.6'}

  env-paths@2.2.1:
    resolution: {integrity: sha512-+h1lkLKhZMTYjog1VEpJNG7NZJWcuc2DDk/qsqSTRRCOXiLjeQ1d1/udrUGhqMxUgAlwKNZ0cf2uqan5GLuS2A==}
    engines: {node: '>=6'}

  error-ex@1.3.2:
    resolution: {integrity: sha512-7dFHNmqeFSEt2ZBsCriorKnn3Z2pj+fd9kmI6QoWw4//DL+icEBfc0U7qJCisqrTsKTjw4fNFy2pW9OqStD84g==}

  es-abstract@1.22.3:
    resolution: {integrity: sha512-eiiY8HQeYfYH2Con2berK+To6GrK2RxbPawDkGq4UiCQQfZHb6wX9qQqkbpPqaxQFcl8d9QzZqo0tGE0VcrdwA==}
    engines: {node: '>= 0.4'}

  es-set-tostringtag@2.0.2:
    resolution: {integrity: sha512-BuDyupZt65P9D2D2vA/zqcI3G5xRsklm5N3xCwuiy+/vKy8i0ifdsQP1sLgO4tZDSCaQUSnmC48khknGMV3D2Q==}
    engines: {node: '>= 0.4'}

  es-shim-unscopables@1.0.2:
    resolution: {integrity: sha512-J3yBRXCzDu4ULnQwxyToo/OjdMx6akgVC7K6few0a7F/0wLtmKKN7I73AH5T2836UuXRqN7Qg+IIUw/+YJksRw==}

  es-to-primitive@1.2.1:
    resolution: {integrity: sha512-QCOllgZJtaUo9miYBcLChTUaHNjJF3PYs1VidD7AwiEj1kYxKeQTctLAezAOH5ZKRH0g2IgPn6KwB4IT8iRpvA==}
    engines: {node: '>= 0.4'}

  escalade@3.1.1:
    resolution: {integrity: sha512-k0er2gUkLf8O0zKJiAhmkTnJlTvINGv7ygDNPbeIsX/TJjGJZHuh9B2UxbsaEkmlEo9MfhrSzmhIlhRlI2GXnw==}
    engines: {node: '>=6'}

  escape-string-regexp@1.0.5:
    resolution: {integrity: sha512-vbRorB5FUQWvla16U8R/qgaFIya2qGzwDrNmCZuYKrbdSUMG6I1ZCGQRefkRVhuOkIGVne7BQ35DSfo1qvJqFg==}
    engines: {node: '>=0.8.0'}

  escape-string-regexp@4.0.0:
    resolution: {integrity: sha512-TtpcNJ3XAzx3Gq8sWRzJaVajRs0uVxA2YAkdb1jm2YkPz4G6egUFAyA3n5vtEIZefPk5Wa4UXbKuS5fKkJWdgA==}
    engines: {node: '>=10'}

  eslint-config-prettier@9.1.0:
    resolution: {integrity: sha512-NSWl5BFQWEPi1j4TjVNItzYV7dZXZ+wP6I6ZhrBGpChQhZRUaElihE9uRRkcbRnNb76UMKDF3r+WTmNcGPKsqw==}
    hasBin: true
    peerDependencies:
      eslint: '>=7.0.0'

  eslint-plugin-prettier@5.1.3:
    resolution: {integrity: sha512-C9GCVAs4Eq7ZC/XFQHITLiHJxQngdtraXaM+LoUFoFp/lHNl2Zn8f3WQbe9HvTBBQ9YnKFB0/2Ajdqwo5D1EAw==}
    engines: {node: ^14.18.0 || >=16.0.0}
    peerDependencies:
      '@types/eslint': '>=8.0.0'
      eslint: '>=8.0.0'
      eslint-config-prettier: '*'
      prettier: '>=3.0.0'
    peerDependenciesMeta:
      '@types/eslint':
        optional: true
      eslint-config-prettier:
        optional: true

  eslint-scope@7.2.2:
    resolution: {integrity: sha512-dOt21O7lTMhDM+X9mB4GX+DZrZtCUJPL/wlcTqxyrx5IvO0IYtILdtrQGQp+8n5S0gwSVmOf9NQrjMOgfQZlIg==}
    engines: {node: ^12.22.0 || ^14.17.0 || >=16.0.0}

  eslint-visitor-keys@3.4.3:
    resolution: {integrity: sha512-wpc+LXeiyiisxPlEkUzU6svyS1frIO3Mgxj1fdy7Pm8Ygzguax2N3Fa/D/ag1WqbOprdI+uY6wMUl8/a2G+iag==}
    engines: {node: ^12.22.0 || ^14.17.0 || >=16.0.0}

  eslint@8.57.0:
    resolution: {integrity: sha512-dZ6+mexnaTIbSBZWgou51U6OmzIhYM2VcNdtiTtI7qPNZm35Akpr0f6vtw3w1Kmn5PYo+tZVfh13WrhpS6oLqQ==}
    engines: {node: ^12.22.0 || ^14.17.0 || >=16.0.0}
    hasBin: true

  espree@9.6.1:
    resolution: {integrity: sha512-oruZaFkjorTpF32kDSI5/75ViwGeZginGGy2NoOSg3Q9bnwlnmDm4HLnkl0RE3n+njDXR037aY1+x58Z/zFdwQ==}
    engines: {node: ^12.22.0 || ^14.17.0 || >=16.0.0}

  esprima@4.0.1:
    resolution: {integrity: sha512-eGuFFw7Upda+g4p+QHvnW0RyTX/SVeJBDM/gCtMARO0cLuT2HcEKnTPvhjV6aGeqrCB/sbNop0Kszm0jsaWU4A==}
    engines: {node: '>=4'}
    hasBin: true

  esquery@1.5.0:
    resolution: {integrity: sha512-YQLXUplAwJgCydQ78IMJywZCceoqk1oH01OERdSAJc/7U2AylwjhSCLDEtqwg811idIS/9fIU5GjG73IgjKMVg==}
    engines: {node: '>=0.10'}

  esrecurse@4.3.0:
    resolution: {integrity: sha512-KmfKL3b6G+RXvP8N1vr3Tq1kL/oCFgn2NYXEtqP8/L3pKapUA4G8cFVaoF3SU323CD4XypR/ffioHmkti6/Tag==}
    engines: {node: '>=4.0'}

  estraverse@5.3.0:
    resolution: {integrity: sha512-MMdARuVEQziNTeJD8DgMqmhwR11BRQ/cBP+pLtYdSTnf3MIO8fFeiINEbX36ZdNlfU/7A9f3gUw49B3oQsvwBA==}
    engines: {node: '>=4.0'}

  esutils@2.0.3:
    resolution: {integrity: sha512-kVscqXk4OCp68SZ0dkgEKVi6/8ij300KBWTJq32P/dYeWTSwK41WyTxalN1eRmA5Z9UU/LX9D7FWSmV9SAYx6g==}
    engines: {node: '>=0.10.0'}

  ethereum-bloom-filters@1.0.10:
    resolution: {integrity: sha512-rxJ5OFN3RwjQxDcFP2Z5+Q9ho4eIdEmSc2ht0fCu8Se9nbXjZ7/031uXoUYJ87KHCOdVeiUuwSnoS7hmYAGVHA==}

  ethereum-cryptography@0.1.3:
    resolution: {integrity: sha512-w8/4x1SGGzc+tO97TASLja6SLd3fRIK2tLVcV2Gx4IB21hE19atll5Cq9o3d0ZmAYC/8aw0ipieTSiekAea4SQ==}

  ethereum-cryptography@1.1.2:
    resolution: {integrity: sha512-XDSJlg4BD+hq9N2FjvotwUET9Tfxpxc3kWGE2AqUG5vcbeunnbImVk3cj6e/xT3phdW21mE8R5IugU4fspQDcQ==}

  ethereumjs-abi@0.6.8:
    resolution: {integrity: sha512-Tx0r/iXI6r+lRsdvkFDlut0N08jWMnKRZ6Gkq+Nmw75lZe4e6o3EkSnkaBP5NF6+m5PTGAr9JP43N3LyeoglsA==}

  ethereumjs-util@6.2.1:
    resolution: {integrity: sha512-W2Ktez4L01Vexijrm5EB6w7dg4n/TgpoYU4avuT5T3Vmnw/eCRtiBrJfQYS/DCSvDIOLn2k57GcHdeBcgVxAqw==}

  ethereumjs-util@7.1.5:
    resolution: {integrity: sha512-SDl5kKrQAudFBUe5OJM9Ac6WmMyYmXX/6sTmLZ3ffG2eY6ZIGBes3pEDxNN6V72WyOw4CPD5RomKdsa8DAAwLg==}
    engines: {node: '>=10.0.0'}

  ethers@5.7.2:
    resolution: {integrity: sha512-wswUsmWo1aOK8rR7DIKiWSw9DbLWe6x98Jrn8wcTflTVvaXhAMaB5zGAXy0GYQEQp9iO1iSHWVyARQm11zUtyg==}

  ethjs-unit@0.1.6:
    resolution: {integrity: sha512-/Sn9Y0oKl0uqQuvgFk/zQgR7aw1g36qX/jzSQ5lSwlO0GigPymk4eGQfeNTD03w1dPOqfz8V77Cy43jH56pagw==}
    engines: {node: '>=6.5.0', npm: '>=3'}

  ethjs-util@0.1.6:
    resolution: {integrity: sha512-CUnVOQq7gSpDHZVVrQW8ExxUETWrnrvXYvYz55wOU8Uj4VCgw56XC2B/fVqQN+f7gmrnRHSLVnFAwsCuNwji8w==}
    engines: {node: '>=6.5.0', npm: '>=3'}

  evp_bytestokey@1.0.3:
    resolution: {integrity: sha512-/f2Go4TognH/KvCISP7OUsHn85hT9nUkxxA9BEWxFn+Oj9o8ZNLm/40hdlgSLyuOimsrTKLUMEorQexp/aPQeA==}

  extendable-error@0.1.7:
    resolution: {integrity: sha512-UOiS2in6/Q0FK0R0q6UY9vYpQ21mr/Qn1KOnte7vsACuNJf514WvCCUHSRCPcgjPT2bAhNIJdlE6bVap1GKmeg==}

  external-editor@3.1.0:
    resolution: {integrity: sha512-hMQ4CX1p1izmuLYyZqLMO/qGNw10wSv9QDCPfzXfyFrOaCSSoRfqE1Kf1s5an66J5JZC62NewG+mK49jOCtQew==}
    engines: {node: '>=4'}

  fast-check@3.1.1:
    resolution: {integrity: sha512-3vtXinVyuUKCKFKYcwXhGE6NtGWkqF8Yh3rvMZNzmwz8EPrgoc/v4pDdLHyLnCyCI5MZpZZkDEwFyXyEONOxpA==}
    engines: {node: '>=8.0.0'}

  fast-deep-equal@3.1.3:
    resolution: {integrity: sha512-f3qQ9oQy9j2AhBe/H9VC91wLmKBCCU/gDOnKNAYG5hswO7BLKj09Hc5HYNz9cGI++xlpDCIgDaitVs03ATR84Q==}

  fast-diff@1.2.0:
    resolution: {integrity: sha512-xJuoT5+L99XlZ8twedaRf6Ax2TgQVxvgZOYoPKqZufmJib0tL2tegPBOZb1pVNgIhlqDlA0eO0c3wBvQcmzx4w==}

  fast-glob@3.3.1:
    resolution: {integrity: sha512-kNFPyjhh5cKjrUltxs+wFx+ZkbRaxxmZ+X0ZU31SOsxCEtP9VPgtq2teZw1DebupL5GmDaNQ6yKMMVcM41iqDg==}
    engines: {node: '>=8.6.0'}

  fast-json-stable-stringify@2.1.0:
    resolution: {integrity: sha512-lhd/wF+Lk98HZoTCtlVraHtfh5XYijIjalXck7saUtuanSDyLMxnHhSXEDJqHxD7msR8D0uCmqlkwjCV8xvwHw==}

  fast-levenshtein@2.0.6:
    resolution: {integrity: sha512-DCXu6Ifhqcks7TZKY3Hxp3y6qphY5SJZmrWMDrKcERSOXWQdMhU9Ig/PYrzyw/ul9jOIyh0N4M0tbC5hodg8dw==}

  fastq@1.6.0:
    resolution: {integrity: sha512-jmxqQ3Z/nXoeyDmWAzF9kH1aGZSis6e/SbfPmJpUnyZ0ogr6iscHQaml4wsEepEWSdtmpy+eVXmCRIMpxaXqOA==}

  file-entry-cache@6.0.1:
    resolution: {integrity: sha512-7Gps/XWymbLk2QLYK4NzpMOrYjMhdIxXuIvy2QBsLE6ljuodKvdkWs/cpyJJ3CVIVpH0Oi1Hvg1ovbMzLdFBBg==}
    engines: {node: ^10.12.0 || >=12.0.0}

  fill-range@7.0.1:
    resolution: {integrity: sha512-qOo9F+dMUmC2Lcb4BbVvnKJxTPjCm+RRpe4gDuGrzkL7mEVl/djYSu2OdQ2Pa302N4oqkSg9ir6jaLWJ2USVpQ==}
    engines: {node: '>=8'}

  find-replace@3.0.0:
    resolution: {integrity: sha512-6Tb2myMioCAgv5kfvP5/PkZZ/ntTpVK39fHY7WkWBgvbeE+VHd/tZuZ4mrC+bxh4cfOZeYKVPaJIZtZXV7GNCQ==}
    engines: {node: '>=4.0.0'}

  find-up@2.1.0:
    resolution: {integrity: sha512-NWzkk0jSJtTt08+FBFMvXoeZnOJD+jTtsRmBYbAIzJdX6l7dLgR7CTubCM5/eDdPUBvLCeVasP1brfVR/9/EZQ==}
    engines: {node: '>=4'}

  find-up@4.1.0:
    resolution: {integrity: sha512-PpOwAdQ/YlXQ2vj8a3h8IipDuYRi3wceVQQGYWxNINccq40Anw7BlsEXCMbt1Zt+OLA6Fq9suIpIWD0OsnISlw==}
    engines: {node: '>=8'}

  find-up@5.0.0:
    resolution: {integrity: sha512-78/PXT1wlLLDgTzDs7sjq9hzz0vXD+zn+7wypEe4fXQxCmdmqfGsEPQxmiCSQI3ajFV91bVSsvNtrJRiW6nGng==}
    engines: {node: '>=10'}

  find-yarn-workspace-root2@1.2.16:
    resolution: {integrity: sha512-hr6hb1w8ePMpPVUK39S4RlwJzi+xPLuVuG8XlwXU3KD5Yn3qgBWVfy3AzNlDhWvE1EORCE65/Qm26rFQt3VLVA==}

  flat-cache@3.0.4:
    resolution: {integrity: sha512-dm9s5Pw7Jc0GvMYbshN6zchCA9RgQlzzEZX3vylR9IqFfS8XciblUXOKfW6SiuJ0e13eDYZoZV5wdrev7P3Nwg==}
    engines: {node: ^10.12.0 || >=12.0.0}

  flat@5.0.2:
    resolution: {integrity: sha512-b6suED+5/3rTpUBdG1gupIl8MPFCAMA0QXwmljLhvCUKcUvdE4gWky9zpuGCcXHOsz4J9wPGNWq6OKpmIzz3hQ==}
    hasBin: true

  flatted@3.2.7:
    resolution: {integrity: sha512-5nqDSxl8nn5BSNxyR3n4I6eDmbolI6WT+QqR547RwxQapgjQBmtktdP+HTBb/a/zLsbzERTONyUB5pefh5TtjQ==}

  follow-redirects@1.15.6:
    resolution: {integrity: sha512-wWN62YITEaOpSK584EZXJafH1AGpO8RVgElfkuXbTOrPX4fIfOyEpW/CsiNd8JdYrAoOvafRTOEnvsO++qCqFA==}
    engines: {node: '>=4.0'}
    peerDependencies:
      debug: '*'
    peerDependenciesMeta:
      debug:
        optional: true

  for-each@0.3.3:
    resolution: {integrity: sha512-jqYfLp7mo9vIyQf8ykW2v7A+2N4QjeCeI5+Dz9XraiO1ign81wjiH7Fb9vSOWvQfNtmSa4H2RoQTrrXivdUZmw==}

  form-data-encoder@1.7.1:
    resolution: {integrity: sha512-EFRDrsMm/kyqbTQocNvRXMLjc7Es2Vk+IQFx/YW7hkUH1eBl4J1fqiP34l74Yt0pFLCNpc06fkbVk00008mzjg==}

  fp-ts@1.19.3:
    resolution: {integrity: sha512-H5KQDspykdHuztLTg+ajGN0Z2qUjcEf3Ybxc6hLt0k7/zPkn29XnKnxlBPyW2XIddWrGaJBzBl4VLYOtk39yZg==}

  fs-extra@0.30.0:
    resolution: {integrity: sha512-UvSPKyhMn6LEd/WpUaV9C9t3zATuqoqfWc3QdPhPLb58prN9tqYPlPWi8Krxi44loBoUzlobqZ3+8tGpxxSzwA==}

  fs-extra@7.0.1:
    resolution: {integrity: sha512-YJDaCJZEnBmcbw13fvdAM9AwNOJwOzrE4pqMqBq5nFiEqXUqHwlK4B+3pUw6JNvfSPtX05xFHtYy/1ni01eGCw==}
    engines: {node: '>=6 <7 || >=8'}

  fs-extra@8.1.0:
    resolution: {integrity: sha512-yhlQgA6mnOJUKOsRUFsgJdQCvkKhcz8tlZG5HBQfReYZy46OwLcY+Zia0mtdHsOo9y/hP+CxMN0TU9QxoOtG4g==}
    engines: {node: '>=6 <7 || >=8'}

  fs-extra@9.1.0:
    resolution: {integrity: sha512-hcg3ZmepS30/7BSFqRvoo3DOMQu7IjqxO5nCDt+zM9XWjb33Wg7ziNT+Qvqbuc3+gWpzO02JubVyk2G4Zvo1OQ==}
    engines: {node: '>=10'}

  fs.realpath@1.0.0:
    resolution: {integrity: sha512-OO0pH2lK6a0hZnAdau5ItzHPI6pUlvI7jMVnxUQRtw4owF2wk8lOSabtGDCTP4Ggrg2MbGnWO9X8K1t4+fGMDw==}

  fsevents@2.3.2:
    resolution: {integrity: sha512-xiqMQR4xAeHTuB9uWm+fFRcIOgKBMiOBP+eXiyT7jsgVCq1bkVygt00oASowB7EdtpOHaaPgKt812P9ab+DDKA==}
    engines: {node: ^8.16.0 || ^10.6.0 || >=11.0.0}
    os: [darwin]

  function-bind@1.1.1:
    resolution: {integrity: sha512-yIovAzMX49sF8Yl58fSCWJ5svSLuaibPxXQJFLmBObTuCr0Mf1KiPopGM9NiFjiYBCbfaa2Fh6breQ6ANVTI0A==}

  function-bind@1.1.2:
    resolution: {integrity: sha512-7XHNxH7qX9xG5mIwxkhumTox/MIRNcOgDrxWsMt2pAr23WHp6MrRlN7FBSFpCpr+oVO0F744iUgR82nJMfG2SA==}

  function.prototype.name@1.1.6:
    resolution: {integrity: sha512-Z5kx79swU5P27WEayXM1tBi5Ze/lbIyiNgU3qyXUOf9b2rgXYyF9Dy9Cx+IQv/Lc8WCG6L82zwUPpSS9hGehIg==}
    engines: {node: '>= 0.4'}

  functions-have-names@1.2.3:
    resolution: {integrity: sha512-xckBUXyTIqT97tq2x2AMb+g163b5JFysYk0x4qxNFwbfQkmNZoiRHb6sPzI9/QV33WeuvVYBUIiD4NzNIyqaRQ==}

  get-caller-file@2.0.5:
    resolution: {integrity: sha512-DyFP3BM/3YHTQOCUL/w0OZHR0lpKeGrxotcHWcqNEdnltqFwXVfhEBQ94eIo34AfQpo0rGki4cyIiftY06h2Fg==}
    engines: {node: 6.* || 8.* || >= 10.*}

  get-func-name@2.0.2:
    resolution: {integrity: sha512-8vXOvuE167CtIc3OyItco7N/dpRtBbYOsPsXCz7X/PMnlGjYjSGuZJgM1Y7mmew7BKf9BqvLX2tnOVy1BBUsxQ==}

  get-intrinsic@1.1.3:
    resolution: {integrity: sha512-QJVz1Tj7MS099PevUG5jvnt9tSkXN8K14dxQlikJuPt4uD9hHAHjLyLBiLR5zELelBdD9QNRAXZzsJx0WaDL9A==}

  get-intrinsic@1.2.2:
    resolution: {integrity: sha512-0gSo4ml/0j98Y3lngkFEot/zhiCeWsbYIlZ+uZOVgzLyLaUw7wxUL+nCTP0XJvJg1AXulJRI3UJi8GsbDuxdGA==}

  get-stream@5.1.0:
    resolution: {integrity: sha512-EXr1FOzrzTfGeL0gQdeFEvOMm2mzMOglyiOXSTpPC+iAjAKftbr3jpCMWynogwYnM+eSj9sHGc6wjIcDvYiygw==}
    engines: {node: '>=8'}

  get-stream@6.0.1:
    resolution: {integrity: sha512-ts6Wi+2j3jQjqi70w5AlN8DFnkSwC+MqmxEzdEALB2qXZYV3X/b1CTfgPLGJNMeAWxdPfU8FO1ms3NUfaHCPYg==}
    engines: {node: '>=10'}

  get-symbol-description@1.0.0:
    resolution: {integrity: sha512-2EmdH1YvIQiZpltCNgkuiUnyukzxM/R6NDJX31Ke3BG1Nq5b0S2PhX59UKi9vZpPDQVdqn+1IcaAwnzTT5vCjw==}
    engines: {node: '>= 0.4'}

  glob-parent@5.1.2:
    resolution: {integrity: sha512-AOIgSQCepiJYwP3ARnGx+5VnTu2HBYdzbGP45eLw1vr3zB3vZLeyed1sC9hnbcOc9/SrMyM5RPQrkGz4aS9Zow==}
    engines: {node: '>= 6'}

  glob-parent@6.0.2:
    resolution: {integrity: sha512-XxwI8EOhVQgWp6iDL+3b0r86f4d6AX6zSU55HfB4ydCEuXLXc5FcYeOu+nnGftS4TEju/11rt4KJPTMgbfmv4A==}
    engines: {node: '>=10.13.0'}

  glob@7.1.7:
    resolution: {integrity: sha512-OvD9ENzPLbegENnYP5UUfJIirTg4+XwMWGaQfQTY0JenxNvvIKP3U3/tAQSPIu/lHxXYSZmpXlUHeqAIdKzBLQ==}

  glob@7.2.0:
    resolution: {integrity: sha512-lmLf6gtyrPq8tTjSmrO94wBeQbFR3HbLHbuyD69wuyQkImp2hWqMGB47OX65FBkPffO641IP9jWa1z4ivqG26Q==}

  glob@7.2.3:
    resolution: {integrity: sha512-nFR0zLpU2YCaRxwoCJvL6UvCH2JFyFVIvwTLsIf21AuHlMskA1hhTdk+LlYJtOlYt9v6dvszD2BGRqBL+iQK9Q==}

  glob@8.1.0:
    resolution: {integrity: sha512-r8hpEjiQEYlF2QU0df3dS+nxxSIreXQS1qRhMJM0Q5NDdR386C7jb7Hwwod8Fgiuex+k0GFjgft18yvxm5XoCQ==}
    engines: {node: '>=12'}

  globals@13.20.0:
    resolution: {integrity: sha512-Qg5QtVkCy/kv3FUSlu4ukeZDVf9ee0iXLAUYX13gbR17bnejFTzr4iS9bY7kwCf1NztRNm1t91fjOiyx4CSwPQ==}
    engines: {node: '>=8'}

  globalthis@1.0.3:
    resolution: {integrity: sha512-sFdI5LyBiNTHjRd7cGPWapiHWMOXKyuBNX/cWJ3NfzrZQVa8GI/8cofCl74AOVqq9W5kNmguTIzJ/1s2gyI9wA==}
    engines: {node: '>= 0.4'}

  globby@11.1.0:
    resolution: {integrity: sha512-jhIXaOzy1sb8IyocaruWSn1TjmnBVs8Ayhcy83rmxNJ8q2uWKCAj3CnJY+KpGSXCueAPc0i05kVvVKtP1t9S3g==}
    engines: {node: '>=10'}

  gopd@1.0.1:
    resolution: {integrity: sha512-d65bNlIadxvpb/A2abVdlqKqV563juRnZ1Wtk6s1sIR8uNsXR70xqIzVqxVf1eTqDunwT2MkczEeaezCKTZhwA==}

  got@12.1.0:
    resolution: {integrity: sha512-hBv2ty9QN2RdbJJMK3hesmSkFTjVIHyIDDbssCKnSmq62edGgImJWD10Eb1k77TiV1bxloxqcFAVK8+9pkhOig==}
    engines: {node: '>=14.16'}

  graceful-fs@4.2.10:
    resolution: {integrity: sha512-9ByhssR2fPVsNZj478qUUbKfmL0+t5BDVyjShtyZZLiK7ZDAArFFfopyOTj0M05wE2tJPisA4iTnnXl2YoPvOA==}

  grapheme-splitter@1.0.4:
    resolution: {integrity: sha512-bzh50DW9kTPM00T8y4o8vQg89Di9oLJVLW/KaOGIXJWP/iqCN6WKYkbNOF04vFLJhwcpYUh9ydh/+5vpOqV4YQ==}

  graphemer@1.4.0:
    resolution: {integrity: sha512-EtKwoO6kxCL9WO5xipiHTZlSzBm7WLT627TqC/uVRd0HKmq8NXyebnNYxDoBi7wt8eTWrUrKXCOVaFq9x1kgag==}

  hard-rejection@2.1.0:
    resolution: {integrity: sha512-VIZB+ibDhx7ObhAe7OVtoEbuP4h/MuOTHJ+J8h/eBXotJYl0fBgR72xDFCKgIh22OJZIOVNxBMWuhAr10r8HdA==}
    engines: {node: '>=6'}

  hardhat-abi-exporter@2.10.1:
    resolution: {integrity: sha512-X8GRxUTtebMAd2k4fcPyVnCdPa6dYK4lBsrwzKP5yiSq4i+WadWPIumaLfce53TUf/o2TnLpLOduyO1ylE2NHQ==}
    engines: {node: '>=14.14.0'}
    peerDependencies:
      hardhat: ^2.0.0

  hardhat-ignore-warnings@0.2.11:
    resolution: {integrity: sha512-+nHnRbP6COFZaXE7HAY7TZNE3au5vHe5dkcnyq0XaP07ikT2fJ3NhFY0vn7Deh4Qbz0Z/9Xpnj2ki6Ktgk61pg==}

  hardhat@2.20.1:
    resolution: {integrity: sha512-q75xDQiQtCZcTMBwjTovrXEU5ECr49baxr4/OBkIu/ULTPzlB20yk1dRWNmD2IFbAeAeXggaWvQAdpiScaHtPw==}
    hasBin: true
    peerDependencies:
      ts-node: '*'
      typescript: '*'
    peerDependenciesMeta:
      ts-node:
        optional: true
      typescript:
        optional: true

  has-bigints@1.0.2:
    resolution: {integrity: sha512-tSvCKtBr9lkF0Ex0aQiP9N+OpV4zi2r/Nee5VkRDbaqv35RLYMzbwQfFSZZH0kR+Rd6302UJZ2p/bJCEoR3VoQ==}

  has-flag@3.0.0:
    resolution: {integrity: sha512-sKJf1+ceQBr4SMkvQnBDNDtf4TXpVhVGateu0t918bl30FnbE2m4vNLX+VWe/dpjlb+HugGYzW7uQXH98HPEYw==}
    engines: {node: '>=4'}

  has-flag@4.0.0:
    resolution: {integrity: sha512-EykJT/Q1KjTWctppgIAgfSO0tKVuZUjhgMr17kqTumMl6Afv3EISleU7qZUzoXDFTAHTDC4NOoG/ZxU3EvlMPQ==}
    engines: {node: '>=8'}

  has-property-descriptors@1.0.0:
    resolution: {integrity: sha512-62DVLZGoiEBDHQyqG4w9xCuZ7eJEwNmJRWw2VY84Oedb7WFcA27fiEVe8oUQx9hAUJ4ekurquucTGwsyO1XGdQ==}

  has-proto@1.0.1:
    resolution: {integrity: sha512-7qE+iP+O+bgF9clE5+UoBFzE65mlBiVj3tKCrlNQ0Ogwm0BjpT/gK4SlLYDMybDh5I3TCTKnPPa0oMG7JDYrhg==}
    engines: {node: '>= 0.4'}

  has-symbols@1.0.3:
    resolution: {integrity: sha512-l3LCuF6MgDNwTDKkdYGEihYjt5pRPbEg46rtlmnSPlUbgmB8LOIrKJbYYFBSbnPaJexMKtiPO8hmeRjRz2Td+A==}
    engines: {node: '>= 0.4'}

  has-tostringtag@1.0.0:
    resolution: {integrity: sha512-kFjcSNhnlGV1kyoGk7OXKSawH5JOb/LzUc5w9B02hOTO0dfFRjbHQKvg1d6cf3HbeUmtU9VbbV3qzZ2Teh97WQ==}
    engines: {node: '>= 0.4'}

  has@1.0.3:
    resolution: {integrity: sha512-f2dvO0VU6Oej7RkWJGrehjbzMAjFp5/VKPp5tTpWIV4JHHZK1/BxbFRtf/siA2SWTe09caDmVtYYzWEIbBS4zw==}
    engines: {node: '>= 0.4.0'}

  hash-base@3.1.0:
    resolution: {integrity: sha512-1nmYp/rhMDiE7AYkDw+lLwlAzz0AntGIe51F3RfFfEqyQ3feY2eI/NcwC6umIQVOASPMsWJLJScWKSSvzL9IVA==}
    engines: {node: '>=4'}

  hash.js@1.1.7:
    resolution: {integrity: sha512-taOaskGt4z4SOANNseOviYDvjEJinIkRgmp7LbKP2YTTmVxWBl87s/uzK9r+44BclBSp2X7K1hqeNfz9JbBeXA==}

  hasown@2.0.0:
    resolution: {integrity: sha512-vUptKVTpIJhcczKBbgnS+RtcuYMB8+oNzPK2/Hp3hanz8JmpATdmmgLgSaadVREkDm+e2giHwY3ZRkyjSIDDFA==}
    engines: {node: '>= 0.4'}

  he@1.2.0:
    resolution: {integrity: sha512-F/1DnUGPopORZi0ni+CvrCgHQ5FyEAHRLSApuYWMmrbSwoN2Mn/7k+Gl38gJnR7yyDZk6WLXwiGod1JOWNDKGw==}
    hasBin: true

  header-case@1.0.1:
    resolution: {integrity: sha512-i0q9mkOeSuhXw6bGgiQCCBgY/jlZuV/7dZXyZ9c6LcBrqwvT8eT719E9uxE5LiZftdl+z81Ugbg/VvXV4OJOeQ==}

  hmac-drbg@1.0.1:
    resolution: {integrity: sha512-Tti3gMqLdZfhOQY1Mzf/AanLiqh1WTiJgEj26ZuYQ9fbkLomzGchCws4FyrSd4VkpBfiNhaE1On+lOz894jvXg==}

  hosted-git-info@2.8.9:
    resolution: {integrity: sha512-mxIDAb9Lsm6DoOJ7xH+5+X4y1LU/4Hi50L9C5sIswK3JzULS4bwk1FvjdBgvYR4bzT4tuUQiC15FE2f5HbLvYw==}

  http-cache-semantics@4.0.3:
    resolution: {integrity: sha512-TcIMG3qeVLgDr1TEd2XvHaTnMPwYQUQMIBLy+5pLSDKYFc7UIqj39w8EGzZkaxoLv/l2K8HaI0t5AVA+YYgUew==}

  http-errors@2.0.0:
    resolution: {integrity: sha512-FtwrG/euBzaEjYeRqOgly7G0qviiXoJWnvEH2Z1plBdXgbyjv34pHTSb9zoeHMyDy33+DWy5Wt9Wo+TURtOYSQ==}
    engines: {node: '>= 0.8'}

  http2-wrapper@2.1.11:
    resolution: {integrity: sha512-aNAk5JzLturWEUiuhAN73Jcbq96R7rTitAoXV54FYMatvihnpD2+6PUgU4ce3D/m5VDbw+F5CsyKSF176ptitQ==}
    engines: {node: '>=10.19.0'}

  https-proxy-agent@5.0.1:
    resolution: {integrity: sha512-dFcAjpTQFgoLMzC2VwU+C/CbS7uRL0lWmxDITmqm7C+7F0Odmj6s9l6alZc6AELXhrnggM2CeWSXHGOdX2YtwA==}
    engines: {node: '>= 6'}

  human-id@1.0.2:
    resolution: {integrity: sha512-UNopramDEhHJD+VR+ehk8rOslwSfByxPIZyJRfV739NDhN5LF1fa1MqnzKm2lGTQRjNrjK19Q5fhkgIfjlVUKw==}

  iconv-lite@0.4.24:
    resolution: {integrity: sha512-v3MXnZAcvnywkTUEZomIActle7RXXeedOR31wwl7VlyoXO4Qi9arvSenNQWne1TcRwhCL1HwLI21bEqdpj8/rA==}
    engines: {node: '>=0.10.0'}

  ignore@5.2.4:
    resolution: {integrity: sha512-MAb38BcSbH0eHNBxn7ql2NH/kX33OkB3lZ1BNdh7ENeRChHTYsTvWrMubiIAMNS2llXEEgZ1MUOBtXChP3kaFQ==}
    engines: {node: '>= 4'}

  immutable@4.1.0:
    resolution: {integrity: sha512-oNkuqVTA8jqG1Q6c+UglTOD1xhC1BtjKI7XkCXRkZHrN5m18/XsnUp8Q89GkQO/z+0WjonSvl0FLhDYftp46nQ==}

  import-fresh@3.3.0:
    resolution: {integrity: sha512-veYYhQa+D1QBKznvhUHxb8faxlrwUnxseDAbAp457E0wLNio2bOSKnjYDhMj+YiAq61xrMGhQk9iXVk5FzgQMw==}
    engines: {node: '>=6'}

  imurmurhash@0.1.4:
    resolution: {integrity: sha512-JmXMZ6wuvDmLiHEml9ykzqO6lwFbof0GG4IkcGaENdCRDDmMVnny7s5HsIgHCbaq0w2MyPhDqkhTUgS2LU2PHA==}
    engines: {node: '>=0.8.19'}

  indent-string@4.0.0:
    resolution: {integrity: sha512-EdDDZu4A2OyIK7Lr/2zG+w5jmbuk1DVBnEwREQvBzspBJkCEbRa8GxU1lghYcaGJCnRWibjDXlq779X1/y5xwg==}
    engines: {node: '>=8'}

  inflight@1.0.6:
    resolution: {integrity: sha512-k92I/b08q4wvFscXCLvqfsHCrjrF7yiXsQuIVvVE7N82W3+aqpzuUdBbfhWcy/FZR3/4IgflMgKLOsvPDrGCJA==}

  inherits@2.0.4:
    resolution: {integrity: sha512-k/vGaX4/Yla3WzyMCvTQOXYeIHvqOKtnqBduzTHpzpQZzAskKMhZ2K+EnBiSM9zGSoIFeMpXKxa4dYeZIQqewQ==}

  ini@1.3.8:
    resolution: {integrity: sha512-JV/yugV2uzW5iMRSiZAyDtQd+nxtUnjeLt0acNdw98kKLrvuRVyB80tsREOE7yvGVgalhZ6RNXCmEHkUKBKxew==}

  internal-slot@1.0.6:
    resolution: {integrity: sha512-Xj6dv+PsbtwyPpEflsejS+oIZxmMlV44zAhG479uYu89MsjcYOhCFnNyKrkJrihbsiasQyY0afoCl/9BLR65bg==}
    engines: {node: '>= 0.4'}

  io-ts@1.10.4:
    resolution: {integrity: sha512-b23PteSnYXSONJ6JQXRAlvJhuw8KOtkqa87W4wDtvMrud/DTJd5X+NpOOI+O/zZwVq6v0VLAaJ+1EDViKEuN9g==}

  is-array-buffer@3.0.2:
    resolution: {integrity: sha512-y+FyyR/w8vfIRq4eQcM1EYgSTnmHXPqaF+IgzgraytCFq5Xh8lllDVmAZolPJiZttZLeFSINPYMaEJ7/vWUa1w==}

  is-arrayish@0.2.1:
    resolution: {integrity: sha512-zz06S8t0ozoDXMG+ube26zeCTNXcKIPJZJi8hBrF4idCLms4CG9QtK7qBl1boi5ODzFpjswb5JPmHCbMpjaYzg==}

  is-bigint@1.0.4:
    resolution: {integrity: sha512-zB9CruMamjym81i2JZ3UMn54PKGsQzsJeo6xvN3HJJ4CAsQNB6iRutp2To77OfCNuoxspsIhzaPoO1zyCEhFOg==}

  is-binary-path@2.1.0:
    resolution: {integrity: sha512-ZMERYes6pDydyuGidse7OsHxtbI7WVeUEozgR/g7rd0xUimYNlvZRE/K2MgZTjWy725IfelLeVcEM97mmtRGXw==}
    engines: {node: '>=8'}

  is-boolean-object@1.1.2:
    resolution: {integrity: sha512-gDYaKHJmnj4aWxyj6YHyXVpdQawtVLHU5cb+eztPGczf6cjuTdwve5ZIEfgXqH4e57An1D1AKf8CZ3kYrQRqYA==}
    engines: {node: '>= 0.4'}

  is-callable@1.2.7:
    resolution: {integrity: sha512-1BC0BVFhS/p0qtw6enp8e+8OD0UrK0oFLztSjNzhcKA3WDuJxxAPXzPuPtKkjEY9UUoEWlX/8fgKeu2S8i9JTA==}
    engines: {node: '>= 0.4'}

  is-ci@3.0.1:
    resolution: {integrity: sha512-ZYvCgrefwqoQ6yTyYUbQu64HsITZ3NfKX1lzaEYdkTDcfKzzCI/wthRRYKkdjHKFVgNiXKAKm65Zo1pk2as/QQ==}
    hasBin: true

  is-core-module@2.10.0:
    resolution: {integrity: sha512-Erxj2n/LDAZ7H8WNJXd9tw38GYM3dv8rk8Zcs+jJuxYTW7sozH+SS8NtrSjVL1/vpLvWi1hxy96IzjJ3EHTJJg==}

  is-date-object@1.0.2:
    resolution: {integrity: sha512-USlDT524woQ08aoZFzh3/Z6ch9Y/EWXEHQ/AaRN0SkKq4t2Jw2R2339tSXmwuVoY7LLlBCbOIlx2myP/L5zk0g==}
    engines: {node: '>= 0.4'}

  is-extglob@2.1.1:
    resolution: {integrity: sha512-SbKbANkN603Vi4jEZv49LeVJMn4yGwsbzZworEoyEiutsN3nJYdbO36zfhGJ6QEDpOZIFkDtnq5JRxmvl3jsoQ==}
    engines: {node: '>=0.10.0'}

  is-fullwidth-code-point@3.0.0:
    resolution: {integrity: sha512-zymm5+u+sCsSWyD9qNaejV3DFvhCKclKdizYaJUuHA83RLjb7nSuGnddCHGv0hk+KY7BMAlsWeK4Ueg6EV6XQg==}
    engines: {node: '>=8'}

  is-glob@4.0.3:
    resolution: {integrity: sha512-xelSayHH36ZgE7ZWhli7pW34hNbNl8Ojv5KVmkJD4hBdD3th8Tfk9vYasLM+mXWOZhFkgZfxhLSnrwRr4elSSg==}
    engines: {node: '>=0.10.0'}

  is-hex-prefixed@1.0.0:
    resolution: {integrity: sha1-fY035q135dEnFIkTxXPggtd39VQ=}
    engines: {node: '>=6.5.0', npm: '>=3'}

  is-lower-case@1.1.3:
    resolution: {integrity: sha512-+5A1e/WJpLLXZEDlgz4G//WYSHyQBD32qa4Jd3Lw06qQlv3fJHnp3YIHjTQSGzHMgzmVKz2ZP3rBxTHkPw/lxA==}

  is-negative-zero@2.0.2:
    resolution: {integrity: sha512-dqJvarLawXsFbNDeJW7zAz8ItJ9cd28YufuuFzh0G8pNHjJMnY08Dv7sYX2uF5UpQOwieAeOExEYAWWfu7ZZUA==}
    engines: {node: '>= 0.4'}

  is-number-object@1.0.7:
    resolution: {integrity: sha512-k1U0IRzLMo7ZlYIfzRu23Oh6MiIFasgpb9X76eqfFZAqwH44UI4KTBvBYIZ1dSL9ZzChTB9ShHfLkR4pdW5krQ==}
    engines: {node: '>= 0.4'}

  is-number@7.0.0:
    resolution: {integrity: sha512-41Cifkg6e8TylSpdtTpeLVMqvSBEVzTttHvERD741+pnZ8ANv0004MRL43QKPDlK9cGvNp6NZWZUBlbGXYxxng==}
    engines: {node: '>=0.12.0'}

  is-path-inside@3.0.3:
    resolution: {integrity: sha512-Fd4gABb+ycGAmKou8eMftCupSir5lRxqf4aD/vd0cD2qc4HL07OjCeuHMr8Ro4CoMaeCKDB0/ECBOVWjTwUvPQ==}
    engines: {node: '>=8'}

  is-plain-obj@1.1.0:
    resolution: {integrity: sha512-yvkRyxmFKEOQ4pNXCmJG5AEQNlXJS5LaONXo5/cLdTZdWvsZ1ioJEonLGAosKlMWE8lwUy/bJzMjcw8az73+Fg==}
    engines: {node: '>=0.10.0'}

  is-plain-obj@2.1.0:
    resolution: {integrity: sha512-YWnfyRwxL/+SsrWYfOpUtz5b3YD+nyfkHvjbcanzk8zgyO4ASD67uVMRt8k5bM4lLMDnXfriRhOpemw+NfT1eA==}
    engines: {node: '>=8'}

  is-regex@1.1.4:
    resolution: {integrity: sha512-kvRdxDsxZjhzUX07ZnLydzS1TU/TJlTUHHY4YLL87e37oUA49DfkLqgy+VjFocowy29cKvcSiu+kIv728jTTVg==}
    engines: {node: '>= 0.4'}

  is-shared-array-buffer@1.0.2:
    resolution: {integrity: sha512-sqN2UDu1/0y6uvXyStCOzyhAjCSlHceFoMKJW8W9EU9cvic/QdsZ0kEU93HEy3IUEFZIiH/3w+AH/UQbPHNdhA==}

  is-string@1.0.7:
    resolution: {integrity: sha512-tE2UXzivje6ofPW7l23cjDOMa09gb7xlAqG6jG5ej6uPV32TlWP3NKPigtaGeHNu9fohccRYvIiZMfOOnOYUtg==}
    engines: {node: '>= 0.4'}

  is-subdir@1.2.0:
    resolution: {integrity: sha512-2AT6j+gXe/1ueqbW6fLZJiIw3F8iXGJtt0yDrZaBhAZEG1raiTxKWU+IPqMCzQAXOUCKdA4UDMgacKH25XG2Cw==}
    engines: {node: '>=4'}

  is-symbol@1.0.3:
    resolution: {integrity: sha512-OwijhaRSgqvhm/0ZdAcXNZt9lYdKFpcRDT5ULUuYXPoT794UNOdU+gpT6Rzo7b4V2HUl/op6GqY894AZwv9faQ==}
    engines: {node: '>= 0.4'}

  is-typed-array@1.1.12:
    resolution: {integrity: sha512-Z14TF2JNG8Lss5/HMqt0//T9JeHXttXy5pH/DBU4vi98ozO2btxzq9MwYDZYnKwU8nRsz/+GVFVRDq3DkVuSPg==}
    engines: {node: '>= 0.4'}

  is-unicode-supported@0.1.0:
    resolution: {integrity: sha512-knxG2q4UC3u8stRGyAVJCOdxFmv5DZiRcdlIaAQXAbSfJya+OhopNotLQrstBhququ4ZpuKbDc/8S6mgXgPFPw==}
    engines: {node: '>=10'}

  is-upper-case@1.1.2:
    resolution: {integrity: sha512-GQYSJMgfeAmVwh9ixyk888l7OIhNAGKtY6QA+IrWlu9MDTCaXmeozOZ2S9Knj7bQwBO/H6J2kb+pbyTUiMNbsw==}

  is-weakref@1.0.2:
    resolution: {integrity: sha512-qctsuLZmIQ0+vSSMfoVvyFe2+GSEvnmZ2ezTup1SBse9+twCCeial6EEi3Nc2KFcf6+qz2FBPnjXsk8xhKSaPQ==}

  is-windows@1.0.2:
    resolution: {integrity: sha512-eXK1UInq2bPmjyX6e3VHIzMLobc4J94i4AWn+Hpq3OU5KkrRC96OAcR3PRJ/pGu6m8TRnBHP9dkXQVsT/COVIA==}
    engines: {node: '>=0.10.0'}

  isarray@2.0.5:
    resolution: {integrity: sha512-xHjhDr3cNBK0BzdUJSPXZntQUx/mwMS5Rw4A7lPJ90XGAO6ISP/ePDNuo0vhqOZU+UD5JoodwCAAoZQd3FeAKw==}

  isexe@2.0.0:
    resolution: {integrity: sha512-RHxMLp9lnKHGHRng9QFhRCMbYAcVpn69smSGcq3f36xjgVVWThj4qqLbTLlq7Ssj8B+fIQ1EuCEGI2lKsyQeIw==}

  js-sdsl@4.4.2:
    resolution: {integrity: sha512-dwXFwByc/ajSV6m5bcKAPwe4yDDF6D614pxmIi5odytzxRlwqF6nwoiCek80Ixc7Cvma5awClxrzFtxCQvcM8w==}

  js-sha3@0.8.0:
    resolution: {integrity: sha512-gF1cRrHhIzNfToc802P800N8PpXS+evLLXfsVpowqmAFR9uwbi89WvXg2QspOmXL8QL86J4T1EpFu+yUkwJY3Q==}

  js-tokens@4.0.0:
    resolution: {integrity: sha512-RdJUflcE3cUzKiMqQgsCu06FPu9UdIJO0beYbPhHN4k6apgJtifcoCtT9bcxOpYBtpD2kCM6Sbzg4CausW/PKQ==}

  js-yaml@3.14.1:
    resolution: {integrity: sha512-okMH7OXXJ7YrN9Ok3/SXrnu4iX9yOk+25nqX4imS2npuvTYDmo/QEZoqwZkYaIDk3jVvBOTOIEgEhaLOynBS9g==}
    hasBin: true

  js-yaml@4.1.0:
    resolution: {integrity: sha512-wpxZs9NoxZaJESJGIZTyDEaYpl0FKSA+FB9aJiyemKhMwkxQg63h4T1KJgUGHpTqPDNRcmmYLugrRjJlBtWvRA==}
    hasBin: true

  json-buffer@3.0.1:
    resolution: {integrity: sha512-4bV5BfR2mqfQTJm+V5tPPdf+ZpuhiIvTuAB5g8kcrXOZpTT/QwwVRWBywX1ozr6lEuPdbHxwaJlm9G6mI2sfSQ==}

  json-parse-even-better-errors@2.3.1:
    resolution: {integrity: sha512-xyFwyhro/JEof6Ghe2iz2NcXoj2sloNsWr/XsERDK/oiPCfaNhl5ONfp+jQdAZRQQ0IJWNzH9zIZF7li91kh2w==}

  json-schema-traverse@0.4.1:
    resolution: {integrity: sha512-xbbCH5dCYU5T8LcEhhuh7HJ88HXuW3qsI3Y0zOZFKfZEHcpWiHU/Jxzk629Brsab/mMiHQti9wMP+845RPe3Vg==}

  json-schema-traverse@1.0.0:
    resolution: {integrity: sha512-NM8/P9n3XjXhIZn1lLhkFaACTOURQXjWhV4BA/RnOv8xvgqtqpAX9IO4mRQxSx1Rlo4tqzeqb0sOlruaOy3dug==}

  json-stable-stringify-without-jsonify@1.0.1:
    resolution: {integrity: sha512-Bdboy+l7tA3OGW6FjyFHWkP5LuByj1Tk33Ljyq0axyzdk9//JSi2u3fP1QSmd1KNwq6VOKYGlAu87CisVir6Pw==}

  json-to-ast@2.1.0:
    resolution: {integrity: sha512-W9Lq347r8tA1DfMvAGn9QNcgYm4Wm7Yc+k8e6vezpMnRT+NHbtlxgNBXRVjXe9YM6eTn6+p/MKOlV/aABJcSnQ==}
    engines: {node: '>= 4'}

  jsonfile@2.4.0:
    resolution: {integrity: sha512-PKllAqbgLgxHaj8TElYymKCAgrASebJrWpTnEkOaTowt23VKXXN0sUeriJ+eh7y6ufb/CC5ap11pz71/cM0hUw==}

  jsonfile@4.0.0:
    resolution: {integrity: sha512-m6F1R3z8jjlf2imQHS2Qez5sjKWQzbuuhuJ/FKYFRZvPE3PuHcSMVZzfsLhGVOkfd20obL5SWEBew5ShlquNxg==}

  jsonfile@6.1.0:
    resolution: {integrity: sha512-5dgndWOriYSm5cnYaJNhalLNDKOqFwyDB/rr1E9ZsGciGvKPs8R2xYGCacuf3z6K1YKDz182fd+fY3cn3pMqXQ==}

  jsonpointer@5.0.1:
    resolution: {integrity: sha512-p/nXbhSEcu3pZRdkW1OfJhpsVtW1gd4Wa1fnQc9YLiTfAjn0312eMKimbdIQzuZl9aa9xUGaRlP9T/CJE/ditQ==}
    engines: {node: '>=0.10.0'}

  keccak@3.0.2:
    resolution: {integrity: sha512-PyKKjkH53wDMLGrvmRGSNWgmSxZOUqbnXwKL9tmgbFYA1iAYqW21kfR7mZXV0MlESiefxQQE9X9fTa3X+2MPDQ==}
    engines: {node: '>=10.0.0'}

  keyv@4.5.0:
    resolution: {integrity: sha512-2YvuMsA+jnFGtBareKqgANOEKe1mk3HKiXu2fRmAfyxG0MJAywNhi5ttWA3PMjl4NmpyjZNbFifR2vNjW1znfA==}

  kind-of@6.0.3:
    resolution: {integrity: sha512-dcS1ul+9tmeD95T+x28/ehLgd9mENa3LsvDTtzm3vyBEO7RPptvAD+t44WVXaUjTBRcrpFeFlC8WCruUR456hw==}
    engines: {node: '>=0.10.0'}

  klaw@1.3.1:
    resolution: {integrity: sha512-TED5xi9gGQjGpNnvRWknrwAB1eL5GciPfVFOt3Vk1OJCVDQbzuSfrF3hkUQKlsgKrG1F+0t5W0m+Fje1jIt8rw==}

  kleur@4.1.5:
    resolution: {integrity: sha512-o+NO+8WrRiQEE4/7nwRJhN1HWpVmJm511pBHUxPLtp0BUISzlBplORYSmTclCnJvQq2tKu/sgl3xVpkc7ZWuQQ==}
    engines: {node: '>=6'}

  latest-version@7.0.0:
    resolution: {integrity: sha512-KvNT4XqAMzdcL6ka6Tl3i2lYeFDgXNCuIX+xNx6ZMVR1dFq+idXd9FLKNMOIx0t9mJ9/HudyX4oZWXZQ0UJHeg==}
    engines: {node: '>=14.16'}

  leven@3.1.0:
    resolution: {integrity: sha512-qsda+H8jTaUaN/x5vzW2rzc+8Rw4TAQ/4KjB46IwK5VH+IlVeeeje/EoZRpiXvIqjFgK84QffqPztGI3VBLG1A==}
    engines: {node: '>=6'}

  levn@0.4.1:
    resolution: {integrity: sha512-+bT2uH4E5LGE7h/n3evcS/sQlJXCpIp6ym8OWJ5eV6+67Dsql/LaaT7qJBAt2rzfoa/5QBGBhxDix1dMt2kQKQ==}
    engines: {node: '>= 0.8.0'}

  lines-and-columns@1.2.4:
    resolution: {integrity: sha512-7ylylesZQ/PV29jhEDl3Ufjo6ZX7gCqJr5F7PKrqc93v7fzSymt1BpwEU8nAUXs8qzzvqhbjhK5QZg6Mt/HkBg==}

  load-yaml-file@0.2.0:
    resolution: {integrity: sha512-OfCBkGEw4nN6JLtgRidPX6QxjBQGQf72q3si2uvqyFEMbycSFFHwAZeXx6cJgFM9wmLrf9zBwCP3Ivqa+LLZPw==}
    engines: {node: '>=6'}

  locate-path@2.0.0:
    resolution: {integrity: sha512-NCI2kiDkyR7VeEKm27Kda/iQHyKJe1Bu0FlTbYp3CqJu+9IFe9bLyAjMxf5ZDDbEg+iMPzB5zYyUTSm8wVTKmA==}
    engines: {node: '>=4'}

  locate-path@5.0.0:
    resolution: {integrity: sha512-t7hw9pI+WvuwNJXwk5zVHpyhIqzg2qTlklJOf0mVxGSbe3Fp2VieZcduNYjaLDoy6p9uGpQEGWG87WpMKlNq8g==}
    engines: {node: '>=8'}

  locate-path@6.0.0:
    resolution: {integrity: sha512-iPZK6eYjbxRu3uB4/WZ3EsEIMJFMqAoopl3R+zuq0UjcAm/MO6KCweDgPfP3elTztoKP3KtnVHxTn2NHBSDVUw==}
    engines: {node: '>=10'}

  lodash.camelcase@4.3.0:
    resolution: {integrity: sha512-TwuEnCnxbc3rAvhf/LbG7tJUDzhqXyFnv3dtzLOPgCG/hODL7WFnsbwktkD7yUV0RrreP/l1PALq/YSg6VvjlA==}

  lodash.clonedeep@4.5.0:
    resolution: {integrity: sha512-H5ZhCF25riFd9uB5UCkVKo61m3S/xZk1x4wA6yp/L3RFP6Z/eHH1ymQcGLo7J3GMPfm0V/7m1tryHuGVxpqEBQ==}

  lodash.isequal@4.5.0:
    resolution: {integrity: sha512-pDo3lu8Jhfjqls6GkMgpahsF9kCyayhgykjyLMNFTKWrpVdAQtYyB4muAMWozBB4ig/dtWAmsMxLEI8wuz+DYQ==}

  lodash.mapvalues@4.6.0:
    resolution: {integrity: sha512-JPFqXFeZQ7BfS00H58kClY7SPVeHertPE0lNuCyZ26/XlN8TvakYD7b9bGyNmXbT/D3BbtPAAmq90gPWqLkxlQ==}

  lodash.merge@4.6.2:
    resolution: {integrity: sha512-0KpjqXRVvrYyCsX1swR/XTK0va6VQkQM6MNo7PqW77ByjAhoARA8EfrP1N4+KlKj8YS0ZUCtRT/YUuhyYDujIQ==}

  lodash.startcase@4.4.0:
    resolution: {integrity: sha512-+WKqsK294HMSc2jEbNgpHpd0JfIBhp7rEV4aqXWqFr6AlXov+SlcgB1Fv01y2kGe3Gc8nMW7VA0SrGuSkRfIEg==}

  lodash.truncate@4.4.2:
    resolution: {integrity: sha512-jttmRe7bRse52OsWIMDLaXxWqRAmtIUccAQ3garviCqJjafXOfNMO0yMfNpdD6zbGaTU0P5Nz7e7gAT6cKmJRw==}

  lodash@4.17.21:
    resolution: {integrity: sha512-v2kDEe57lecTulaDIuNTPy3Ry4gLGJ6Z1O3vE1krgXZNrsQ+LFTGHVxVjcXPs17LhbZVGedAJv8XZ1tvj5FvSg==}

  log-symbols@4.1.0:
    resolution: {integrity: sha512-8XPvpAA8uyhfteu8pIvQxpJZ7SYYdpUivZpGy6sFsBuKRY/7rQGavedeB8aK+Zkyq6upMFVL/9AW6vOYzfRyLg==}
    engines: {node: '>=10'}

  loupe@2.3.7:
    resolution: {integrity: sha512-zSMINGVYkdpYSOBmLi0D1Uo7JU9nVdQKrHxC8eYlV+9YKK9WePqAlL7lSlorG/U2Fw1w0hTBmaa/jrQ3UbPHtA==}

  lower-case-first@1.0.2:
    resolution: {integrity: sha512-UuxaYakO7XeONbKrZf5FEgkantPf5DUqDayzP5VXZrtRPdH86s4kN47I8B3TW10S4QKiE3ziHNf3kRN//okHjA==}

  lower-case@1.1.4:
    resolution: {integrity: sha512-2Fgx1Ycm599x+WGpIYwJOvsjmXFzTSc34IwDWALRA/8AopUKAVPwfJ+h5+f85BCp0PWmmJcWzEpxOpoXycMpdA==}

  lowercase-keys@2.0.0:
    resolution: {integrity: sha512-tqNXrS78oMOE73NMxK4EMLQsQowWf8jKooH9g7xPavRT706R6bkQJ6DY2Te7QukaZsulxa30wQ7bk0pm4XiHmA==}
    engines: {node: '>=8'}

  lowercase-keys@3.0.0:
    resolution: {integrity: sha512-ozCC6gdQ+glXOQsveKD0YsDy8DSQFjDTz4zyzEHNV5+JP5D62LmfDZ6o1cycFx9ouG940M5dE8C8CTewdj2YWQ==}
    engines: {node: ^12.20.0 || ^14.13.1 || >=16.0.0}

  lru-cache@10.2.2:
    resolution: {integrity: sha512-9hp3Vp2/hFQUiIwKo8XCeFVnrg8Pk3TYNPIR7tJADKi5YfcF7vEaK7avFHTlSy3kOKYaJQaalfEo6YuXdceBOQ==}
    engines: {node: 14 || >=16.14}

  lru-cache@4.1.5:
    resolution: {integrity: sha512-sWZlbEP2OsHNkXrMl5GYk/jKk70MBng6UU4YI/qGDYbgf6YbP4EvmqISbXCoJiRKs+1bSpFHVgQxvJ17F2li5g==}

  lru_map@0.3.3:
    resolution: {integrity: sha512-Pn9cox5CsMYngeDbmChANltQl+5pi6XmTrraMSzhPmMBbmgcxmqWry0U3PGapCU1yB4/LqCcom7qhHZiF/jGfQ==}

  make-error@1.3.6:
    resolution: {integrity: sha512-s8UhlNe7vPKomQhC1qFelMokr/Sc3AgNbso3n74mVPA5LTZwkB9NlXf4XPamLxJE8h0gh73rM94xvwRT2CVInw==}

  map-obj@1.0.1:
    resolution: {integrity: sha512-7N/q3lyZ+LVCp7PzuxrJr4KMbBE2hW7BT7YNia330OFxIf4d3r5zVpicP2650l7CPN6RM9zOJRl3NGpqSiw3Eg==}
    engines: {node: '>=0.10.0'}

  map-obj@4.3.0:
    resolution: {integrity: sha512-hdN1wVrZbb29eBGiGjJbeP8JbKjq1urkHJ/LIP/NY48MZ1QVXUsQBV1G1zvYFHn1XE06cwjBsOI2K3Ulnj1YXQ==}
    engines: {node: '>=8'}

  md5.js@1.3.5:
    resolution: {integrity: sha512-xitP+WxNPcTTOgnTJcrhM0xvdPepipPSf3I8EIpGKeFLjt3PlJLIDG3u8EX53ZIubkb+5U2+3rELYpEhHhzdkg==}

  memorystream@0.3.1:
    resolution: {integrity: sha512-S3UwM3yj5mtUSEfP41UZmt/0SCoVYUcU1rkXv+BQ5Ig8ndL4sPoJNBUJERafdPb5jjHJGuMgytgKvKIf58XNBw==}
    engines: {node: '>= 0.10.0'}

  meow@6.1.1:
    resolution: {integrity: sha512-3YffViIt2QWgTy6Pale5QpopX/IvU3LPL03jOTqp6pGj3VjesdO/U8CuHMKpnQr4shCNCM5fd5XFFvIIl6JBHg==}
    engines: {node: '>=8'}

  merge2@1.4.1:
    resolution: {integrity: sha512-8q7VEgMJW4J8tcfVPy8g09NcQwZdbwFEqhe/WZkoIzjn/3TGDwtOCYtXGxA3O8tPzpczCCDgv+P2P5y00ZJOOg==}
    engines: {node: '>= 8'}

  micromatch@4.0.5:
    resolution: {integrity: sha512-DMy+ERcEW2q8Z2Po+WNXuw3c5YaUSFjAO5GsJqfEl7UjvtIuFKO6ZrKvcItdy98dwFI2N1tg3zNIdKaQT+aNdA==}
    engines: {node: '>=8.6'}

  mimic-response@1.0.1:
    resolution: {integrity: sha512-j5EctnkH7amfV/q5Hgmoal1g2QHFJRraOtmx0JpIqkxhBhI/lJSl1nMpQ45hVarwNETOoWEimndZ4QK0RHxuxQ==}
    engines: {node: '>=4'}

  mimic-response@3.1.0:
    resolution: {integrity: sha512-z0yWI+4FDrrweS8Zmt4Ej5HdJmky15+L2e6Wgn3+iK5fWzb6T3fhNFq2+MeTRb064c6Wr4N/wv0DzQTjNzHNGQ==}
    engines: {node: '>=10'}

  min-indent@1.0.1:
    resolution: {integrity: sha512-I9jwMn07Sy/IwOj3zVkVik2JTvgpaykDZEigL6Rx6N9LbMywwUSMtxET+7lVoDLLd3O3IXwJwvuuns8UB/HeAg==}
    engines: {node: '>=4'}

  minimalistic-assert@1.0.1:
    resolution: {integrity: sha512-UtJcAD4yEaGtjPezWuO9wC4nwUnVH/8/Im3yEHQP4b67cXlD/Qr9hdITCU1xDbSEXg2XKNaP8jsReV7vQd00/A==}

  minimalistic-crypto-utils@1.0.1:
    resolution: {integrity: sha512-JIYlbt6g8i5jKfJ3xz7rF0LXmv2TkDxBLUkiBeZ7bAx4GnnNMr8xFpGnOxn6GhTEHx3SjRrZEoU+j04prX1ktg==}

  minimatch@3.1.2:
    resolution: {integrity: sha512-J7p63hRiAjw1NDEww1W7i37+ByIrOWO5XQQAzZ3VOcL0PNybwpfmV/N05zFAzwQ9USyEcX6t3UO+K5aqBQOIHw==}

  minimatch@5.0.1:
    resolution: {integrity: sha512-nLDxIFRyhDblz3qMuq+SoRZED4+miJ/G+tdDrjkkkRnjAsBexeGpgjLEQ0blJy7rHhR2b93rhQY4SvyWu9v03g==}
    engines: {node: '>=10'}

  minimatch@5.1.6:
    resolution: {integrity: sha512-lKwV/1brpG6mBUFHtb7NUmtABCb2WZZmm2wNiOA5hAb8VdCS4B3dtMWyvcoViccwAW/COERjXLt0zP1zXUN26g==}
    engines: {node: '>=10'}

  minimatch@9.0.3:
    resolution: {integrity: sha512-RHiac9mvaRw0x3AYRgDC1CxAP7HTcNrrECeA8YYJeWnpo+2Q5CegtZjaotWTWxDG3UeGA1coE05iH1mPjT/2mg==}
    engines: {node: '>=16 || 14 >=14.17'}

  minimist-options@4.1.0:
    resolution: {integrity: sha512-Q4r8ghd80yhO/0j1O3B2BjweX3fiHg9cdOwjJd2J76Q135c+NDxGCqdYKQ1SKBuFfgWbAUzBfvYjPUEeNgqN1A==}
    engines: {node: '>= 6'}

  minimist@1.2.8:
    resolution: {integrity: sha512-2yyAR8qBkN3YuheJanUpWC5U3bb5osDywNB8RzDVlDwDHbocAJveqqj1u8+SVD7jkWT4yvsHCpWqqWqAxb0zCA==}

  mixme@0.5.10:
    resolution: {integrity: sha512-5H76ANWinB1H3twpJ6JY8uvAtpmFvHNArpilJAjXRKXSDDLPIMoZArw5SH0q9z+lLs8IrMw7Q2VWpWimFKFT1Q==}
    engines: {node: '>= 8.0.0'}

  mkdirp@1.0.4:
    resolution: {integrity: sha512-vVqVZQyf3WLx2Shd0qJ9xuvqgAyKPLAiqITEtqW0oIUjzo3PePDd6fW9iFz30ef7Ysp/oiWqbhszeGWW2T6Gzw==}
    engines: {node: '>=10'}
    hasBin: true

  mnemonist@0.38.5:
    resolution: {integrity: sha512-bZTFT5rrPKtPJxj8KSV0WkPyNxl72vQepqqVUAW2ARUpUSF2qXMB6jZj7hW5/k7C1rtpzqbD/IIbJwLXUjCHeg==}

  mocha@10.2.0:
    resolution: {integrity: sha512-IDY7fl/BecMwFHzoqF2sg/SHHANeBoMMXFlS9r0OXKDssYE1M5O43wUY/9BVPeIvfH2zmEbBfseqN9gBQZzXkg==}
    engines: {node: '>= 14.0.0'}
    hasBin: true

  moment@2.30.1:
    resolution: {integrity: sha512-uEmtNhbDOrWPFS+hdjFCBfy9f2YoyzRpwcl+DqpC6taX21FzsTLQVbMV/W7PzNSX6x/bhC1zA3c2UQ5NzH6how==}

  ms@2.1.2:
    resolution: {integrity: sha512-sGkPx+VjMtmA6MX27oA4FBFELFCZZ4S4XqeGOXCv68tT+jb3vk/RyaKWP0PTKyWtmLSM0b+adUTEvbs1PEaH2w==}

  ms@2.1.3:
    resolution: {integrity: sha512-6FlzubTLZG3J2a/NVCAleEhjzq5oxgHyaCU9yYXvcLsvoVaHJq/s5xXI6/XXP6tz7R9xAOtHnSO/tXtF3WRTlA==}

  nanoid@3.3.3:
    resolution: {integrity: sha512-p1sjXuopFs0xg+fPASzQ28agW1oHD7xDsd9Xkf3T15H3c/cifrFHVwrh74PdoklAPi+i7MdRsE47vm2r6JoB+w==}
    engines: {node: ^10 || ^12 || ^13.7 || ^14 || >=15.0.1}
    hasBin: true

  natural-compare@1.4.0:
    resolution: {integrity: sha512-OWND8ei3VtNC9h7V60qff3SVobHr996CTwgxubgyQYEpg290h9J0buyECNNJexkFm5sOajh5G116RYA1c8ZMSw==}

  neodoc@2.0.2:
    resolution: {integrity: sha512-NAppJ0YecKWdhSXFYCHbo6RutiX8vOt/Jo3l46mUg6pQlpJNaqc5cGxdrW2jITQm5JIYySbFVPDl3RrREXNyPw==}

  no-case@2.3.2:
    resolution: {integrity: sha512-rmTZ9kz+f3rCvK2TD1Ue/oZlns7OGoIWP4fc3llxxRXlOkHKoWPPWJOfFYpITabSow43QJbRIoHQXtt10VldyQ==}

  node-addon-api@2.0.2:
    resolution: {integrity: sha512-Ntyt4AIXyaLIuMHF6IOoTakB3K+RWxwtsHNRxllEoA6vPwP9o4866g6YWDLUdnucilZhmkxiHwHr11gAENw+QA==}

  node-fetch@2.6.7:
    resolution: {integrity: sha512-ZjMPFEfVx5j+y2yF35Kzx5sF7kDzxuDj6ziH4FFbOp87zKDZNx8yExJIb05OGF4Nlt9IHFIMBkRl41VdvcNdbQ==}
    engines: {node: 4.x || >=6.0.0}
    peerDependencies:
      encoding: ^0.1.0
    peerDependenciesMeta:
      encoding:
        optional: true

  node-gyp-build@4.5.0:
    resolution: {integrity: sha512-2iGbaQBV+ITgCz76ZEjmhUKAKVf7xfY1sRl4UiKQspfZMH2h06SyhNsnSVy50cwkFQDGLyif6m/6uFXHkOZ6rg==}
    hasBin: true

  node-interval-tree@2.1.2:
    resolution: {integrity: sha512-bJ9zMDuNGzVQg1xv0bCPzyEDxHgbrx7/xGj6CDokvizZZmastPsOh0JJLuY8wA5q2SfX1TLNMk7XNV8WxbGxzA==}
    engines: {node: '>= 14.0.0'}

  nofilter@1.0.4:
    resolution: {integrity: sha512-N8lidFp+fCz+TD51+haYdbDGrcBWwuHX40F5+z0qkUjMJ5Tp+rdSuAkMJ9N9eoolDlEVTf6u5icM+cNKkKW2mA==}
    engines: {node: '>=8'}

  nofilter@3.1.0:
    resolution: {integrity: sha512-l2NNj07e9afPnhAhvgVrCD/oy2Ai1yfLpuo3EpiO1jFTsB4sFz6oIfAfSZyQzVpkZQ9xS8ZS5g1jCBgq4Hwo0g==}
    engines: {node: '>=12.19'}

  normalize-package-data@2.5.0:
    resolution: {integrity: sha512-/5CMN3T0R4XTj4DcGaexo+roZSdSFW/0AOOTROrjxzCG1wrWXEsGbRKevjlIL+ZDE4sZlJr5ED4YW0yqmkK+eA==}

  normalize-path@3.0.0:
    resolution: {integrity: sha512-6eZs5Ls3WtCisHWp9S2GUy8dqkpGi4BVSz3GaqiE6ezub0512ESztXUwUB6C6IKbQkY2Pnb/mD4WYojCRwcwLA==}
    engines: {node: '>=0.10.0'}

  normalize-url@6.1.0:
    resolution: {integrity: sha512-DlL+XwOy3NxAQ8xuC0okPgK46iuVNAK01YN7RueYBqqFeGsBjV9XmCAzAdgt+667bCl5kPh9EqKKDwnaPG1I7A==}
    engines: {node: '>=10'}

  number-to-bn@1.7.0:
    resolution: {integrity: sha512-wsJ9gfSz1/s4ZsJN01lyonwuxA1tml6X1yBDnfpMglypcBRFZZkus26EdPSlqS5GJfYddVZa22p3VNb3z5m5Ig==}
    engines: {node: '>=6.5.0', npm: '>=3'}

  object-inspect@1.12.2:
    resolution: {integrity: sha512-z+cPxW0QGUp0mcqcsgQyLVRDoXFQbXOwBaqyF7VIgI4TWNQsDHrBpUQslRmIfAoYWdYzs6UlKJtB2XJpTaNSpQ==}

  object-inspect@1.13.1:
    resolution: {integrity: sha512-5qoj1RUiKOMsCCNLV1CBiPYE10sziTsnmNxkAI/rZhiD63CF7IqdFGC/XzjWjpSgLf0LxXX3bDFIh0E18f6UhQ==}

  object-keys@1.1.1:
    resolution: {integrity: sha512-NuAESUOUMrlIXOfHKzD6bpPu3tYt3xvjNdRIQ+FeT0lNb4K8WR70CaDxhuNguS2XG+GjkyMwOzsN5ZktImfhLA==}
    engines: {node: '>= 0.4'}

  object.assign@4.1.4:
    resolution: {integrity: sha512-1mxKf0e58bvyjSCtKYY4sRe9itRk3PJpquJOjeIkz885CczcI4IvJJDLPS72oowuSh+pBxUFROpX+TU++hxhZQ==}
    engines: {node: '>= 0.4'}

  obliterator@2.0.4:
    resolution: {integrity: sha512-lgHwxlxV1qIg1Eap7LgIeoBWIMFibOjbrYPIPJZcI1mmGAI2m3lNYpK12Y+GBdPQ0U1hRwSord7GIaawz962qQ==}

  once@1.4.0:
    resolution: {integrity: sha512-lNaJgI+2Q5URQBkccEKHTQOPaXdUxnZZElQTZY0MFUAuaEqe1E+Nyvgdz/aIyNi6Z9MzO5dv1H8n58/GELp3+w==}

  optionator@0.9.3:
    resolution: {integrity: sha512-JjCoypp+jKn1ttEFExxhetCKeJt9zhAgAve5FXHixTvFDW/5aEktX9bufBKLRRMdU7bNtpLfcGu94B3cdEJgjg==}
    engines: {node: '>= 0.8.0'}

  ordinal@1.0.3:
    resolution: {integrity: sha512-cMddMgb2QElm8G7vdaa02jhUNbTSrhsgAGUz1OokD83uJTwSUn+nKoNoKVVaRa08yF6sgfO7Maou1+bgLd9rdQ==}

  os-tmpdir@1.0.2:
    resolution: {integrity: sha512-D2FR03Vir7FIu45XBY20mTb+/ZSWB00sjU9jdQXt83gDrI4Ztz5Fs7/yy74g2N5SVQY4xY1qDr4rNddwYRVX0g==}
    engines: {node: '>=0.10.0'}

  outdent@0.5.0:
    resolution: {integrity: sha512-/jHxFIzoMXdqPzTaCpFzAAWhpkSjZPF4Vsn6jAfNpmbH/ymsmd7Qc6VE9BGn0L6YMj6uwpQLxCECpus4ukKS9Q==}

  p-cancelable@3.0.0:
    resolution: {integrity: sha512-mlVgR3PGuzlo0MmTdk4cXqXWlwQDLnONTAg6sm62XkMJEiRxN3GL3SffkYvqwonbkJBcrI7Uvv5Zh9yjvn2iUw==}
    engines: {node: '>=12.20'}

  p-filter@2.1.0:
    resolution: {integrity: sha512-ZBxxZ5sL2HghephhpGAQdoskxplTwr7ICaehZwLIlfL6acuVgZPm8yBNuRAFBGEqtD/hmUeq9eqLg2ys9Xr/yw==}
    engines: {node: '>=8'}

  p-limit@1.3.0:
    resolution: {integrity: sha512-vvcXsLAJ9Dr5rQOPk7toZQZJApBl2K4J6dANSsEuh6QI41JYcsS/qhTGa9ErIUUgK3WNQoJYvylxvjqmiqEA9Q==}
    engines: {node: '>=4'}

  p-limit@2.3.0:
    resolution: {integrity: sha512-//88mFWSJx8lxCzwdAABTJL2MyWB12+eIY7MDL2SqLmAkeKU9qxRvWuSyTjm3FUmpBEMuFfckAIqEaVGUDxb6w==}
    engines: {node: '>=6'}

  p-limit@3.1.0:
    resolution: {integrity: sha512-TYOanM3wGwNGsZN2cVTYPArw454xnXj5qmWF1bEoAc4+cU/ol7GVh7odevjp1FNHduHc3KZMcFduxU5Xc6uJRQ==}
    engines: {node: '>=10'}

  p-locate@2.0.0:
    resolution: {integrity: sha512-nQja7m7gSKuewoVRen45CtVfODR3crN3goVQ0DDZ9N3yHxgpkuBhZqsaiotSQRrADUrne346peY7kT3TSACykg==}
    engines: {node: '>=4'}

  p-locate@4.1.0:
    resolution: {integrity: sha512-R79ZZ/0wAxKGu3oYMlz8jy/kbhsNrS7SKZ7PxEHBgJ5+F2mtFW2fK2cOtBh1cHYkQsbzFV7I+EoRKe6Yt0oK7A==}
    engines: {node: '>=8'}

  p-locate@5.0.0:
    resolution: {integrity: sha512-LaNjtRWUBY++zB5nE/NwcaoMylSPk+S+ZHNB1TzdbMJMny6dynpAGt7X/tl/QYq3TIeE6nxHppbo2LGymrG5Pw==}
    engines: {node: '>=10'}

  p-map@2.1.0:
    resolution: {integrity: sha512-y3b8Kpd8OAN444hxfBbFfj1FY/RjtTd8tzYwhUqNYXx0fXx2iX4maP4Qr6qhIKbQXI02wTLAda4fYUbDagTUFw==}
    engines: {node: '>=6'}

  p-map@4.0.0:
    resolution: {integrity: sha512-/bjOqmgETBYB5BoEeGVea8dmvHb2m9GLy1E9W43yeyfP6QQCZGFNa+XRceJEuDB6zqr+gKpIAmlLebMpykw/MQ==}
    engines: {node: '>=10'}

  p-try@1.0.0:
    resolution: {integrity: sha512-U1etNYuMJoIz3ZXSrrySFjsXQTWOx2/jdi86L+2pRvph/qMKL6sbcCYdH23fqsbm8TH2Gn0OybpT4eSFlCVHww==}
    engines: {node: '>=4'}

  p-try@2.2.0:
    resolution: {integrity: sha512-R4nPAVTAU0B9D35/Gk3uJf/7XYbQcyohSKdvAxIRSNghFl4e71hVoGnBNQz9cWaXxO2I10KTC+3jMdvvoKw6dQ==}
    engines: {node: '>=6'}

  package-json@8.1.1:
    resolution: {integrity: sha512-cbH9IAIJHNj9uXi196JVsRlt7cHKak6u/e6AkL/bkRelZ7rlL3X1YKxsZwa36xipOEKAsdtmaG6aAJoM1fx2zA==}
    engines: {node: '>=14.16'}

  param-case@2.1.1:
    resolution: {integrity: sha512-eQE845L6ot89sk2N8liD8HAuH4ca6Vvr7VWAWwt7+kvvG5aBcPmmphQ68JsEG2qa9n1TykS2DLeMt363AAH8/w==}

  parent-module@1.0.1:
    resolution: {integrity: sha512-GQ2EWRpQV8/o+Aw8YqtfZZPfNRWZYkbidE9k5rpl/hC3vtHHBfGm2Ifi6qWV+coDGkrUKZAxE3Lot5kcsRlh+g==}
    engines: {node: '>=6'}

  parse-json@5.2.0:
    resolution: {integrity: sha512-ayCKvm/phCGxOkYRSCM82iDwct8/EonSEgCSxWxD7ve6jHggsFl4fZVQBPRNgQoKiuV/odhFrGzQXZwbifC8Rg==}
    engines: {node: '>=8'}

  pascal-case@2.0.1:
    resolution: {integrity: sha512-qjS4s8rBOJa2Xm0jmxXiyh1+OFf6ekCWOvUaRgAQSktzlTbMotS0nmG9gyYAybCWBcuP4fsBeRCKNwGBnMe2OQ==}

  path-case@2.1.1:
    resolution: {integrity: sha512-Ou0N05MioItesaLr9q8TtHVWmJ6fxWdqKB2RohFmNWVyJ+2zeKIeDNWAN6B/Pe7wpzWChhZX6nONYmOnMeJQ/Q==}

  path-exists@3.0.0:
    resolution: {integrity: sha512-bpC7GYwiDYQ4wYLe+FA8lhRjhQCMcQGuSgGGqDkg/QerRWw9CmGRT0iSOVRSZJ29NMLZgIzqaljJ63oaL4NIJQ==}
    engines: {node: '>=4'}

  path-exists@4.0.0:
    resolution: {integrity: sha512-ak9Qy5Q7jYb2Wwcey5Fpvg2KoAc/ZIhLSLOSBmRmygPsGwkVVt0fZa0qrtMz+m6tJTAHfZQ8FnmB4MG4LWy7/w==}
    engines: {node: '>=8'}

  path-is-absolute@1.0.1:
    resolution: {integrity: sha512-AVbw3UJ2e9bq64vSaS9Am0fje1Pa8pbGqTTsmXfaIiMpnr5DlDhfJOuLj9Sf95ZPVDAUerDfEk88MPmPe7UCQg==}
    engines: {node: '>=0.10.0'}

  path-key@3.1.1:
    resolution: {integrity: sha512-ojmeN0qd+y0jszEtoY48r0Peq5dwMEkIlCOu6Q5f41lfkswXuKtYrhgoTpLnyIcHm24Uhqx+5Tqm2InSwLhE6Q==}
    engines: {node: '>=8'}

  path-parse@1.0.7:
    resolution: {integrity: sha512-LDJzPVEEEPR+y48z93A0Ed0yXb8pAByGWo/k5YYdYgpY2/2EsOsksJrq7lOHxryrVOn1ejG6oAp8ahvOIQD8sw==}

  path-starts-with@2.0.1:
    resolution: {integrity: sha512-wZ3AeiRBRlNwkdUxvBANh0+esnt38DLffHDujZyRHkqkaKHTglnY2EP5UX3b8rdeiSutgO4y9NEJwXezNP5vHg==}
    engines: {node: '>=8'}

  path-type@4.0.0:
    resolution: {integrity: sha512-gDKb8aZMDeD/tZWs9P6+q0J9Mwkdl6xMV8TjnGP3qJVJ06bdMgkbBlLU8IdfOsIsFz2BW1rNVT3XuNEl8zPAvw==}
    engines: {node: '>=8'}

  pathval@1.1.1:
    resolution: {integrity: sha512-Dp6zGqpTdETdR63lehJYPeIOqpiNBNtc7BpWSLrOje7UaIsE5aY92r/AunQA7rsXvet3lrJ3JnZX29UPTKXyKQ==}

  pbkdf2@3.1.2:
    resolution: {integrity: sha512-iuh7L6jA7JEGu2WxDwtQP1ddOpaJNC4KlDEFfdQajSGgGPNi4OyDc2R7QnbY2bR9QjBVGwgvTdNJZoE7RaxUMA==}
    engines: {node: '>=0.12'}

  picomatch@2.3.1:
    resolution: {integrity: sha512-JU3teHTNjmE2VCGFzuY8EXzCDVwEqB2a8fsIvwaStHhAWJEeVd1o1QD80CU6+ZdEXXSLbSsuLwJjkCBWqRQUVA==}
    engines: {node: '>=8.6'}

  pify@4.0.1:
    resolution: {integrity: sha512-uB80kBFb/tfd68bVleG9T5GGsGPjJrLAUpR5PZIrhBnIaRTQRjqdJSsIKkOP6OAIFbj7GOrcudc5pNjZ+geV2g==}
    engines: {node: '>=6'}

  pkg-dir@4.2.0:
    resolution: {integrity: sha512-HRDzbaKjC+AOWVXxAU/x54COGeIv9eb+6CkDSQoNTt4XyWoIJvuPsXizxu/Fr23EiekbtZwmh1IcIG/l/a10GQ==}
    engines: {node: '>=8'}

  pluralize@8.0.0:
    resolution: {integrity: sha512-Nc3IT5yHzflTfbjgqWcCPpo7DaKy4FnpB0l/zCAW0Tc7jxAiuqSxHasntB3D7887LSrA93kDJ9IXovxJYxyLCA==}
    engines: {node: '>=4'}

  preferred-pm@3.1.3:
    resolution: {integrity: sha512-MkXsENfftWSRpzCzImcp4FRsCc3y1opwB73CfCNWyzMqArju2CrlMHlqB7VexKiPEOjGMbttv1r9fSCn5S610w==}
    engines: {node: '>=10'}

  prelude-ls@1.2.1:
    resolution: {integrity: sha512-vkcDPrRZo1QZLbn5RLGPpg/WmIQ65qoWWhcGKf/b5eplkkarX0m9z8ppCat4mlOqUsWpyNuYgO3VRyrYHSzX5g==}
    engines: {node: '>= 0.8.0'}

  prettier-linter-helpers@1.0.0:
    resolution: {integrity: sha512-GbK2cP9nraSSUF9N2XwUwqfzlAFlMNYYl+ShE/V+H8a9uNl/oUqB1w2EL54Jh0OlyRSd8RfWYJ3coVS4TROP2w==}
    engines: {node: '>=6.0.0'}

  prettier-plugin-solidity@1.3.1:
    resolution: {integrity: sha512-MN4OP5I2gHAzHZG1wcuJl0FsLS3c4Cc5494bbg+6oQWBPuEamjwDvmGfFMZ6NFzsh3Efd9UUxeT7ImgjNH4ozA==}
    engines: {node: '>=16'}
    peerDependencies:
      prettier: '>=2.3.0'

  prettier@2.8.8:
    resolution: {integrity: sha512-tdN8qQGvNjw4CHbY+XXk0JgCXn9QiF21a55rBe5LJAU+kDyC4WQn4+awm2Xfk2lQMk5fKup9XgzTZtGkjBdP9Q==}
    engines: {node: '>=10.13.0'}
    hasBin: true

  prettier@3.2.5:
    resolution: {integrity: sha512-3/GWa9aOC0YeD7LUfvOG2NiDyhOWRvt1k+rcKhOuYnMY24iiCphgneUfJDyFXd6rZCAnuLBv6UeAULtrhT/F4A==}
    engines: {node: '>=14'}
    hasBin: true

  proto-list@1.2.4:
    resolution: {integrity: sha512-vtK/94akxsTMhe0/cbfpR+syPuszcuwhqVjJq26CuNDgFGj682oRBXOP5MJpv2r7JtE8MsiepGIqvvOTBwn2vA==}

  pseudomap@1.0.2:
    resolution: {integrity: sha512-b/YwNhb8lk1Zz2+bXXpS/LK9OisiZZ1SNsSLxN1x2OXVEhW2Ckr/7mWE5vrC1ZTiJlD9g19jWszTmJsB+oEpFQ==}

  pump@3.0.0:
    resolution: {integrity: sha512-LwZy+p3SFs1Pytd/jYct4wpv49HiYCqd9Rlc5ZVdk0V+8Yzv6jR5Blk3TRmPL1ft69TxP0IMZGJ+WPFU2BFhww==}

  punycode@2.1.1:
    resolution: {integrity: sha512-XRsRjdf+j5ml+y/6GKHPZbrF/8p2Yga0JPtdqTIY2Xe5ohJPD9saDJJLPvp9+NSBprVvevdXZybnj2cv8OEd0A==}
    engines: {node: '>=6'}

  pure-rand@5.0.3:
    resolution: {integrity: sha512-9N8x1h8dptBQpHyC7aZMS+iNOAm97WMGY0AFrguU1cpfW3I5jINkWe5BIY5md0ofy+1TCIELsVcm/GJXZSaPbw==}

  quick-lru@4.0.1:
    resolution: {integrity: sha512-ARhCpm70fzdcvNQfPoy49IaanKkTlRWF2JMzqhcJbhSFRZv7nPTvZJdcY7301IPmvW+/p0RgIWnQDLJxifsQ7g==}
    engines: {node: '>=8'}

  quick-lru@5.1.1:
    resolution: {integrity: sha512-WuyALRjWPDGtt/wzJiadO5AXY+8hZ80hVpe6MyivgraREW751X3SbhRvG3eLKOYN+8VEvqLcf3wdnt44Z4S4SA==}
    engines: {node: '>=10'}

  randombytes@2.1.0:
    resolution: {integrity: sha512-vYl3iOX+4CKUWuxGi9Ukhie6fsqXqS9FE2Zaic4tNFD2N2QQaXOMFbuKK4QmDHC0JO6B1Zp41J0LpT0oR68amQ==}

  raw-body@2.5.1:
    resolution: {integrity: sha512-qqJBtEyVgS0ZmPGdCFPWJ3FreoqvG4MVQln/kCgF7Olq95IbOp0/BWyMwbdtn4VTvkM8Y7khCQ2Xgk/tcrCXig==}
    engines: {node: '>= 0.8'}

  rc@1.2.8:
    resolution: {integrity: sha512-y3bGgqKj3QBdxLbLkomlohkvsA8gdAiUQlSBJnBhfn+BPxg4bc62d8TcBW15wavDfgexCgccckhcZvywyQYPOw==}
    hasBin: true

  read-pkg-up@7.0.1:
    resolution: {integrity: sha512-zK0TB7Xd6JpCLmlLmufqykGE+/TlOePD6qKClNW7hHDKFh/J7/7gCWGR7joEQEW1bKq3a3yUZSObOoWLFQ4ohg==}
    engines: {node: '>=8'}

  read-pkg@5.2.0:
    resolution: {integrity: sha512-Ug69mNOpfvKDAc2Q8DRpMjjzdtrnv9HcSMX+4VsZxD1aZ6ZzrIE7rlzXBtWTyhULSMKg076AW6WR5iZpD0JiOg==}
    engines: {node: '>=8'}

  read-yaml-file@1.1.0:
    resolution: {integrity: sha512-VIMnQi/Z4HT2Fxuwg5KrY174U1VdUIASQVWXXyqtNRtxSr9IYkn1rsI6Tb6HsrHCmB7gVpNwX6JxPTHcH6IoTA==}
    engines: {node: '>=6'}

  readable-stream@3.6.0:
    resolution: {integrity: sha512-BViHy7LKeTz4oNnkcLJ+lVSL6vpiFeX6/d3oSH8zCW7UxP2onchk+vTGB143xuFjHS3deTgkKoXXymXqymiIdA==}
    engines: {node: '>= 6'}

  readdirp@3.6.0:
    resolution: {integrity: sha512-hOS089on8RduqdbhvQ5Z37A0ESjsqz6qnRcffsMU3495FuTdqSm+7bhJ29JvIOsBDEEnan5DPu9t3To9VRlMzA==}
    engines: {node: '>=8.10.0'}

  redent@3.0.0:
    resolution: {integrity: sha512-6tDA8g98We0zd0GvVeMT9arEOnTw9qM03L9cJXaCjrip1OO764RDBLBfrB4cwzNGDj5OA5ioymC9GkizgWJDUg==}
    engines: {node: '>=8'}

  reduce-flatten@2.0.0:
    resolution: {integrity: sha512-EJ4UNY/U1t2P/2k6oqotuX2Cc3T6nxJwsM0N0asT7dhrtH1ltUxDn4NalSYmPE2rCkVpcf/X6R0wDwcFpzhd4w==}
    engines: {node: '>=6'}

  regenerator-runtime@0.14.1:
    resolution: {integrity: sha512-dYnhHh0nJoMfnkZs6GmmhFknAGRrLznOu5nc9ML+EJxGvrx6H7teuevqVqCuPcPK//3eDrrjQhehXVx9cnkGdw==}

  regexp.prototype.flags@1.5.1:
    resolution: {integrity: sha512-sy6TXMN+hnP/wMy+ISxg3krXx7BAtWVO4UouuCN/ziM9UEne0euamVNafDfvC83bRNr95y0V5iijeDQFUNpvrg==}
    engines: {node: '>= 0.4'}

  registry-auth-token@5.0.2:
    resolution: {integrity: sha512-o/3ikDxtXaA59BmZuZrJZDJv8NMDGSj+6j6XaeBmHw8eY1i1qd9+6H+LjVvQXx3HN6aRCGa1cUdJ9RaJZUugnQ==}
    engines: {node: '>=14'}

  registry-url@6.0.1:
    resolution: {integrity: sha512-+crtS5QjFRqFCoQmvGduwYWEBng99ZvmFvF+cUJkGYF1L1BfU8C6Zp9T7f5vPAwyLkUExpvK+ANVZmGU49qi4Q==}
    engines: {node: '>=12'}

  require-directory@2.1.1:
    resolution: {integrity: sha512-fGxEI7+wsG9xrvdjsrlmL22OMTTiHRwAMroiEeMgq8gzoLC/PQr7RsRDSTLUg/bZAZtF+TVIkHc6/4RIKrui+Q==}
    engines: {node: '>=0.10.0'}

  require-from-string@2.0.2:
    resolution: {integrity: sha512-Xf0nWe6RseziFMu+Ap9biiUbmplq6S9/p+7w7YXP/JBHhrUDDUhwa+vANyubuqfZWTveU//DYVGsDG7RKL/vEw==}
    engines: {node: '>=0.10.0'}

  require-main-filename@2.0.0:
    resolution: {integrity: sha512-NKN5kMDylKuldxYLSUfrbo5Tuzh4hd+2E8NPPX02mZtn1VuREQToYe/ZdlJy+J3uCpfaiGF05e7B8W0iXbQHmg==}

  resolve-alpn@1.2.1:
    resolution: {integrity: sha512-0a1F4l73/ZFZOakJnQ3FvkJ2+gSTQWz/r2KE5OdDY0TxPm5h4GkqkWWfM47T7HsbnOtcJVEF4epCVy6u7Q3K+g==}

  resolve-from@4.0.0:
    resolution: {integrity: sha512-pb/MYmXstAkysRFx8piNI1tGFNQIFA3vkE3Gq4EuA1dF6gHp/+vgZqsCGJapvy8N3Q+4o7FwvquPJcnZ7RYy4g==}
    engines: {node: '>=4'}

  resolve-from@5.0.0:
    resolution: {integrity: sha512-qYg9KP24dD5qka9J47d0aVky0N+b4fTU89LN9iDnjB5waksiC49rvMB0PrUJQGoTmH50XPiqOvAjDfaijGxYZw==}
    engines: {node: '>=8'}

  resolve@1.17.0:
    resolution: {integrity: sha512-ic+7JYiV8Vi2yzQGFWOkiZD5Z9z7O2Zhm9XMaTxdJExKasieFCr+yXZ/WmXsckHiKl12ar0y6XiXDx3m4RHn1w==}

  resolve@1.22.1:
    resolution: {integrity: sha512-nBpuuYuY5jFsli/JIs1oldw6fOQCBioohqWZg/2hiaOybXOft4lonv85uDOKXdf8rhyK159cxU5cDcK/NKk8zw==}
    hasBin: true

  responselike@2.0.1:
    resolution: {integrity: sha512-4gl03wn3hj1HP3yzgdI7d3lCkF95F21Pz4BPGvKHinyQzALR5CapwC8yIi0Rh58DEMQ/SguC03wFj2k0M/mHhw==}

  reusify@1.0.4:
    resolution: {integrity: sha512-U9nH88a3fc/ekCF1l0/UP1IosiuIjyTh7hBvXVMHYgVcfGvt897Xguj2UOLDeI5BG2m7/uwyaLVT6fbtCwTyzw==}
    engines: {iojs: '>=1.0.0', node: '>=0.10.0'}

  rimraf@2.7.1:
    resolution: {integrity: sha512-uWjbaKIK3T1OSVptzX7Nl6PvQ3qAGtKEtVRjRuazjfL3Bx5eI409VZSqgND+4UNnmzLVdPj9FqFJNPqBZFve4w==}
    hasBin: true

  rimraf@3.0.2:
    resolution: {integrity: sha512-JZkJMZkAGFFPP2YqXZXPbMlMBgsxzE8ILs4lMIX/2o0L9UBw9O/Y3o6wFw/i9YLapcUJWwqbi3kdxIPdC62TIA==}
    hasBin: true

  ripemd160@2.0.2:
    resolution: {integrity: sha512-ii4iagi25WusVoiC4B4lq7pbXfAp3D9v5CwfkY33vffw2+pkDjY1D8GaN7spsxvCSx8dkPqOZCEZyfxcmJG2IA==}

  rlp@2.2.7:
    resolution: {integrity: sha512-d5gdPmgQ0Z+AklL2NVXr/IoSjNZFfTVvQWzL/AM2AOcSzYP2xjlb0AC8YyCLc41MSNf6P6QVtjgPdmVtzb+4lQ==}
    hasBin: true

  run-parallel@1.1.9:
    resolution: {integrity: sha512-DEqnSRTDw/Tc3FXf49zedI638Z9onwUotBMiUFKmrO2sdFKIbXamXGQ3Axd4qgphxKB4kw/qP1w5kTxnfU1B9Q==}

  rust-verkle-wasm@0.0.1:
    resolution: {integrity: sha512-BN6fiTsxcd2dCECz/cHtGTt9cdLJR925nh7iAuRcj8ymKw7OOaPmCneQZ7JePOJ/ia27TjEL91VdOi88Yf+mcA==}

  rustbn-wasm@0.2.0:
    resolution: {integrity: sha512-FThvYFNTqrEKGqXuseeg0zR7yROh/6U1617mCHF68OVqrN1tNKRN7Tdwy4WayPVsCmmK+eMxtIZX1qL6JxTkMg==}

  safe-array-concat@1.0.1:
    resolution: {integrity: sha512-6XbUAseYE2KtOuGueyeobCySj9L4+66Tn6KQMOPQJrAJEowYKW/YR/MGJZl7FdydUdaFu4LYyDZjxf4/Nmo23Q==}
    engines: {node: '>=0.4'}

  safe-buffer@5.1.2:
    resolution: {integrity: sha512-Gd2UZBJDkXlY7GbJxfsE8/nvKkUEU1G38c1siN6QP6a9PT9MmHB8GnpscSmMJSoF8LOIrt8ud/wPtojys4G6+g==}

  safe-buffer@5.2.1:
    resolution: {integrity: sha512-rp3So07KcdmmKbGvgaNxQSJr7bGVSVk5S9Eq1F+ppbRo70+YeaDxkw5Dd8NPN+GD6bjnYm2VuPuCXmpuYvmCXQ==}

  safe-regex-test@1.0.0:
    resolution: {integrity: sha512-JBUUzyOgEwXQY1NuPtvcj/qcBDbDmEvWufhlnXZIm75DEHp+afM1r1ujJpJsV/gSM4t59tpDyPi1sd6ZaPFfsA==}

  safer-buffer@2.1.2:
    resolution: {integrity: sha512-YZo3K82SD7Riyi0E1EQPojLz7kpepnSQI9IyPbHHg1XXXevb5dJI7tpyN2ADxGcQbHG7vcyRHk0cbwqcQriUtg==}

  scrypt-js@3.0.1:
    resolution: {integrity: sha512-cdwTTnqPu0Hyvf5in5asVdZocVDTNRmR7XEcJuIzMjJeSHybHl7vpB66AzwTaIg6CLSbtjcxc8fqcySfnTkccA==}

  secp256k1@4.0.3:
    resolution: {integrity: sha512-NLZVf+ROMxwtEj3Xa562qgv2BK5e2WNmXPiOdVIPLgs6lyTzMvBq0aWTYMI5XCP9jZMVKOcqZLw/Wc4vDkuxhA==}
    engines: {node: '>=10.0.0'}

  semver@5.7.1:
    resolution: {integrity: sha512-sauaDf/PZdVgrLTNYHRtpXa1iRiKcaebiKQ1BJdpQlWH2lCvexQdX55snPFyK7QzpudqbCI0qXFfOasHdyNDGQ==}
    hasBin: true

  semver@6.3.0:
    resolution: {integrity: sha512-b39TBaTSfV6yBrapU89p5fKekE2m/NwnDocOVruQFS1/veMgdzuPcnOM34M6CwxW8jH/lxEa5rBoDeUwu5HHTw==}
    hasBin: true

  semver@7.6.1:
    resolution: {integrity: sha512-f/vbBsu+fOiYt+lmwZV0rVwJScl46HppnOA1ZvIuBWKOTlllpyJ3bfVax76/OrhCH38dyxoDIA8K7uB963IYgA==}
    engines: {node: '>=10'}
    hasBin: true

  sentence-case@2.1.1:
    resolution: {integrity: sha512-ENl7cYHaK/Ktwk5OTD+aDbQ3uC8IByu/6Bkg+HDv8Mm+XnBnppVNalcfJTNsp1ibstKh030/JKQQWglDvtKwEQ==}

  serialize-javascript@6.0.0:
    resolution: {integrity: sha512-Qr3TosvguFt8ePWqsvRfrKyQXIiW+nGbYpy8XK24NQHE83caxWt+mIymTT19DGFbNWNLfEwsrkSmN64lVWB9ag==}

  set-blocking@2.0.0:
    resolution: {integrity: sha512-KiKBS8AnWGEyLzofFfmvKwpdPzqiy16LvQfK3yv/fVH7Bj13/wl3JSR1J+rfgRE9q7xUJK4qvgS8raSOeLUehw==}

  set-function-length@1.1.1:
    resolution: {integrity: sha512-VoaqjbBJKiWtg4yRcKBQ7g7wnGnLV3M8oLvVWwOk2PdYY6PEFegR1vezXR0tw6fZGF9csVakIRjrJiy2veSBFQ==}
    engines: {node: '>= 0.4'}

  set-function-name@2.0.1:
    resolution: {integrity: sha512-tMNCiqYVkXIZgc2Hnoy2IvC/f8ezc5koaRFkCjrpWzGpCd3qbZXPzVy9MAZzK1ch/X0jvSkojys3oqJN0qCmdA==}
    engines: {node: '>= 0.4'}

  setimmediate@1.0.5:
    resolution: {integrity: sha512-MATJdZp8sLqDl/68LfQmbP8zKPLQNV6BIZoIgrscFDQ+RsvK/BxeDQOgyxKKoh0y/8h3BqVFnCqQ/gd+reiIXA==}

  setprototypeof@1.2.0:
    resolution: {integrity: sha512-E5LDX7Wrp85Kil5bhZv46j8jOeboKq5JMmYM3gVGdGH8xFpPWXUMsNrlODCrkoxMEeNi/XZIwuRvY4XNwYMJpw==}

  sha.js@2.4.11:
    resolution: {integrity: sha512-QMEp5B7cftE7APOjk5Y6xgrbWu+WkLVQwk8JNjZ8nKRciZaByEW6MubieAiToS7+dwvrjGhH8jRXz3MVd0AYqQ==}
    hasBin: true

  shallowequal@1.1.0:
    resolution: {integrity: sha512-y0m1JoUZSlPAjXVtPPW70aZWfIL/dSP7AFkRnniLCrK/8MDKog3TySTBmckD+RObVxH0v4Tox67+F14PdED2oQ==}

  shebang-command@1.2.0:
    resolution: {integrity: sha512-EV3L1+UQWGor21OmnvojK36mhg+TyIKDh3iFBKBohr5xeXIhNBcx8oWdgkTEEQ+BEFFYdLRuqMfd5L84N1V5Vg==}
    engines: {node: '>=0.10.0'}

  shebang-command@2.0.0:
    resolution: {integrity: sha512-kHxr2zZpYtdmrN1qDjrrX/Z1rR1kG8Dx+gkpK1G4eXmvXswmcE1hTWBWYUzlraYw1/yZp6YuDY77YtvbN0dmDA==}
    engines: {node: '>=8'}

  shebang-regex@1.0.0:
    resolution: {integrity: sha512-wpoSFAxys6b2a2wHZ1XpDSgD7N9iVjg29Ph9uV/uaP9Ex/KXlkTZTeddxDPSYQpgvzKLGJke2UU0AzoGCjNIvQ==}
    engines: {node: '>=0.10.0'}

  shebang-regex@3.0.0:
    resolution: {integrity: sha512-7++dFhtcx3353uBaq8DDR4NuxBetBzC7ZQOhmTQInHEd6bSrXdiEyzCvG07Z44UYdLShWUyXt5M/yhz8ekcb1A==}
    engines: {node: '>=8'}

  side-channel@1.0.4:
    resolution: {integrity: sha512-q5XPytqFEIKHkGdiMIrY10mvLRvnQh42/+GoBlFW3b2LXLE2xxJpZFdm94we0BaoV3RwJyGqg5wS7epxTv0Zvw==}

  signal-exit@3.0.7:
    resolution: {integrity: sha512-wnD2ZE+l+SPC/uoS0vXeE9L1+0wuaMqKlfz9AMUo38JsyLSBWSFcHR1Rri62LZc12vLr1gb3jl7iwQhgwpAbGQ==}

  slash@3.0.0:
    resolution: {integrity: sha512-g9Q1haeby36OSStwb4ntCGGGaKsaVSjQ68fBxoQcutl5fS1vuY18H3wSt3jFyFtrkx+Kz0V1G85A4MyAdDMi2Q==}
    engines: {node: '>=8'}

  slice-ansi@4.0.0:
    resolution: {integrity: sha512-qMCMfhY040cVHT43K9BFygqYbUPFZKHOg7K73mtTWJRb8pyP3fzf4Ixd5SzdEJQ6MRUg/WBnOLxghZtKKurENQ==}
    engines: {node: '>=10'}

  smartwrap@2.0.2:
    resolution: {integrity: sha512-vCsKNQxb7PnCNd2wY1WClWifAc2lwqsG8OaswpJkVJsvMGcnEntdTCDajZCkk93Ay1U3t/9puJmb525Rg5MZBA==}
    engines: {node: '>=6'}
    hasBin: true

  snake-case@2.1.0:
    resolution: {integrity: sha512-FMR5YoPFwOLuh4rRz92dywJjyKYZNLpMn1R5ujVpIYkbA9p01fq8RMg0FkO4M+Yobt4MjHeLTJVm5xFFBHSV2Q==}

  solc@0.7.3:
    resolution: {integrity: sha512-GAsWNAjGzIDg7VxzP6mPjdurby3IkGCjQcM8GFYZT6RyaoUZKmMU6Y7YwG+tFGhv7dwZ8rmR4iwFDrrD99JwqA==}
    engines: {node: '>=8.0.0'}
    hasBin: true

  solhint-plugin-prettier@0.1.0:
    resolution: {integrity: sha512-SDOTSM6tZxZ6hamrzl3GUgzF77FM6jZplgL2plFBclj/OjKP8Z3eIPojKU73gRr0MvOS8ACZILn8a5g0VTz/Gw==}
    peerDependencies:
      prettier: ^3.0.0
      prettier-plugin-solidity: ^1.0.0

  solhint@4.5.4:
    resolution: {integrity: sha512-Cu1XiJXub2q1eCr9kkJ9VPv1sGcmj3V7Zb76B0CoezDOB9bu3DxKIFFH7ggCl9fWpEPD6xBmRLfZrYijkVmujQ==}
    hasBin: true

  solidity-comments-darwin-arm64@0.0.2:
    resolution: {integrity: sha512-HidWkVLSh7v+Vu0CA7oI21GWP/ZY7ro8g8OmIxE8oTqyMwgMbE8F1yc58Sj682Hj199HCZsjmtn1BE4PCbLiGA==}
    engines: {node: '>= 10'}
    cpu: [arm64]
    os: [darwin]

  solidity-comments-darwin-x64@0.0.2:
    resolution: {integrity: sha512-Zjs0Ruz6faBTPT6fBecUt6qh4CdloT8Bwoc0+qxRoTn9UhYscmbPQkUgQEbS0FQPysYqVzzxJB4h1Ofbf4wwtA==}
    engines: {node: '>= 10'}
    cpu: [x64]
    os: [darwin]

  solidity-comments-extractor@0.0.8:
    resolution: {integrity: sha512-htM7Vn6LhHreR+EglVMd2s+sZhcXAirB1Zlyrv5zBuTxieCvjfnRpd7iZk75m/u6NOlEyQ94C6TWbBn2cY7w8g==}

  solidity-comments-freebsd-x64@0.0.2:
    resolution: {integrity: sha512-8Qe4mpjuAxFSwZJVk7B8gAoLCdbtS412bQzBwk63L8dmlHogvE39iT70aAk3RHUddAppT5RMBunlPUCFYJ3ZTw==}
    engines: {node: '>= 10'}
    cpu: [x64]
    os: [freebsd]

  solidity-comments-linux-arm64-gnu@0.0.2:
    resolution: {integrity: sha512-spkb0MZZnmrP+Wtq4UxP+nyPAVRe82idOjqndolcNR0S9Xvu4ebwq+LvF4HiUgjTDmeiqYiFZQ8T9KGdLSIoIg==}
    engines: {node: '>= 10'}
    cpu: [arm64]
    os: [linux]

  solidity-comments-linux-arm64-musl@0.0.2:
    resolution: {integrity: sha512-guCDbHArcjE+JDXYkxx5RZzY1YF6OnAKCo+sTC5fstyW/KGKaQJNPyBNWuwYsQiaEHpvhW1ha537IvlGek8GqA==}
    engines: {node: '>= 10'}
    cpu: [arm64]
    os: [linux]

  solidity-comments-linux-x64-gnu@0.0.2:
    resolution: {integrity: sha512-zIqLehBK/g7tvrFmQljrfZXfkEeLt2v6wbe+uFu6kH/qAHZa7ybt8Vc0wYcmjo2U0PeBm15d79ee3AkwbIjFdQ==}
    engines: {node: '>= 10'}
    cpu: [x64]
    os: [linux]

  solidity-comments-linux-x64-musl@0.0.2:
    resolution: {integrity: sha512-R9FeDloVlFGTaVkOlELDVC7+1Tjx5WBPI5L8r0AGOPHK3+jOcRh6sKYpI+VskSPDc3vOO46INkpDgUXrKydlIw==}
    engines: {node: '>= 10'}
    cpu: [x64]
    os: [linux]

  solidity-comments-win32-arm64-msvc@0.0.2:
    resolution: {integrity: sha512-QnWJoCQcJj+rnutULOihN9bixOtYWDdF5Rfz9fpHejL1BtNjdLW1om55XNVHGAHPqBxV4aeQQ6OirKnp9zKsug==}
    engines: {node: '>= 10'}
    cpu: [arm64]
    os: [win32]

  solidity-comments-win32-ia32-msvc@0.0.2:
    resolution: {integrity: sha512-vUg4nADtm/NcOtlIymG23NWJUSuMsvX15nU7ynhGBsdKtt8xhdP3C/zA6vjDk8Jg+FXGQL6IHVQ++g/7rSQi0w==}
    engines: {node: '>= 10'}
    cpu: [ia32]
    os: [win32]

  solidity-comments-win32-x64-msvc@0.0.2:
    resolution: {integrity: sha512-36j+KUF4V/y0t3qatHm/LF5sCUCBx2UndxE1kq5bOzh/s+nQgatuyB+Pd5BfuPQHdWu2KaExYe20FlAa6NL7+Q==}
    engines: {node: '>= 10'}
    cpu: [x64]
    os: [win32]

  solidity-comments@0.0.2:
    resolution: {integrity: sha512-G+aK6qtyUfkn1guS8uzqUeua1dURwPlcOjoTYW/TwmXAcE7z/1+oGCfZUdMSe4ZMKklNbVZNiG5ibnF8gkkFfw==}
    engines: {node: '>= 12'}

  sort-any@2.0.0:
    resolution: {integrity: sha512-T9JoiDewQEmWcnmPn/s9h/PH9t3d/LSWi0RgVmXSuDYeZXTZOZ1/wrK2PHaptuR1VXe3clLLt0pD6sgVOwjNEA==}

  source-map-support@0.5.21:
    resolution: {integrity: sha512-uBHU3L3czsIyYXKX88fdrGovxdSCoTGDRZ6SYXtSRxLZUzHg5P/66Ht6uoUlHu9EZod+inXhKo3qQgwXUT/y1w==}

  source-map@0.6.1:
    resolution: {integrity: sha512-UjgapumWlbMhkBgzT7Ykc5YXUT46F0iKu8SGXq0bcwP5dz/h0Plj6enJqjz1Zbq2l5WaqYnrVbwWOWMyF3F47g==}
    engines: {node: '>=0.10.0'}

  spawndamnit@2.0.0:
    resolution: {integrity: sha512-j4JKEcncSjFlqIwU5L/rp2N5SIPsdxaRsIv678+TZxZ0SRDJTm8JrxJMjE/XuiEZNEir3S8l0Fa3Ke339WI4qA==}

  spdx-correct@3.1.1:
    resolution: {integrity: sha512-cOYcUWwhCuHCXi49RhFRCyJEK3iPj1Ziz9DpViV3tbZOwXD49QzIN3MpOLJNxh2qwq2lJJZaKMVw9qNi4jTC0w==}

  spdx-exceptions@2.3.0:
    resolution: {integrity: sha512-/tTrYOC7PPI1nUAgx34hUpqXuyJG+DTHJTnIULG4rDygi4xu/tfgmq1e1cIRwRzwZgo4NLySi+ricLkZkw4i5A==}

  spdx-expression-parse@3.0.1:
    resolution: {integrity: sha512-cbqHunsQWnJNE6KhVSMsMeH5H/L9EpymbzqTQ3uLwNCLZ1Q481oWaofqH7nO6V07xlXwY6PhQdQ2IedWx/ZK4Q==}

  spdx-license-ids@3.0.12:
    resolution: {integrity: sha512-rr+VVSXtRhO4OHbXUiAF7xW3Bo9DuuF6C5jH+q/x15j2jniycgKbxU09Hr0WqlSLUs4i4ltHGXqTe7VHclYWyA==}

  sprintf-js@1.0.3:
    resolution: {integrity: sha512-D9cPgkvLlV3t3IzL0D0YLvGA9Ahk4PcvVwUbN0dSGr1aP0Nrt4AEnTUbuGvquEC0mA64Gqt1fzirlRs5ibXx8g==}

  stacktrace-parser@0.1.10:
    resolution: {integrity: sha512-KJP1OCML99+8fhOHxwwzyWrlUuVX5GQ0ZpJTd1DFXhdkrvg1szxfHhawXUZ3g9TkXORQd4/WG68jMlQZ2p8wlg==}
    engines: {node: '>=6'}

  statuses@2.0.1:
    resolution: {integrity: sha512-RwNA9Z/7PrK06rYLIzFMlaF+l73iwpzsqRIFgbMLbTcLD6cOao82TaWefPXQvB2fOC4AjuYSEndS7N/mTCbkdQ==}
    engines: {node: '>= 0.8'}

  stream-transform@2.1.3:
    resolution: {integrity: sha512-9GHUiM5hMiCi6Y03jD2ARC1ettBXkQBoQAe7nJsPknnI0ow10aXjTnew8QtYQmLjzn974BnmWEAJgCY6ZP1DeQ==}

  string-format@2.0.0:
    resolution: {integrity: sha512-bbEs3scLeYNXLecRRuk6uJxdXUSj6le/8rNPHChIJTn2V79aXVTR1EH2OH5zLKKoz0V02fOUKZZcw01pLUShZA==}

  string-width@4.2.3:
    resolution: {integrity: sha512-wKyQRQpjJ0sIp62ErSZdGsjMJWsap5oRNihHhu6G7JVO/9jIB6UyevL+tXuOqrng8j/cxKTWyWUwvSTriiZz/g==}
    engines: {node: '>=8'}

  string.prototype.trim@1.2.8:
    resolution: {integrity: sha512-lfjY4HcixfQXOfaqCvcBuOIapyaroTXhbkfJN3gcB1OtyupngWK4sEET9Knd0cXd28kTUqu/kHoV4HKSJdnjiQ==}
    engines: {node: '>= 0.4'}

  string.prototype.trimend@1.0.7:
    resolution: {integrity: sha512-Ni79DqeB72ZFq1uH/L6zJ+DKZTkOtPIHovb3YZHQViE+HDouuU4mBrLOLDn5Dde3RF8qw5qVETEjhu9locMLvA==}

  string.prototype.trimstart@1.0.7:
    resolution: {integrity: sha512-NGhtDFu3jCEm7B4Fy0DpLewdJQOZcQ0rGbwQ/+stjnrp2i+rlKeCvos9hOIeCmqwratM47OBxY7uFZzjxHXmrg==}

  string_decoder@1.3.0:
    resolution: {integrity: sha512-hkRX8U1WjJFd8LsDJ2yQ/wWWxaopEsABU1XfkM8A+j0+85JAGppt16cr1Whg6KIbb4okU6Mql6BOj+uup/wKeA==}

  strip-ansi@6.0.1:
    resolution: {integrity: sha512-Y38VPSHcqkFrCpFnQ9vuSXmquuv5oXOKpGeT6aGrr3o3Gc9AlVa6JBfUSOCnbxGGZF+/0ooI7KrPuUSztUdU5A==}
    engines: {node: '>=8'}

  strip-bom@3.0.0:
    resolution: {integrity: sha512-vavAMRXOgBVNF6nyEEmL3DBK19iRpDcoIwW+swQ+CbGiu7lju6t+JklA1MHweoWtadgt4ISVUsXLyDq34ddcwA==}
    engines: {node: '>=4'}

  strip-hex-prefix@1.0.0:
    resolution: {integrity: sha1-DF8VX+8RUTczd96du1iNoFUA428=}
    engines: {node: '>=6.5.0', npm: '>=3'}

  strip-indent@3.0.0:
    resolution: {integrity: sha512-laJTa3Jb+VQpaC6DseHhF7dXVqHTfJPCRDaEbid/drOhgitgYku/letMUqOXFoWV0zIIUbjpdH2t+tYj4bQMRQ==}
    engines: {node: '>=8'}

  strip-json-comments@2.0.1:
    resolution: {integrity: sha512-4gB8na07fecVVkOI6Rs4e7T6NOTki5EmL7TUduTs6bu3EdnSycntVJ4re8kgZA+wx9IueI2Y11bfbgwtzuE0KQ==}
    engines: {node: '>=0.10.0'}

  strip-json-comments@3.1.1:
    resolution: {integrity: sha512-6fPc+R4ihwqP6N/aIv2f1gMH8lOVtWQHoqC4yK6oSDVVocumAsfCqjkXnqiYMhmMwS/mEHLp7Vehlt3ql6lEig==}
    engines: {node: '>=8'}

  supports-color@5.5.0:
    resolution: {integrity: sha512-QjVjwdXIt408MIiAqCX4oUKsgU2EqAGzs2Ppkm4aQYbjm+ZEWEcW4SfFNTr4uMNZma0ey4f5lgLrkB0aX0QMow==}
    engines: {node: '>=4'}

  supports-color@7.2.0:
    resolution: {integrity: sha512-qpCAvRl9stuOHveKsn7HncJRvv501qIacKzQlO/+Lwxc9+0q2wLyv4Dfvt80/DPn2pqOBsJdDiogXGR9+OvwRw==}
    engines: {node: '>=8'}

  supports-color@8.1.1:
    resolution: {integrity: sha512-MpUEN2OodtUzxvKQl72cUF7RQ5EiHsGvSsVG0ia9c5RbWGL2CI4C7EpPS8UTBIplnlzZiNuV56w+FuNxy3ty2Q==}
    engines: {node: '>=10'}

  supports-preserve-symlinks-flag@1.0.0:
    resolution: {integrity: sha512-ot0WnXS9fgdkgIcePe6RHNk1WA8+muPa6cSjeR3V8K27q9BB1rTE3R1p7Hv0z1ZyAc8s6Vvv8DIyWf681MAt0w==}
    engines: {node: '>= 0.4'}

  swap-case@1.1.2:
    resolution: {integrity: sha512-BAmWG6/bx8syfc6qXPprof3Mn5vQgf5dwdUNJhsNqU9WdPt5P+ES/wQ5bxfijy8zwZgZZHslC3iAsxsuQMCzJQ==}

  synckit@0.8.8:
    resolution: {integrity: sha512-HwOKAP7Wc5aRGYdKH+dw0PRRpbO841v2DENBtjnR5HFWoiNByAl7vrx3p0G/rCyYXQsrxqtX48TImFtPcIHSpQ==}
    engines: {node: ^14.18.0 || >=16.0.0}

  table-layout@1.0.2:
    resolution: {integrity: sha512-qd/R7n5rQTRFi+Zf2sk5XVVd9UQl6ZkduPFC3S7WEGJAmetDTjY3qPN50eSKzwuzEyQKy5TN2TiZdkIjos2L6A==}
    engines: {node: '>=8.0.0'}

  table@6.8.1:
    resolution: {integrity: sha512-Y4X9zqrCftUhMeH2EptSSERdVKt/nEdijTOacGD/97EKjhQ/Qs8RTlEGABSJNNN8lac9kheH+af7yAkEWlgneA==}
    engines: {node: '>=10.0.0'}

  term-size@2.2.1:
    resolution: {integrity: sha512-wK0Ri4fOGjv/XPy8SBHZChl8CM7uMc5VML7SqiQ0zG7+J5Vr+RMQDoHa2CNT6KHUnTGIXH34UDMkPzAUyapBZg==}
    engines: {node: '>=8'}

  text-table@0.2.0:
    resolution: {integrity: sha512-N+8UisAXDGk8PFXP4HAzVR9nbfmVJ3zYLAWiTIoqC5v5isinhr+r5uaO8+7r3BMfuNIufIsA7RdpVgacC2cSpw==}

  title-case@2.1.1:
    resolution: {integrity: sha512-EkJoZ2O3zdCz3zJsYCsxyq2OC5hrxR9mfdd5I+w8h/tmFfeOxJ+vvkxsKxdmN0WtS9zLdHEgfgVOiMVgv+Po4Q==}

  tmp@0.0.33:
    resolution: {integrity: sha512-jRCJlojKnZ3addtTOjdIqoRuPEKBvNXcGYqzO6zWZX8KfKEpnGY5jfggJQ3EjKuu8D4bJRr0y+cYJFmYbImXGw==}
    engines: {node: '>=0.6.0'}

  to-regex-range@5.0.1:
    resolution: {integrity: sha512-65P7iz6X5yEr1cwcgvQxbbIw7Uk3gOy5dIdtZ4rDveLqhrdJP+Li/Hx6tyK0NEb+2GCyneCMJiGqrADCSNk8sQ==}
    engines: {node: '>=8.0'}

  toidentifier@1.0.1:
    resolution: {integrity: sha512-o5sSPKEkg/DIQNmH43V0/uerLrpzVedkUh8tGNvaeXpfpuwjKenlSox/2O/BTlZUtEe+JG7s5YhEz608PlAHRA==}
    engines: {node: '>=0.6'}

  tr46@0.0.3:
    resolution: {integrity: sha512-N3WMsuqV66lT30CrXNbEjx4GEwlow3v6rr4mCcv6prnfwhS01rkgyFdjPNBYd9br7LpXV1+Emh01fHnq2Gdgrw==}

  trim-newlines@3.0.1:
    resolution: {integrity: sha512-c1PTsA3tYrIsLGkJkzHF+w9F2EyxfXGo4UyJc4pFL++FMjnq0HJS69T3M7d//gKrFKwy429bouPescbjecU+Zw==}
    engines: {node: '>=8'}

  ts-api-utils@1.0.3:
    resolution: {integrity: sha512-wNMeqtMz5NtwpT/UZGY5alT+VoKdSsOOP/kqHFcUW1P/VRhH2wJ48+DN2WwUliNbQ976ETwDL0Ifd2VVvgonvg==}
    engines: {node: '>=16.13.0'}
    peerDependencies:
      typescript: '>=4.2.0'

  ts-command-line-args@2.5.1:
    resolution: {integrity: sha512-H69ZwTw3rFHb5WYpQya40YAX2/w7Ut75uUECbgBIsLmM+BNuYnxsltfyyLMxy6sEeKxgijLTnQtLd0nKd6+IYw==}
    hasBin: true

  ts-essentials@7.0.3:
    resolution: {integrity: sha512-8+gr5+lqO3G84KdiTSMRLtuyJ+nTBVRKuCrK4lidMPdVeEp0uqC875uE5NMcaA7YYMN7XsNiFQuMvasF8HT/xQ==}
    peerDependencies:
      typescript: '>=3.7.0'

  ts-node@10.9.2:
    resolution: {integrity: sha512-f0FFpIdcHgn8zcPSbf1dRevwt047YMnaiJM3u2w2RewrB+fob/zePZcrOyQoLMMO7aBIddLcQIEK5dYjkLnGrQ==}
    hasBin: true
    peerDependencies:
      '@swc/core': '>=1.2.50'
      '@swc/wasm': '>=1.2.50'
      '@types/node': '*'
      typescript: '>=2.7'
    peerDependenciesMeta:
      '@swc/core':
        optional: true
      '@swc/wasm':
        optional: true

  tslib@1.14.1:
    resolution: {integrity: sha512-Xni35NKzjgMrwevysHTCArtLDpPvye8zV/0E4EyYn43P7/7qvQwPh9BGkHewbMulVntbigmcT7rdX3BNo9wRJg==}

  tslib@2.6.2:
    resolution: {integrity: sha512-AEYxH93jGFPn/a2iVAwW87VuUIkR1FVUKB77NwMF7nBTDkDrrT/Hpt/IrCJ0QXhW27jTBDcf5ZY7w6RiqTMw2Q==}

  tsort@0.0.1:
    resolution: {integrity: sha512-Tyrf5mxF8Ofs1tNoxA13lFeZ2Zrbd6cKbuH3V+MQ5sb6DtBj5FjrXVsRWT8YvNAQTqNoz66dz1WsbigI22aEnw==}

  tty-table@4.2.3:
    resolution: {integrity: sha512-Fs15mu0vGzCrj8fmJNP7Ynxt5J7praPXqFN0leZeZBXJwkMxv9cb2D454k1ltrtUSJbZ4yH4e0CynsHLxmUfFA==}
    engines: {node: '>=8.0.0'}
    hasBin: true

  tweetnacl-util@0.15.1:
    resolution: {integrity: sha512-RKJBIj8lySrShN4w6i/BonWp2Z/uxwC3h4y7xsRrpP59ZboCd0GpEVsOnMDYLMmKBpYhb5TgHzZXy7wTfYFBRw==}

  tweetnacl@1.0.3:
    resolution: {integrity: sha512-6rt+RN7aOi1nGMyC4Xa5DdYiukl2UWCbcJft7YhxReBGQD7OAM8Pbxw6YMo4r2diNEA8FEmu32YOn9rhaiE5yw==}

  type-check@0.4.0:
    resolution: {integrity: sha512-XleUoc9uwGXqjWwXaUTZAmzMcFZ5858QA2vvx1Ur5xIcixXIP+8LnFDgRplU30us6teqdlskFfu+ae4K79Ooew==}
    engines: {node: '>= 0.8.0'}

  type-detect@4.0.8:
    resolution: {integrity: sha512-0fr/mIH1dlO+x7TlcMy+bIDqKPsw/70tVyeHW787goQjhmqaZe10uwLujubK9q9Lg6Fiho1KUKDYz0Z7k7g5/g==}
    engines: {node: '>=4'}

  type-fest@0.13.1:
    resolution: {integrity: sha512-34R7HTnG0XIJcBSn5XhDd7nNFPRcXYRZrBB2O2jdKqYODldSzBAqzsWoZYYvduky73toYS/ESqxPvkDf/F0XMg==}
    engines: {node: '>=10'}

  type-fest@0.20.2:
    resolution: {integrity: sha512-Ne+eE4r0/iWnpAxD852z3A+N0Bt5RN//NjJwRd2VFHEmrywxf5vsZlh4R6lixl6B+wz/8d+maTSAkN1FIkI3LQ==}
    engines: {node: '>=10'}

  type-fest@0.21.3:
    resolution: {integrity: sha512-t0rzBq87m3fVcduHDUFhKmyyX+9eo6WQjZvf51Ea/M0Q7+T374Jp1aUiyUl0GKxp8M/OETVHSDvmkyPgvX+X2w==}
    engines: {node: '>=10'}

  type-fest@0.6.0:
    resolution: {integrity: sha512-q+MB8nYR1KDLrgr4G5yemftpMC7/QLqVndBmEEdqzmNj5dcFOO4Oo8qlwZE3ULT3+Zim1F8Kq4cBnikNhlCMlg==}
    engines: {node: '>=8'}

  type-fest@0.7.1:
    resolution: {integrity: sha512-Ne2YiiGN8bmrmJJEuTWTLJR32nh/JdL1+PSicowtNb0WFpn59GK8/lfD61bVtzguz7b3PBt74nxpv/Pw5po5Rg==}
    engines: {node: '>=8'}

  type-fest@0.8.1:
    resolution: {integrity: sha512-4dbzIzqvjtgiM5rw1k5rEHtBANKmdudhGyBEajN01fEyhaAIhsoKNy6y7+IN93IfpFtwY9iqi7kD+xwKhQsNJA==}
    engines: {node: '>=8'}

  typechain@8.3.2:
    resolution: {integrity: sha512-x/sQYr5w9K7yv3es7jo4KTX05CLxOf7TRWwoHlrjRh8H82G64g+k7VuWPJlgMo6qrjfCulOdfBjiaDtmhFYD/Q==}
    hasBin: true
    peerDependencies:
      typescript: '>=4.3.0'

  typed-array-buffer@1.0.0:
    resolution: {integrity: sha512-Y8KTSIglk9OZEr8zywiIHG/kmQ7KWyjseXs1CbSo8vC42w7hg2HgYTxSWwP0+is7bWDc1H+Fo026CpHFwm8tkw==}
    engines: {node: '>= 0.4'}

  typed-array-byte-length@1.0.0:
    resolution: {integrity: sha512-Or/+kvLxNpeQ9DtSydonMxCx+9ZXOswtwJn17SNLvhptaXYDJvkFFP5zbfU/uLmvnBJlI4yrnXRxpdWH/M5tNA==}
    engines: {node: '>= 0.4'}

  typed-array-byte-offset@1.0.0:
    resolution: {integrity: sha512-RD97prjEt9EL8YgAgpOkf3O4IF9lhJFr9g0htQkm0rchFp/Vx7LW5Q8fSXXub7BXAODyUQohRMyOc3faCPd0hg==}
    engines: {node: '>= 0.4'}

  typed-array-length@1.0.4:
    resolution: {integrity: sha512-KjZypGq+I/H7HI5HlOoGHkWUUGq+Q0TPhQurLbyrVrvnKTBgzLhIJ7j6J/XTQOi0d1RjyZ0wdas8bKs2p0x3Ng==}

  typescript@5.4.5:
    resolution: {integrity: sha512-vcI4UpRgg81oIRUFwR0WSIHKt11nJ7SAVlYNIu+QpqeyXP+gpQJy/Z4+F0aGxSE4MqwjyXvW/TzgkLAx2AGHwQ==}
    engines: {node: '>=14.17'}
    hasBin: true

  typical@4.0.0:
    resolution: {integrity: sha512-VAH4IvQ7BDFYglMd7BPRDfLgxZZX4O4TFcRDA6EN5X7erNJJq+McIEp8np9aVtxrCJ6qx4GTYVfOWNjcqwZgRw==}
    engines: {node: '>=8'}

  typical@5.2.0:
    resolution: {integrity: sha512-dvdQgNDNJo+8B2uBQoqdb11eUCE1JQXhvjC/CZtgvZseVd5TYMXnq0+vuUemXbd/Se29cTaUuPX3YIc2xgbvIg==}
    engines: {node: '>=8'}

  unbox-primitive@1.0.2:
    resolution: {integrity: sha512-61pPlCD9h51VoreyJ0BReideM3MDKMKnh6+V9L08331ipq6Q8OFXZYiqP6n/tbHx4s5I9uRhcye6BrbkizkBDw==}

  undici-types@5.26.5:
    resolution: {integrity: sha512-JlCMO+ehdEIKqlFxk6IfVoAUVmgz7cU7zD/h9XZ0qzeosSHmUJVOzSQvvYSYWXkFXC+IfLKSIffhv0sVZup6pA==}

  undici@5.28.4:
    resolution: {integrity: sha512-72RFADWFqKmUb2hmmvNODKL3p9hcB6Gt2DOQMis1SEBaV6a4MH8soBvzg+95CYhCKPFedut2JY9bMfrDl9D23g==}
    engines: {node: '>=14.0'}

  universalify@0.1.2:
    resolution: {integrity: sha512-rBJeI5CXAlmy1pV+617WB9J63U6XcazHHF2f2dbJix4XzpUF0RS3Zbj0FGIOCAva5P/d/GBOYaACQ1w+0azUkg==}
    engines: {node: '>= 4.0.0'}

  universalify@2.0.0:
    resolution: {integrity: sha512-hAZsKq7Yy11Zu1DE0OzWjw7nnLZmJZYTDZZyEFHZdUhV8FkH5MCfoU1XMaxXovpyW5nq5scPqq0ZDP9Zyl04oQ==}
    engines: {node: '>= 10.0.0'}

  unpipe@1.0.0:
    resolution: {integrity: sha512-pjy2bYhSsufwWlKwPc+l3cN7+wuJlK6uz0YdJEOlQDbl6jo/YlPi4mb8agUkVC8BF7V8NuzeyPNqRksA3hztKQ==}
    engines: {node: '>= 0.8'}

  upper-case-first@1.1.2:
    resolution: {integrity: sha512-wINKYvI3Db8dtjikdAqoBbZoP6Q+PZUyfMR7pmwHzjC2quzSkUq5DmPrTtPEqHaz8AGtmsB4TqwapMTM1QAQOQ==}

  upper-case@1.1.3:
    resolution: {integrity: sha512-WRbjgmYzgXkCV7zNVpy5YgrHgbBv126rMALQQMrmzOVC4GM2waQ9x7xtm8VU+1yF2kWyPzI9zbZ48n4vSxwfSA==}

  uri-js@4.4.1:
    resolution: {integrity: sha512-7rKUyy33Q1yc98pQ1DAmLtwX109F7TIfWlW1Ydo8Wl1ii1SeHieeh0HHfPeL2fMXK6z0s8ecKs9frCuLJvndBg==}

  utf8@3.0.0:
    resolution: {integrity: sha512-E8VjFIQ/TyQgp+TZfS6l8yp/xWppSAHzidGiRrqe4bK4XP9pTRyKFgGJpO3SN7zdX4DeomTrwaseCHovfpFcqQ==}

  util-deprecate@1.0.2:
    resolution: {integrity: sha512-EPD5q1uXyFxJpCrLnCc1nHnq3gOa6DZBocAIiI2TaSCA7VCJ1UJDMagCzIkXNsUYfD1daK//LTEQ8xiIbrHtcw==}

  uuid@8.3.2:
    resolution: {integrity: sha512-+NYs2QeMWy+GWFOEm9xnn6HCDp0l7QBD7ml8zLUmJ+93Q5NF0NocErnwkTkXVFNiX3/fpC6afS8Dhb/gz7R7eg==}
    hasBin: true

  v8-compile-cache-lib@3.0.1:
    resolution: {integrity: sha512-wa7YjyUGfNZngI/vtK0UHAN+lgDCxBPCylVXGp0zu59Fz5aiGtNXaq3DhIov063MorB+VfufLh3JlF2KdTK3xg==}

  validate-npm-package-license@3.0.4:
    resolution: {integrity: sha512-DpKm2Ui/xN7/HQKCtpZxoRWBhZ9Z0kqtygG8XCgNQ8ZlDnxuQmWhj566j8fN4Cu3/JmbhsDo7fcAJq4s9h27Ew==}

  wcwidth@1.0.1:
    resolution: {integrity: sha512-XHPEwS0q6TaxcvG85+8EYkbiCux2XtWG2mkc47Ng2A77BQu9+DqIOJldST4HgPkuea7dvKSj5VgX3P1d4rW8Tg==}

  web3-utils@1.7.4:
    resolution: {integrity: sha512-acBdm6Evd0TEZRnChM/MCvGsMwYKmSh7OaUfNf5OKG0CIeGWD/6gqLOWIwmwSnre/2WrA1nKGId5uW2e5EfluA==}
    engines: {node: '>=8.0.0'}

  webidl-conversions@3.0.1:
    resolution: {integrity: sha512-2JAn3z8AR6rjK8Sm8orRC0h/bcl/DqL7tRPdGZ4I1CjdF+EaMLmYxBHyXuKL849eucPFhvBoxMsflfOb8kxaeQ==}

  whatwg-url@5.0.0:
    resolution: {integrity: sha512-saE57nupxk6v3HY35+jzBwYa0rKSy0XR8JSxZPwgLr7ys0IBzhGviA1/TUGJLmSVqs8pb9AnvICXEuOHLprYTw==}

  which-boxed-primitive@1.0.2:
    resolution: {integrity: sha512-bwZdv0AKLpplFY2KZRX6TvyuN7ojjr7lwkg6ml0roIy9YeuSr7JS372qlNW18UQYzgYK9ziGcerWqZOmEn9VNg==}
=======
dependencies:
  '@changesets/changelog-github':
    specifier: ^0.4.8
    version: 0.4.8
  '@changesets/cli':
    specifier: ~2.26.2
    version: 2.26.2
  '@eth-optimism/contracts':
    specifier: 0.6.0
    version: 0.6.0(ethers@5.7.2)
  '@openzeppelin/contracts':
    specifier: 4.9.3
    version: 4.9.3
  '@openzeppelin/contracts-upgradeable':
    specifier: 4.9.3
    version: 4.9.3
  '@scroll-tech/contracts':
    specifier: 0.1.0
    version: 0.1.0
  semver:
    specifier: ^7.6.2
    version: 7.6.2

devDependencies:
  '@ethereum-waffle/mock-contract':
    specifier: ^3.4.4
    version: 3.4.4
  '@ethersproject/abi':
    specifier: ~5.7.0
    version: 5.7.0
  '@ethersproject/bignumber':
    specifier: ~5.7.0
    version: 5.7.0
  '@ethersproject/contracts':
    specifier: ~5.7.0
    version: 5.7.0
  '@ethersproject/providers':
    specifier: ~5.7.2
    version: 5.7.2
  '@nomicfoundation/hardhat-chai-matchers':
    specifier: ^1.0.6
    version: 1.0.6(@nomiclabs/hardhat-ethers@2.2.3)(chai@4.4.1)(ethers@5.7.2)(hardhat@2.20.1)
  '@nomicfoundation/hardhat-ethers':
    specifier: ^3.0.5
    version: 3.0.5(ethers@5.7.2)(hardhat@2.20.1)
  '@nomicfoundation/hardhat-network-helpers':
    specifier: ^1.0.9
    version: 1.0.10(hardhat@2.20.1)
  '@nomicfoundation/hardhat-verify':
    specifier: ^2.0.6
    version: 2.0.6(hardhat@2.20.1)
  '@typechain/ethers-v5':
    specifier: ^7.2.0
    version: 7.2.0(@ethersproject/abi@5.7.0)(@ethersproject/bytes@5.7.0)(@ethersproject/providers@5.7.2)(ethers@5.7.2)(typechain@8.3.2)(typescript@5.4.5)
  '@typechain/hardhat':
    specifier: ^7.0.0
    version: 7.0.0(@ethersproject/abi@5.7.0)(@ethersproject/providers@5.7.2)(@typechain/ethers-v5@7.2.0)(ethers@5.7.2)(hardhat@2.20.1)(typechain@8.3.2)
  '@types/cbor':
    specifier: ~5.0.1
    version: 5.0.1
  '@types/chai':
    specifier: ^4.3.16
    version: 4.3.16
  '@types/debug':
    specifier: ^4.1.12
    version: 4.1.12
  '@types/deep-equal-in-any-order':
    specifier: ^1.0.3
    version: 1.0.3
  '@types/mocha':
    specifier: ^10.0.6
    version: 10.0.6
  '@types/node':
    specifier: ^20.12.11
    version: 20.12.11
  '@typescript-eslint/eslint-plugin':
    specifier: ^6.21.0
    version: 6.21.0(@typescript-eslint/parser@6.21.0)(eslint@8.57.0)(typescript@5.4.5)
  '@typescript-eslint/parser':
    specifier: ^6.21.0
    version: 6.21.0(eslint@8.57.0)(typescript@5.4.5)
  abi-to-sol:
    specifier: ^0.6.6
    version: 0.6.6
  cbor:
    specifier: ^5.2.0
    version: 5.2.0
  chai:
    specifier: ^4.3.10
    version: 4.4.1
  debug:
    specifier: ^4.3.4
    version: 4.3.4(supports-color@8.1.1)
  deep-equal-in-any-order:
    specifier: ^2.0.6
    version: 2.0.6
  eslint:
    specifier: ^8.56.0
    version: 8.57.0
  eslint-config-prettier:
    specifier: ^9.1.0
    version: 9.1.0(eslint@8.57.0)
  eslint-plugin-prettier:
    specifier: ^5.1.3
    version: 5.1.3(eslint-config-prettier@9.1.0)(eslint@8.57.0)(prettier@3.2.5)
  ethers:
    specifier: ~5.7.2
    version: 5.7.2
  hardhat:
    specifier: ~2.20.1
    version: 2.20.1(ts-node@10.9.2)(typescript@5.4.5)
  hardhat-abi-exporter:
    specifier: ^2.10.1
    version: 2.10.1(hardhat@2.20.1)
  hardhat-ignore-warnings:
    specifier: ^0.2.6
    version: 0.2.11
  moment:
    specifier: ^2.30.1
    version: 2.30.1
  prettier:
    specifier: ^3.2.5
    version: 3.2.5
  prettier-plugin-solidity:
    specifier: ^1.3.1
    version: 1.3.1(prettier@3.2.5)
  solhint:
    specifier: ^5.0.1
    version: 5.0.1
  solhint-plugin-chainlink-solidity:
    specifier: git+https://github.com/smartcontractkit/chainlink-solhint-rules.git#v1.2.1
    version: github.com/smartcontractkit/chainlink-solhint-rules/1b4c0c2663fcd983589d4f33a2e73908624ed43c
  solhint-plugin-prettier:
    specifier: ^0.1.0
    version: 0.1.0(prettier-plugin-solidity@1.3.1)(prettier@3.2.5)
  ts-node:
    specifier: ^10.9.2
    version: 10.9.2(@types/node@20.12.11)(typescript@5.4.5)
  typechain:
    specifier: ^8.2.1
    version: 8.3.2(typescript@5.4.5)
  typescript:
    specifier: ^5.4.5
    version: 5.4.5
>>>>>>> e25f129c

  which-module@2.0.0:
    resolution: {integrity: sha512-B+enWhmw6cjfVC7kS8Pj9pCrKSc5txArRyaYGe088shv/FGWH+0Rjx/xPgtsWfsUtS27FkP697E4DDhgrgoc0Q==}

  which-pm@2.0.0:
    resolution: {integrity: sha512-Lhs9Pmyph0p5n5Z3mVnN0yWcbQYUAD7rbQUiMsQxOJ3T57k7RFe35SUwWMf7dsbDZks1uOmw4AecB/JMDj3v/w==}
    engines: {node: '>=8.15'}

  which-typed-array@1.1.13:
    resolution: {integrity: sha512-P5Nra0qjSncduVPEAr7xhoF5guty49ArDTwzJ/yNuPIbZppyRxFQsRCWrocxIY+CnMVG+qfbU2FmDKyvSGClow==}
    engines: {node: '>= 0.4'}

  which@1.3.1:
    resolution: {integrity: sha512-HxJdYWq1MTIQbJ3nw0cqssHoTNU267KlrDuGZ1WYlxDStUtKUhOaJmh112/TZmHxxUfuJqPXSOm7tDyas0OSIQ==}
    hasBin: true

  which@2.0.2:
    resolution: {integrity: sha512-BLI3Tl1TW3Pvl70l3yq3Y64i+awpwXqsGBYWkkqMtnbXgrMD+yj7rhW0kuEDxzJaYXGjEW5ogapKNMEKNMjibA==}
    engines: {node: '>= 8'}
    hasBin: true

  widest-line@3.1.0:
    resolution: {integrity: sha512-NsmoXalsWVDMGupxZ5R08ka9flZjjiLvHVAWYOKtiKM8ujtZWr9cRffak+uSE48+Ob8ObalXpwyeUiyDD6QFgg==}
    engines: {node: '>=8'}

  wordwrapjs@4.0.1:
    resolution: {integrity: sha512-kKlNACbvHrkpIw6oPeYDSmdCTu2hdMHoyXLTcUKala++lx5Y+wjJ/e474Jqv5abnVmwxw08DiTuHmw69lJGksA==}
    engines: {node: '>=8.0.0'}

  workerpool@6.2.1:
    resolution: {integrity: sha512-ILEIE97kDZvF9Wb9f6h5aXK4swSlKGUcOEGiIYb2OOu/IrDU9iwj0fD//SsA6E5ibwJxpEvhullJY4Sl4GcpAw==}

  wrap-ansi@6.2.0:
    resolution: {integrity: sha512-r6lPcBGxZXlIcymEu7InxDMhdW0KDxpLgoFLcguasxCaJ/SOIZwINatK9KY/tf+ZrlywOKU0UDj3ATXUBfxJXA==}
    engines: {node: '>=8'}

  wrap-ansi@7.0.0:
    resolution: {integrity: sha512-YVGIj2kamLSTxw6NsZjoBxfSwsn0ycdesmc4p+Q21c5zPuZ1pl+NfxVdxPtdHvmNVOQ6XSYG4AUtyt/Fi7D16Q==}
    engines: {node: '>=10'}

  wrappy@1.0.2:
    resolution: {integrity: sha512-l4Sp/DRseor9wL6EvV2+TuQn63dMkPjZ/sp9XkghTEbV9KlPS1xUsZ3u7/IQO4wxtcFB4bgpQPRcR3QCvezPcQ==}

  ws@7.4.6:
    resolution: {integrity: sha512-YmhHDO4MzaDLB+M9ym/mDA5z0naX8j7SIlT8f8z+I0VtzsRbekxEutHSme7NPS2qE8StCYQNUnfWdXta/Yu85A==}
    engines: {node: '>=8.3.0'}
    peerDependencies:
      bufferutil: ^4.0.1
      utf-8-validate: ^5.0.2
    peerDependenciesMeta:
      bufferutil:
        optional: true
      utf-8-validate:
        optional: true

  ws@7.5.9:
    resolution: {integrity: sha512-F+P9Jil7UiSKSkppIiD94dN07AwvFixvLIj1Og1Rl9GGMuNipJnV9JzjD6XuqmAeiswGvUmNLjr5cFuXwNS77Q==}
    engines: {node: '>=8.3.0'}
    peerDependencies:
      bufferutil: ^4.0.1
      utf-8-validate: ^5.0.2
    peerDependenciesMeta:
      bufferutil:
        optional: true
      utf-8-validate:
        optional: true

  y18n@4.0.3:
    resolution: {integrity: sha512-JKhqTOwSrqNA1NY5lSztJ1GrBiUodLMmIZuLiDaMRJ+itFd+ABVE8XBjOvIWL+rSqNDC74LCSFmlb/U4UZ4hJQ==}

  y18n@5.0.8:
    resolution: {integrity: sha512-0pfFzegeDWJHJIAmTLRP2DwHjdF5s7jo9tuztdQxAhINCdvS+3nGINqPd00AphqJR/0LhANUS6/+7SCb98YOfA==}
    engines: {node: '>=10'}

  yallist@2.1.2:
    resolution: {integrity: sha512-ncTzHV7NvsQZkYe1DW7cbDLm0YpzHmZF5r/iyP3ZnQtMiJ+pjzisCiMNI+Sj+xQF5pXhSHxSB3uDbsBTzY/c2A==}

  yargs-parser@18.1.3:
    resolution: {integrity: sha512-o50j0JeToy/4K6OZcaQmW6lyXXKhq7csREXcDwk2omFPJEwUNOVtJKvmDr9EI1fAJZUyZcRF7kxGBWmRXudrCQ==}
    engines: {node: '>=6'}

  yargs-parser@20.2.4:
    resolution: {integrity: sha512-WOkpgNhPTlE73h4VFAFsOnomJVaovO8VqLDzy5saChRBFQFBoMYirowyW+Q9HB4HFF4Z7VZTiG3iSzJJA29yRA==}
    engines: {node: '>=10'}

  yargs-parser@21.1.1:
    resolution: {integrity: sha512-tVpsJW7DdjecAiFpbIB1e3qxIQsE6NoPc5/eTdrbbIC4h0LVsWhnoa3g+m2HclBIujHzsxZ4VJVA+GUuc2/LBw==}
    engines: {node: '>=12'}

  yargs-unparser@2.0.0:
    resolution: {integrity: sha512-7pRTIA9Qc1caZ0bZ6RYRGbHJthJWuakf+WmHK0rVeLkNrrGhfoabBNdue6kdINI6r4if7ocq9aD/n7xwKOdzOA==}
    engines: {node: '>=10'}

  yargs@15.4.1:
    resolution: {integrity: sha512-aePbxDmcYW++PaqBsJ+HYUFwCdv4LVvdnhBy78E57PIor8/OVvhMrADFFEDh8DHDFRv/O9i3lPhsENjO7QX0+A==}
    engines: {node: '>=8'}

  yargs@16.2.0:
    resolution: {integrity: sha512-D1mvvtDG0L5ft/jGWkLpG1+m0eQxOfaBvTNELraWj22wSVUMWxZUvYgJYcKh6jGGIkJFhH4IZPQhR4TKpc8mBw==}
    engines: {node: '>=10'}

  yargs@17.7.2:
    resolution: {integrity: sha512-7dSzzRQ++CKnNI/krKnYRV7JKKPUXMEh61soaHKg9mrWEhzFWhFnxPxGl+69cD1Ou63C13NUPCnmIcrvqCuM6w==}
    engines: {node: '>=12'}

  yn@3.1.1:
    resolution: {integrity: sha512-Ux4ygGWsu2c7isFWe8Yu1YluJmqVhxqK2cLXNQA5AcC3QfbGNpM7fu0Y8b/z16pXLnFxZYvWhd3fhBY9DLmC6Q==}
    engines: {node: '>=6'}

  yocto-queue@0.1.0:
    resolution: {integrity: sha512-rVksvsnNCdJ/ohGc6xgPwyN8eheCxsiLM8mxuE/t/mOVqJewPuO1miLpTHQiRgTKCLexL4MeAFVagts7HmNZ2Q==}
    engines: {node: '>=10'}

snapshots:

  '@aashutoshrathi/word-wrap@1.2.6': {}

  '@babel/code-frame@7.18.6':
    dependencies:
      '@babel/highlight': 7.18.6

  '@babel/helper-validator-identifier@7.19.1': {}

  '@babel/highlight@7.18.6':
    dependencies:
      '@babel/helper-validator-identifier': 7.19.1
      chalk: 2.4.2
      js-tokens: 4.0.0

  '@babel/runtime@7.24.0':
    dependencies:
      regenerator-runtime: 0.14.1

  '@chainlink/solhint-plugin-chainlink-solidity@https://codeload.github.com/smartcontractkit/chainlink-solhint-rules/tar.gz/1b4c0c2663fcd983589d4f33a2e73908624ed43c': {}

  '@changesets/apply-release-plan@6.1.4':
    dependencies:
      '@babel/runtime': 7.24.0
      '@changesets/config': 2.3.1
      '@changesets/get-version-range-type': 0.3.2
      '@changesets/git': 2.0.0
      '@changesets/types': 5.2.1
      '@manypkg/get-packages': 1.1.3
      detect-indent: 6.1.0
      fs-extra: 7.0.1
      lodash.startcase: 4.4.0
      outdent: 0.5.0
      prettier: 2.8.8
      resolve-from: 5.0.0
<<<<<<< HEAD
      semver: 7.6.1
=======
      semver: 7.6.2
    dev: false
>>>>>>> e25f129c

  '@changesets/assemble-release-plan@5.2.4':
    dependencies:
      '@babel/runtime': 7.24.0
      '@changesets/errors': 0.1.4
      '@changesets/get-dependents-graph': 1.3.6
      '@changesets/types': 5.2.1
      '@manypkg/get-packages': 1.1.3
<<<<<<< HEAD
      semver: 7.6.1
=======
      semver: 7.6.2
    dev: false
>>>>>>> e25f129c

  '@changesets/changelog-git@0.1.14':
    dependencies:
      '@changesets/types': 5.2.1

  '@changesets/changelog-github@0.4.8':
    dependencies:
      '@changesets/get-github-info': 0.5.2
      '@changesets/types': 5.2.1
      dotenv: 8.6.0
    transitivePeerDependencies:
      - encoding

  '@changesets/cli@2.26.2':
    dependencies:
      '@babel/runtime': 7.24.0
      '@changesets/apply-release-plan': 6.1.4
      '@changesets/assemble-release-plan': 5.2.4
      '@changesets/changelog-git': 0.1.14
      '@changesets/config': 2.3.1
      '@changesets/errors': 0.1.4
      '@changesets/get-dependents-graph': 1.3.6
      '@changesets/get-release-plan': 3.0.17
      '@changesets/git': 2.0.0
      '@changesets/logger': 0.0.5
      '@changesets/pre': 1.0.14
      '@changesets/read': 0.5.9
      '@changesets/types': 5.2.1
      '@changesets/write': 0.2.3
      '@manypkg/get-packages': 1.1.3
      '@types/is-ci': 3.0.4
      '@types/semver': 7.5.0
      ansi-colors: 4.1.3
      chalk: 2.4.2
      enquirer: 2.3.6
      external-editor: 3.1.0
      fs-extra: 7.0.1
      human-id: 1.0.2
      is-ci: 3.0.1
      meow: 6.1.1
      outdent: 0.5.0
      p-limit: 2.3.0
      preferred-pm: 3.1.3
      resolve-from: 5.0.0
      semver: 7.6.2
      spawndamnit: 2.0.0
      term-size: 2.2.1
      tty-table: 4.2.3

  '@changesets/config@2.3.1':
    dependencies:
      '@changesets/errors': 0.1.4
      '@changesets/get-dependents-graph': 1.3.6
      '@changesets/logger': 0.0.5
      '@changesets/types': 5.2.1
      '@manypkg/get-packages': 1.1.3
      fs-extra: 7.0.1
      micromatch: 4.0.5

  '@changesets/errors@0.1.4':
    dependencies:
      extendable-error: 0.1.7

  '@changesets/get-dependents-graph@1.3.6':
    dependencies:
      '@changesets/types': 5.2.1
      '@manypkg/get-packages': 1.1.3
      chalk: 2.4.2
      fs-extra: 7.0.1
<<<<<<< HEAD
      semver: 7.6.1
=======
      semver: 7.6.2
    dev: false
>>>>>>> e25f129c

  '@changesets/get-github-info@0.5.2':
    dependencies:
      dataloader: 1.4.0
      node-fetch: 2.6.7
    transitivePeerDependencies:
      - encoding

  '@changesets/get-release-plan@3.0.17':
    dependencies:
      '@babel/runtime': 7.24.0
      '@changesets/assemble-release-plan': 5.2.4
      '@changesets/config': 2.3.1
      '@changesets/pre': 1.0.14
      '@changesets/read': 0.5.9
      '@changesets/types': 5.2.1
      '@manypkg/get-packages': 1.1.3

  '@changesets/get-version-range-type@0.3.2': {}

  '@changesets/git@2.0.0':
    dependencies:
      '@babel/runtime': 7.24.0
      '@changesets/errors': 0.1.4
      '@changesets/types': 5.2.1
      '@manypkg/get-packages': 1.1.3
      is-subdir: 1.2.0
      micromatch: 4.0.5
      spawndamnit: 2.0.0

  '@changesets/logger@0.0.5':
    dependencies:
      chalk: 2.4.2

  '@changesets/parse@0.3.16':
    dependencies:
      '@changesets/types': 5.2.1
      js-yaml: 3.14.1

  '@changesets/pre@1.0.14':
    dependencies:
      '@babel/runtime': 7.24.0
      '@changesets/errors': 0.1.4
      '@changesets/types': 5.2.1
      '@manypkg/get-packages': 1.1.3
      fs-extra: 7.0.1

  '@changesets/read@0.5.9':
    dependencies:
      '@babel/runtime': 7.24.0
      '@changesets/git': 2.0.0
      '@changesets/logger': 0.0.5
      '@changesets/parse': 0.3.16
      '@changesets/types': 5.2.1
      chalk: 2.4.2
      fs-extra: 7.0.1
      p-filter: 2.1.0

  '@changesets/types@4.1.0': {}

  '@changesets/types@5.2.1': {}

  '@changesets/write@0.2.3':
    dependencies:
      '@babel/runtime': 7.24.0
      '@changesets/types': 5.2.1
      fs-extra: 7.0.1
      human-id: 1.0.2
      prettier: 2.8.8

  '@cspotcode/source-map-support@0.8.1':
    dependencies:
      '@jridgewell/trace-mapping': 0.3.9

  '@eslint-community/eslint-utils@4.4.0(eslint@8.57.0)':
    dependencies:
      eslint: 8.57.0
      eslint-visitor-keys: 3.4.3

  '@eslint-community/regexpp@4.9.1': {}

  '@eslint/eslintrc@2.1.4':
    dependencies:
      ajv: 6.12.6
      debug: 4.3.4(supports-color@8.1.1)
      espree: 9.6.1
      globals: 13.20.0
      ignore: 5.2.4
      import-fresh: 3.3.0
      js-yaml: 4.1.0
      minimatch: 3.1.2
      strip-json-comments: 3.1.1
    transitivePeerDependencies:
      - supports-color

  '@eslint/js@8.57.0': {}

  '@eth-optimism/contracts@0.6.0(ethers@5.7.2)':
    dependencies:
      '@eth-optimism/core-utils': 0.12.0
      '@ethersproject/abstract-provider': 5.7.0
      '@ethersproject/abstract-signer': 5.7.0
      ethers: 5.7.2
    transitivePeerDependencies:
      - bufferutil
      - utf-8-validate

  '@eth-optimism/core-utils@0.12.0':
    dependencies:
      '@ethersproject/abi': 5.7.0
      '@ethersproject/abstract-provider': 5.7.0
      '@ethersproject/address': 5.7.0
      '@ethersproject/bignumber': 5.7.0
      '@ethersproject/bytes': 5.7.0
      '@ethersproject/constants': 5.7.0
      '@ethersproject/contracts': 5.7.0
      '@ethersproject/hash': 5.7.0
      '@ethersproject/keccak256': 5.7.0
      '@ethersproject/properties': 5.7.0
      '@ethersproject/providers': 5.7.2
      '@ethersproject/rlp': 5.7.0
      '@ethersproject/transactions': 5.7.0
      '@ethersproject/web': 5.7.1
      bufio: 1.0.7
      chai: 4.4.1
    transitivePeerDependencies:
      - bufferutil
      - utf-8-validate

  '@ethereum-waffle/mock-contract@3.4.4':
    dependencies:
      '@ethersproject/abi': 5.7.0
      ethers: 5.7.2
    transitivePeerDependencies:
      - bufferutil
      - utf-8-validate

  '@ethersproject/abi@5.7.0':
    dependencies:
      '@ethersproject/address': 5.7.0
      '@ethersproject/bignumber': 5.7.0
      '@ethersproject/bytes': 5.7.0
      '@ethersproject/constants': 5.7.0
      '@ethersproject/hash': 5.7.0
      '@ethersproject/keccak256': 5.7.0
      '@ethersproject/logger': 5.0.6
      '@ethersproject/properties': 5.7.0
      '@ethersproject/strings': 5.7.0

  '@ethersproject/abstract-provider@5.7.0':
    dependencies:
      '@ethersproject/bignumber': 5.7.0
      '@ethersproject/bytes': 5.7.0
      '@ethersproject/logger': 5.0.6
      '@ethersproject/networks': 5.7.1
      '@ethersproject/properties': 5.7.0
      '@ethersproject/transactions': 5.7.0
      '@ethersproject/web': 5.7.1

  '@ethersproject/abstract-signer@5.7.0':
    dependencies:
      '@ethersproject/abstract-provider': 5.7.0
      '@ethersproject/bignumber': 5.7.0
      '@ethersproject/bytes': 5.7.0
      '@ethersproject/logger': 5.0.6
      '@ethersproject/properties': 5.7.0

  '@ethersproject/address@5.7.0':
    dependencies:
      '@ethersproject/bignumber': 5.7.0
      '@ethersproject/bytes': 5.7.0
      '@ethersproject/keccak256': 5.7.0
      '@ethersproject/logger': 5.0.6
      '@ethersproject/rlp': 5.7.0

  '@ethersproject/base64@5.7.0':
    dependencies:
      '@ethersproject/bytes': 5.7.0

  '@ethersproject/basex@5.7.0':
    dependencies:
      '@ethersproject/bytes': 5.7.0
      '@ethersproject/properties': 5.7.0

  '@ethersproject/bignumber@5.7.0':
    dependencies:
      '@ethersproject/bytes': 5.7.0
      '@ethersproject/logger': 5.0.6
      bn.js: 5.2.1

  '@ethersproject/bytes@5.7.0':
    dependencies:
      '@ethersproject/logger': 5.0.6

  '@ethersproject/constants@5.7.0':
    dependencies:
      '@ethersproject/bignumber': 5.7.0

  '@ethersproject/contracts@5.7.0':
    dependencies:
      '@ethersproject/abi': 5.7.0
      '@ethersproject/abstract-provider': 5.7.0
      '@ethersproject/abstract-signer': 5.7.0
      '@ethersproject/address': 5.7.0
      '@ethersproject/bignumber': 5.7.0
      '@ethersproject/bytes': 5.7.0
      '@ethersproject/constants': 5.7.0
      '@ethersproject/logger': 5.0.6
      '@ethersproject/properties': 5.7.0
      '@ethersproject/transactions': 5.7.0

  '@ethersproject/hash@5.7.0':
    dependencies:
      '@ethersproject/abstract-signer': 5.7.0
      '@ethersproject/address': 5.7.0
      '@ethersproject/base64': 5.7.0
      '@ethersproject/bignumber': 5.7.0
      '@ethersproject/bytes': 5.7.0
      '@ethersproject/keccak256': 5.7.0
      '@ethersproject/logger': 5.0.6
      '@ethersproject/properties': 5.7.0
      '@ethersproject/strings': 5.7.0

  '@ethersproject/hdnode@5.7.0':
    dependencies:
      '@ethersproject/abstract-signer': 5.7.0
      '@ethersproject/basex': 5.7.0
      '@ethersproject/bignumber': 5.7.0
      '@ethersproject/bytes': 5.7.0
      '@ethersproject/logger': 5.0.6
      '@ethersproject/pbkdf2': 5.7.0
      '@ethersproject/properties': 5.7.0
      '@ethersproject/sha2': 5.7.0
      '@ethersproject/signing-key': 5.7.0
      '@ethersproject/strings': 5.7.0
      '@ethersproject/transactions': 5.7.0
      '@ethersproject/wordlists': 5.7.0

  '@ethersproject/json-wallets@5.7.0':
    dependencies:
      '@ethersproject/abstract-signer': 5.7.0
      '@ethersproject/address': 5.7.0
      '@ethersproject/bytes': 5.7.0
      '@ethersproject/hdnode': 5.7.0
      '@ethersproject/keccak256': 5.7.0
      '@ethersproject/logger': 5.0.6
      '@ethersproject/pbkdf2': 5.7.0
      '@ethersproject/properties': 5.7.0
      '@ethersproject/random': 5.7.0
      '@ethersproject/strings': 5.7.0
      '@ethersproject/transactions': 5.7.0
      aes-js: 3.0.0
      scrypt-js: 3.0.1

  '@ethersproject/keccak256@5.7.0':
    dependencies:
      '@ethersproject/bytes': 5.7.0
      js-sha3: 0.8.0

  '@ethersproject/logger@5.0.6': {}

  '@ethersproject/networks@5.7.1':
    dependencies:
      '@ethersproject/logger': 5.0.6

  '@ethersproject/pbkdf2@5.7.0':
    dependencies:
      '@ethersproject/bytes': 5.7.0
      '@ethersproject/sha2': 5.7.0

  '@ethersproject/properties@5.7.0':
    dependencies:
      '@ethersproject/logger': 5.0.6

  '@ethersproject/providers@5.7.2':
    dependencies:
      '@ethersproject/abstract-provider': 5.7.0
      '@ethersproject/abstract-signer': 5.7.0
      '@ethersproject/address': 5.7.0
      '@ethersproject/base64': 5.7.0
      '@ethersproject/basex': 5.7.0
      '@ethersproject/bignumber': 5.7.0
      '@ethersproject/bytes': 5.7.0
      '@ethersproject/constants': 5.7.0
      '@ethersproject/hash': 5.7.0
      '@ethersproject/logger': 5.0.6
      '@ethersproject/networks': 5.7.1
      '@ethersproject/properties': 5.7.0
      '@ethersproject/random': 5.7.0
      '@ethersproject/rlp': 5.7.0
      '@ethersproject/sha2': 5.7.0
      '@ethersproject/strings': 5.7.0
      '@ethersproject/transactions': 5.7.0
      '@ethersproject/web': 5.7.1
      bech32: 1.1.4
      ws: 7.4.6
    transitivePeerDependencies:
      - bufferutil
      - utf-8-validate

  '@ethersproject/random@5.7.0':
    dependencies:
      '@ethersproject/bytes': 5.7.0
      '@ethersproject/logger': 5.0.6

  '@ethersproject/rlp@5.7.0':
    dependencies:
      '@ethersproject/bytes': 5.7.0
      '@ethersproject/logger': 5.0.6

  '@ethersproject/sha2@5.7.0':
    dependencies:
      '@ethersproject/bytes': 5.7.0
      '@ethersproject/logger': 5.0.6
      hash.js: 1.1.7

  '@ethersproject/signing-key@5.7.0':
    dependencies:
      '@ethersproject/bytes': 5.7.0
      '@ethersproject/logger': 5.0.6
      '@ethersproject/properties': 5.7.0
      bn.js: 5.2.1
      elliptic: 6.5.4
      hash.js: 1.1.7

  '@ethersproject/solidity@5.7.0':
    dependencies:
      '@ethersproject/bignumber': 5.7.0
      '@ethersproject/bytes': 5.7.0
      '@ethersproject/keccak256': 5.7.0
      '@ethersproject/logger': 5.0.6
      '@ethersproject/sha2': 5.7.0
      '@ethersproject/strings': 5.7.0

  '@ethersproject/strings@5.7.0':
    dependencies:
      '@ethersproject/bytes': 5.7.0
      '@ethersproject/constants': 5.7.0
      '@ethersproject/logger': 5.0.6

  '@ethersproject/transactions@5.7.0':
    dependencies:
      '@ethersproject/address': 5.7.0
      '@ethersproject/bignumber': 5.7.0
      '@ethersproject/bytes': 5.7.0
      '@ethersproject/constants': 5.7.0
      '@ethersproject/keccak256': 5.7.0
      '@ethersproject/logger': 5.0.6
      '@ethersproject/properties': 5.7.0
      '@ethersproject/rlp': 5.7.0
      '@ethersproject/signing-key': 5.7.0

  '@ethersproject/units@5.7.0':
    dependencies:
      '@ethersproject/bignumber': 5.7.0
      '@ethersproject/constants': 5.7.0
      '@ethersproject/logger': 5.0.6

  '@ethersproject/wallet@5.7.0':
    dependencies:
      '@ethersproject/abstract-provider': 5.7.0
      '@ethersproject/abstract-signer': 5.7.0
      '@ethersproject/address': 5.7.0
      '@ethersproject/bignumber': 5.7.0
      '@ethersproject/bytes': 5.7.0
      '@ethersproject/hash': 5.7.0
      '@ethersproject/hdnode': 5.7.0
      '@ethersproject/json-wallets': 5.7.0
      '@ethersproject/keccak256': 5.7.0
      '@ethersproject/logger': 5.0.6
      '@ethersproject/properties': 5.7.0
      '@ethersproject/random': 5.7.0
      '@ethersproject/signing-key': 5.7.0
      '@ethersproject/transactions': 5.7.0
      '@ethersproject/wordlists': 5.7.0

  '@ethersproject/web@5.7.1':
    dependencies:
      '@ethersproject/base64': 5.7.0
      '@ethersproject/bytes': 5.7.0
      '@ethersproject/logger': 5.0.6
      '@ethersproject/properties': 5.7.0
      '@ethersproject/strings': 5.7.0

  '@ethersproject/wordlists@5.7.0':
    dependencies:
      '@ethersproject/bytes': 5.7.0
      '@ethersproject/hash': 5.7.0
      '@ethersproject/logger': 5.0.6
      '@ethersproject/properties': 5.7.0
      '@ethersproject/strings': 5.7.0

  '@fastify/busboy@2.1.1': {}

  '@humanwhocodes/config-array@0.11.14':
    dependencies:
      '@humanwhocodes/object-schema': 2.0.2
      debug: 4.3.4(supports-color@8.1.1)
      minimatch: 3.1.2
    transitivePeerDependencies:
      - supports-color

  '@humanwhocodes/module-importer@1.0.1': {}

  '@humanwhocodes/object-schema@2.0.2': {}

  '@jridgewell/resolve-uri@3.1.1': {}

  '@jridgewell/sourcemap-codec@1.4.15': {}

  '@jridgewell/trace-mapping@0.3.9':
    dependencies:
      '@jridgewell/resolve-uri': 3.1.1
      '@jridgewell/sourcemap-codec': 1.4.15

  '@manypkg/find-root@1.1.0':
    dependencies:
      '@babel/runtime': 7.24.0
      '@types/node': 12.19.16
      find-up: 4.1.0
      fs-extra: 8.1.0

  '@manypkg/get-packages@1.1.3':
    dependencies:
      '@babel/runtime': 7.24.0
      '@changesets/types': 4.1.0
      '@manypkg/find-root': 1.1.0
      fs-extra: 8.1.0
      globby: 11.1.0
      read-yaml-file: 1.1.0

  '@metamask/eth-sig-util@4.0.1':
    dependencies:
      ethereumjs-abi: 0.6.8
      ethereumjs-util: 6.2.1
      ethjs-util: 0.1.6
      tweetnacl: 1.0.3
      tweetnacl-util: 0.15.1

  '@noble/hashes@1.1.2': {}

  '@noble/secp256k1@1.6.3': {}

  '@nodelib/fs.scandir@2.1.5':
    dependencies:
      '@nodelib/fs.stat': 2.0.5
      run-parallel: 1.1.9

  '@nodelib/fs.stat@2.0.5': {}

  '@nodelib/fs.walk@1.2.8':
    dependencies:
      '@nodelib/fs.scandir': 2.1.5
      fastq: 1.6.0

  '@nomicfoundation/ethereumjs-block@5.0.4':
    dependencies:
      '@nomicfoundation/ethereumjs-common': 4.0.4
      '@nomicfoundation/ethereumjs-rlp': 5.0.4
      '@nomicfoundation/ethereumjs-trie': 6.0.4
      '@nomicfoundation/ethereumjs-tx': 5.0.4
      '@nomicfoundation/ethereumjs-util': 9.0.4
      ethereum-cryptography: 0.1.3
    transitivePeerDependencies:
      - c-kzg

  '@nomicfoundation/ethereumjs-blockchain@7.0.4':
    dependencies:
      '@nomicfoundation/ethereumjs-block': 5.0.4
      '@nomicfoundation/ethereumjs-common': 4.0.4
      '@nomicfoundation/ethereumjs-ethash': 3.0.4
      '@nomicfoundation/ethereumjs-rlp': 5.0.4
      '@nomicfoundation/ethereumjs-trie': 6.0.4
      '@nomicfoundation/ethereumjs-tx': 5.0.4
      '@nomicfoundation/ethereumjs-util': 9.0.4
      debug: 4.3.4(supports-color@8.1.1)
      ethereum-cryptography: 0.1.3
      lru-cache: 10.2.2
    transitivePeerDependencies:
      - c-kzg
      - supports-color

  '@nomicfoundation/ethereumjs-common@4.0.4':
    dependencies:
      '@nomicfoundation/ethereumjs-util': 9.0.4
    transitivePeerDependencies:
      - c-kzg

  '@nomicfoundation/ethereumjs-ethash@3.0.4':
    dependencies:
      '@nomicfoundation/ethereumjs-block': 5.0.4
      '@nomicfoundation/ethereumjs-rlp': 5.0.4
      '@nomicfoundation/ethereumjs-util': 9.0.4
      bigint-crypto-utils: 3.3.0
      ethereum-cryptography: 0.1.3
    transitivePeerDependencies:
      - c-kzg

  '@nomicfoundation/ethereumjs-evm@2.0.4(@nomicfoundation/ethereumjs-verkle@0.0.2)':
    dependencies:
      '@nomicfoundation/ethereumjs-common': 4.0.4
      '@nomicfoundation/ethereumjs-statemanager': 2.0.4(@nomicfoundation/ethereumjs-verkle@0.0.2)
      '@nomicfoundation/ethereumjs-tx': 5.0.4
      '@nomicfoundation/ethereumjs-util': 9.0.4
      '@types/debug': 4.1.12
      debug: 4.3.4(supports-color@8.1.1)
      ethereum-cryptography: 0.1.3
      rustbn-wasm: 0.2.0
    transitivePeerDependencies:
      - '@nomicfoundation/ethereumjs-verkle'
      - c-kzg
      - supports-color

  '@nomicfoundation/ethereumjs-rlp@5.0.4': {}

  '@nomicfoundation/ethereumjs-statemanager@2.0.4(@nomicfoundation/ethereumjs-verkle@0.0.2)':
    dependencies:
      '@nomicfoundation/ethereumjs-common': 4.0.4
      '@nomicfoundation/ethereumjs-rlp': 5.0.4
      '@nomicfoundation/ethereumjs-trie': 6.0.4
      '@nomicfoundation/ethereumjs-util': 9.0.4
      '@nomicfoundation/ethereumjs-verkle': 0.0.2
      debug: 4.3.4(supports-color@8.1.1)
      ethereum-cryptography: 0.1.3
      js-sdsl: 4.4.2
      lru-cache: 10.2.2
    transitivePeerDependencies:
      - c-kzg
      - supports-color

  '@nomicfoundation/ethereumjs-trie@6.0.4':
    dependencies:
      '@nomicfoundation/ethereumjs-rlp': 5.0.4
      '@nomicfoundation/ethereumjs-util': 9.0.4
      '@types/readable-stream': 2.3.15
      ethereum-cryptography: 0.1.3
      lru-cache: 10.2.2
      readable-stream: 3.6.0
    transitivePeerDependencies:
      - c-kzg

  '@nomicfoundation/ethereumjs-tx@5.0.4':
    dependencies:
      '@nomicfoundation/ethereumjs-common': 4.0.4
      '@nomicfoundation/ethereumjs-rlp': 5.0.4
      '@nomicfoundation/ethereumjs-util': 9.0.4
      ethereum-cryptography: 0.1.3

  '@nomicfoundation/ethereumjs-util@9.0.4':
    dependencies:
      '@nomicfoundation/ethereumjs-rlp': 5.0.4
      ethereum-cryptography: 0.1.3

  '@nomicfoundation/ethereumjs-verkle@0.0.2':
    dependencies:
      '@nomicfoundation/ethereumjs-rlp': 5.0.4
      '@nomicfoundation/ethereumjs-util': 9.0.4
      lru-cache: 10.2.2
      rust-verkle-wasm: 0.0.1
    transitivePeerDependencies:
      - c-kzg

  '@nomicfoundation/ethereumjs-vm@7.0.4(@nomicfoundation/ethereumjs-verkle@0.0.2)':
    dependencies:
      '@nomicfoundation/ethereumjs-block': 5.0.4
      '@nomicfoundation/ethereumjs-blockchain': 7.0.4
      '@nomicfoundation/ethereumjs-common': 4.0.4
      '@nomicfoundation/ethereumjs-evm': 2.0.4(@nomicfoundation/ethereumjs-verkle@0.0.2)
      '@nomicfoundation/ethereumjs-rlp': 5.0.4
      '@nomicfoundation/ethereumjs-statemanager': 2.0.4(@nomicfoundation/ethereumjs-verkle@0.0.2)
      '@nomicfoundation/ethereumjs-trie': 6.0.4
      '@nomicfoundation/ethereumjs-tx': 5.0.4
      '@nomicfoundation/ethereumjs-util': 9.0.4
      debug: 4.3.4(supports-color@8.1.1)
      ethereum-cryptography: 0.1.3
    transitivePeerDependencies:
      - '@nomicfoundation/ethereumjs-verkle'
      - c-kzg
      - supports-color

  '@nomicfoundation/hardhat-chai-matchers@1.0.6(@nomiclabs/hardhat-ethers@2.2.3)(chai@4.4.1)(ethers@5.7.2)(hardhat@2.20.1)':
    dependencies:
      '@ethersproject/abi': 5.7.0
      '@nomiclabs/hardhat-ethers': 2.2.3(ethers@5.7.2)(hardhat@2.20.1)
      '@types/chai-as-promised': 7.1.8
      chai: 4.4.1
      chai-as-promised: 7.1.1(chai@4.4.1)
      deep-eql: 4.1.3
      ethers: 5.7.2
      hardhat: 2.20.1(ts-node@10.9.2)(typescript@5.4.5)
      ordinal: 1.0.3

  '@nomicfoundation/hardhat-ethers@3.0.5(ethers@5.7.2)(hardhat@2.20.1)':
    dependencies:
      debug: 4.3.4(supports-color@8.1.1)
      ethers: 5.7.2
      hardhat: 2.20.1(ts-node@10.9.2)(typescript@5.4.5)
      lodash.isequal: 4.5.0
    transitivePeerDependencies:
      - supports-color

  '@nomicfoundation/hardhat-network-helpers@1.0.10(hardhat@2.20.1)':
    dependencies:
      ethereumjs-util: 7.1.5
      hardhat: 2.20.1(ts-node@10.9.2)(typescript@5.4.5)

  '@nomicfoundation/hardhat-verify@2.0.6(hardhat@2.20.1)':
    dependencies:
      '@ethersproject/abi': 5.7.0
      '@ethersproject/address': 5.7.0
      cbor: 8.1.0
      chalk: 2.4.2
      debug: 4.3.4(supports-color@8.1.1)
      hardhat: 2.20.1(ts-node@10.9.2)(typescript@5.4.5)
      lodash.clonedeep: 4.5.0
      semver: 6.3.0
      table: 6.8.1
      undici: 5.28.4
    transitivePeerDependencies:
      - supports-color

  '@nomicfoundation/solidity-analyzer-darwin-arm64@0.1.0':
    optional: true

  '@nomicfoundation/solidity-analyzer-darwin-x64@0.1.0':
    optional: true

  '@nomicfoundation/solidity-analyzer-freebsd-x64@0.1.0':
    optional: true

  '@nomicfoundation/solidity-analyzer-linux-arm64-gnu@0.1.0':
    optional: true

  '@nomicfoundation/solidity-analyzer-linux-arm64-musl@0.1.0':
    optional: true

  '@nomicfoundation/solidity-analyzer-linux-x64-gnu@0.1.0':
    optional: true

  '@nomicfoundation/solidity-analyzer-linux-x64-musl@0.1.0':
    optional: true

  '@nomicfoundation/solidity-analyzer-win32-arm64-msvc@0.1.0':
    optional: true

  '@nomicfoundation/solidity-analyzer-win32-ia32-msvc@0.1.0':
    optional: true

  '@nomicfoundation/solidity-analyzer-win32-x64-msvc@0.1.0':
    optional: true

  '@nomicfoundation/solidity-analyzer@0.1.0':
    optionalDependencies:
      '@nomicfoundation/solidity-analyzer-darwin-arm64': 0.1.0
      '@nomicfoundation/solidity-analyzer-darwin-x64': 0.1.0
      '@nomicfoundation/solidity-analyzer-freebsd-x64': 0.1.0
      '@nomicfoundation/solidity-analyzer-linux-arm64-gnu': 0.1.0
      '@nomicfoundation/solidity-analyzer-linux-arm64-musl': 0.1.0
      '@nomicfoundation/solidity-analyzer-linux-x64-gnu': 0.1.0
      '@nomicfoundation/solidity-analyzer-linux-x64-musl': 0.1.0
      '@nomicfoundation/solidity-analyzer-win32-arm64-msvc': 0.1.0
      '@nomicfoundation/solidity-analyzer-win32-ia32-msvc': 0.1.0
      '@nomicfoundation/solidity-analyzer-win32-x64-msvc': 0.1.0

  '@nomiclabs/hardhat-ethers@2.2.3(ethers@5.7.2)(hardhat@2.20.1)':
    dependencies:
      ethers: 5.7.2
      hardhat: 2.20.1(ts-node@10.9.2)(typescript@5.4.5)

  '@openzeppelin/contracts-upgradeable@4.9.3': {}

  '@openzeppelin/contracts@4.9.3': {}

  '@pkgr/core@0.1.1': {}

  '@pnpm/config.env-replace@1.1.0': {}

  '@pnpm/network.ca-file@1.0.2':
    dependencies:
      graceful-fs: 4.2.10

  '@pnpm/npm-conf@2.2.2':
    dependencies:
      '@pnpm/config.env-replace': 1.1.0
      '@pnpm/network.ca-file': 1.0.2
      config-chain: 1.1.13

  '@prettier/sync@0.3.0(prettier@3.2.5)':
    dependencies:
      prettier: 3.2.5

  '@scroll-tech/contracts@0.1.0': {}

  '@scure/base@1.1.1': {}

  '@scure/bip32@1.1.0':
    dependencies:
      '@noble/hashes': 1.1.2
      '@noble/secp256k1': 1.6.3
      '@scure/base': 1.1.1

  '@scure/bip39@1.1.0':
    dependencies:
      '@noble/hashes': 1.1.2
      '@scure/base': 1.1.1

  '@sentry/core@5.30.0':
    dependencies:
      '@sentry/hub': 5.30.0
      '@sentry/minimal': 5.30.0
      '@sentry/types': 5.30.0
      '@sentry/utils': 5.30.0
      tslib: 1.14.1

  '@sentry/hub@5.30.0':
    dependencies:
      '@sentry/types': 5.30.0
      '@sentry/utils': 5.30.0
      tslib: 1.14.1

  '@sentry/minimal@5.30.0':
    dependencies:
      '@sentry/hub': 5.30.0
      '@sentry/types': 5.30.0
      tslib: 1.14.1

  '@sentry/node@5.30.0':
    dependencies:
      '@sentry/core': 5.30.0
      '@sentry/hub': 5.30.0
      '@sentry/tracing': 5.30.0
      '@sentry/types': 5.30.0
      '@sentry/utils': 5.30.0
      cookie: 0.4.2
      https-proxy-agent: 5.0.1
      lru_map: 0.3.3
      tslib: 1.14.1
    transitivePeerDependencies:
      - supports-color

  '@sentry/tracing@5.30.0':
    dependencies:
      '@sentry/hub': 5.30.0
      '@sentry/minimal': 5.30.0
      '@sentry/types': 5.30.0
      '@sentry/utils': 5.30.0
      tslib: 1.14.1

  '@sentry/types@5.30.0': {}

  '@sentry/utils@5.30.0':
    dependencies:
      '@sentry/types': 5.30.0
      tslib: 1.14.1

  '@sindresorhus/is@4.6.0': {}

  '@solidity-parser/parser@0.17.0': {}

  '@solidity-parser/parser@0.18.0': {}

  '@szmarczak/http-timer@5.0.1':
    dependencies:
      defer-to-connect: 2.0.1

  '@truffle/abi-utils@0.3.2':
    dependencies:
      change-case: 3.0.2
      fast-check: 3.1.1
      web3-utils: 1.7.4

  '@truffle/contract-schema@3.4.10':
    dependencies:
      ajv: 6.12.6
      debug: 4.3.4(supports-color@8.1.1)
    transitivePeerDependencies:
      - supports-color

  '@tsconfig/node10@1.0.9': {}

  '@tsconfig/node12@1.0.11': {}

  '@tsconfig/node14@1.0.3': {}

  '@tsconfig/node16@1.0.3': {}

  '@typechain/ethers-v5@7.2.0(@ethersproject/abi@5.7.0)(@ethersproject/bytes@5.7.0)(@ethersproject/providers@5.7.2)(ethers@5.7.2)(typechain@8.3.2)(typescript@5.4.5)':
    dependencies:
      '@ethersproject/abi': 5.7.0
      '@ethersproject/bytes': 5.7.0
      '@ethersproject/providers': 5.7.2
      ethers: 5.7.2
      lodash: 4.17.21
      ts-essentials: 7.0.3(typescript@5.4.5)
      typechain: 8.3.2(typescript@5.4.5)
      typescript: 5.4.5

  '@typechain/hardhat@7.0.0(@ethersproject/abi@5.7.0)(@ethersproject/providers@5.7.2)(@typechain/ethers-v5@7.2.0)(ethers@5.7.2)(hardhat@2.20.1)(typechain@8.3.2)':
    dependencies:
      '@ethersproject/abi': 5.7.0
      '@ethersproject/providers': 5.7.2
      '@typechain/ethers-v5': 7.2.0(@ethersproject/abi@5.7.0)(@ethersproject/bytes@5.7.0)(@ethersproject/providers@5.7.2)(ethers@5.7.2)(typechain@8.3.2)(typescript@5.4.5)
      ethers: 5.7.2
      fs-extra: 9.1.0
      hardhat: 2.20.1(ts-node@10.9.2)(typescript@5.4.5)
      typechain: 8.3.2(typescript@5.4.5)

  '@types/bn.js@4.11.6':
    dependencies:
<<<<<<< HEAD
      '@types/node': 20.12.10
=======
      '@types/node': 20.12.11
    dev: true
>>>>>>> e25f129c

  '@types/bn.js@5.1.1':
    dependencies:
<<<<<<< HEAD
      '@types/node': 20.12.10
=======
      '@types/node': 20.12.11
    dev: true
>>>>>>> e25f129c

  '@types/cacheable-request@6.0.2':
    dependencies:
      '@types/http-cache-semantics': 4.0.1
      '@types/keyv': 3.1.4
      '@types/node': 20.12.11
      '@types/responselike': 1.0.0

  '@types/cbor@5.0.1':
    dependencies:
<<<<<<< HEAD
      '@types/node': 20.12.10
=======
      '@types/node': 20.12.11
    dev: true
>>>>>>> e25f129c

  '@types/chai-as-promised@7.1.8':
    dependencies:
      '@types/chai': 4.3.16

  '@types/chai@4.3.16': {}

  '@types/debug@4.1.12':
    dependencies:
      '@types/ms': 0.7.31

  '@types/deep-equal-in-any-order@1.0.3': {}

  '@types/http-cache-semantics@4.0.1': {}

  '@types/is-ci@3.0.4':
    dependencies:
      ci-info: 3.9.0

  '@types/json-schema@7.0.13': {}

  '@types/keyv@3.1.4':
    dependencies:
<<<<<<< HEAD
      '@types/node': 20.12.10
=======
      '@types/node': 20.12.11
    dev: true
>>>>>>> e25f129c

  '@types/lru-cache@5.1.1': {}

  '@types/minimist@1.2.5': {}

  '@types/mocha@10.0.6': {}

  '@types/ms@0.7.31': {}

  '@types/node@12.19.16': {}

<<<<<<< HEAD
  '@types/node@20.12.10':
=======
  /@types/node@20.12.11:
    resolution: {integrity: sha512-vDg9PZ/zi+Nqp6boSOT7plNuthRugEKixDv5sFTIpkE89MmNtEArAShI4mxuX2+UrLEe9pxC1vm2cjm9YlWbJw==}
>>>>>>> e25f129c
    dependencies:
      undici-types: 5.26.5

  '@types/normalize-package-data@2.4.4': {}

  '@types/pbkdf2@3.1.0':
    dependencies:
<<<<<<< HEAD
      '@types/node': 20.12.10
=======
      '@types/node': 20.12.11
    dev: true
>>>>>>> e25f129c

  '@types/prettier@2.7.1': {}

  '@types/readable-stream@2.3.15':
    dependencies:
      '@types/node': 20.12.11
      safe-buffer: 5.1.2

  '@types/responselike@1.0.0':
    dependencies:
<<<<<<< HEAD
      '@types/node': 20.12.10
=======
      '@types/node': 20.12.11
    dev: true
>>>>>>> e25f129c

  '@types/secp256k1@4.0.3':
    dependencies:
<<<<<<< HEAD
      '@types/node': 20.12.10
=======
      '@types/node': 20.12.11
    dev: true
>>>>>>> e25f129c

  '@types/semver@7.5.0': {}

  '@typescript-eslint/eslint-plugin@6.21.0(@typescript-eslint/parser@6.21.0)(eslint@8.57.0)(typescript@5.4.5)':
    dependencies:
      '@eslint-community/regexpp': 4.9.1
      '@typescript-eslint/parser': 6.21.0(eslint@8.57.0)(typescript@5.4.5)
      '@typescript-eslint/scope-manager': 6.21.0
      '@typescript-eslint/type-utils': 6.21.0(eslint@8.57.0)(typescript@5.4.5)
      '@typescript-eslint/utils': 6.21.0(eslint@8.57.0)(typescript@5.4.5)
      '@typescript-eslint/visitor-keys': 6.21.0
      debug: 4.3.4(supports-color@8.1.1)
      eslint: 8.57.0
      graphemer: 1.4.0
      ignore: 5.2.4
      natural-compare: 1.4.0
      semver: 7.6.2
      ts-api-utils: 1.0.3(typescript@5.4.5)
      typescript: 5.4.5
    transitivePeerDependencies:
      - supports-color

  '@typescript-eslint/parser@6.21.0(eslint@8.57.0)(typescript@5.4.5)':
    dependencies:
      '@typescript-eslint/scope-manager': 6.21.0
      '@typescript-eslint/types': 6.21.0
      '@typescript-eslint/typescript-estree': 6.21.0(typescript@5.4.5)
      '@typescript-eslint/visitor-keys': 6.21.0
      debug: 4.3.4(supports-color@8.1.1)
      eslint: 8.57.0
      typescript: 5.4.5
    transitivePeerDependencies:
      - supports-color

  '@typescript-eslint/scope-manager@6.21.0':
    dependencies:
      '@typescript-eslint/types': 6.21.0
      '@typescript-eslint/visitor-keys': 6.21.0

  '@typescript-eslint/type-utils@6.21.0(eslint@8.57.0)(typescript@5.4.5)':
    dependencies:
      '@typescript-eslint/typescript-estree': 6.21.0(typescript@5.4.5)
      '@typescript-eslint/utils': 6.21.0(eslint@8.57.0)(typescript@5.4.5)
      debug: 4.3.4(supports-color@8.1.1)
      eslint: 8.57.0
      ts-api-utils: 1.0.3(typescript@5.4.5)
      typescript: 5.4.5
    transitivePeerDependencies:
      - supports-color

  '@typescript-eslint/types@6.21.0': {}

  '@typescript-eslint/typescript-estree@6.21.0(typescript@5.4.5)':
    dependencies:
      '@typescript-eslint/types': 6.21.0
      '@typescript-eslint/visitor-keys': 6.21.0
      debug: 4.3.4(supports-color@8.1.1)
      globby: 11.1.0
      is-glob: 4.0.3
      minimatch: 9.0.3
      semver: 7.6.2
      ts-api-utils: 1.0.3(typescript@5.4.5)
      typescript: 5.4.5
    transitivePeerDependencies:
      - supports-color

  '@typescript-eslint/utils@6.21.0(eslint@8.57.0)(typescript@5.4.5)':
    dependencies:
      '@eslint-community/eslint-utils': 4.4.0(eslint@8.57.0)
      '@types/json-schema': 7.0.13
      '@types/semver': 7.5.0
      '@typescript-eslint/scope-manager': 6.21.0
      '@typescript-eslint/types': 6.21.0
      '@typescript-eslint/typescript-estree': 6.21.0(typescript@5.4.5)
      eslint: 8.57.0
      semver: 7.6.2
    transitivePeerDependencies:
      - supports-color
      - typescript

  '@typescript-eslint/visitor-keys@6.21.0':
    dependencies:
      '@typescript-eslint/types': 6.21.0
      eslint-visitor-keys: 3.4.3

  '@ungap/structured-clone@1.2.0': {}

  abi-to-sol@0.6.6:
    dependencies:
      '@truffle/abi-utils': 0.3.2
      '@truffle/contract-schema': 3.4.10
      ajv: 6.12.6
      better-ajv-errors: 0.8.2(ajv@6.12.6)
      neodoc: 2.0.2
      semver: 7.6.2
      source-map-support: 0.5.21
    optionalDependencies:
      prettier: 2.8.8
      prettier-plugin-solidity: 1.3.1(prettier@2.8.8)
    transitivePeerDependencies:
      - supports-color

  acorn-jsx@5.3.2(acorn@8.10.0):
    dependencies:
      acorn: 8.10.0

  acorn-walk@8.2.0: {}

  acorn@8.10.0: {}

  adm-zip@0.4.16: {}

  aes-js@3.0.0: {}

  agent-base@6.0.2:
    dependencies:
      debug: 4.3.4(supports-color@8.1.1)
    transitivePeerDependencies:
      - supports-color

  aggregate-error@3.1.0:
    dependencies:
      clean-stack: 2.2.0
      indent-string: 4.0.0

  ajv@6.12.6:
    dependencies:
      fast-deep-equal: 3.1.3
      fast-json-stable-stringify: 2.1.0
      json-schema-traverse: 0.4.1
      uri-js: 4.4.1

  ajv@8.11.0:
    dependencies:
      fast-deep-equal: 3.1.3
      json-schema-traverse: 1.0.0
      require-from-string: 2.0.2
      uri-js: 4.4.1

  ansi-align@3.0.1:
    dependencies:
      string-width: 4.2.3

  ansi-colors@4.1.1: {}

  ansi-colors@4.1.3: {}

  ansi-escapes@4.3.2:
    dependencies:
      type-fest: 0.21.3

  ansi-regex@2.1.1: {}

  ansi-regex@5.0.1: {}

  ansi-styles@3.2.1:
    dependencies:
      color-convert: 1.9.3

  ansi-styles@4.3.0:
    dependencies:
      color-convert: 2.0.1

  antlr4@4.13.1-patch-1: {}

  anymatch@3.1.2:
    dependencies:
      normalize-path: 3.0.0
      picomatch: 2.3.1

  arg@4.1.3: {}

  argparse@1.0.10:
    dependencies:
      sprintf-js: 1.0.3

  argparse@2.0.1: {}

  array-back@3.1.0: {}

  array-back@4.0.2: {}

  array-buffer-byte-length@1.0.0:
    dependencies:
      call-bind: 1.0.5
      is-array-buffer: 3.0.2

  array-union@2.1.0: {}

  array.prototype.flat@1.3.2:
    dependencies:
      call-bind: 1.0.5
      define-properties: 1.2.1
      es-abstract: 1.22.3
      es-shim-unscopables: 1.0.2

  arraybuffer.prototype.slice@1.0.2:
    dependencies:
      array-buffer-byte-length: 1.0.0
      call-bind: 1.0.5
      define-properties: 1.2.1
      es-abstract: 1.22.3
      get-intrinsic: 1.2.2
      is-array-buffer: 3.0.2
      is-shared-array-buffer: 1.0.2

  arrify@1.0.1: {}

  assertion-error@1.1.0: {}

  ast-parents@0.0.1: {}

  astral-regex@2.0.0: {}

  at-least-node@1.0.0: {}

  available-typed-arrays@1.0.5: {}

  balanced-match@1.0.0: {}

  base-x@3.0.9:
    dependencies:
      safe-buffer: 5.2.1

  bech32@1.1.4: {}

  better-ajv-errors@0.8.2(ajv@6.12.6):
    dependencies:
      '@babel/code-frame': 7.18.6
      '@babel/runtime': 7.24.0
      ajv: 6.12.6
      chalk: 2.4.2
      core-js: 3.30.1
      json-to-ast: 2.1.0
      jsonpointer: 5.0.1
      leven: 3.1.0

  better-path-resolve@1.0.0:
    dependencies:
      is-windows: 1.0.2

  bigint-crypto-utils@3.3.0: {}

  bignumber.js@9.1.0: {}

  binary-extensions@2.2.0: {}

  blakejs@1.2.1: {}

  bn.js@4.11.6: {}

  bn.js@4.12.0: {}

  bn.js@5.2.1: {}

  boxen@5.1.2:
    dependencies:
      ansi-align: 3.0.1
      camelcase: 6.3.0
      chalk: 4.1.2
      cli-boxes: 2.2.1
      string-width: 4.2.3
      type-fest: 0.20.2
      widest-line: 3.1.0
      wrap-ansi: 7.0.0

  brace-expansion@1.1.11:
    dependencies:
      balanced-match: 1.0.0
      concat-map: 0.0.1

  brace-expansion@2.0.1:
    dependencies:
      balanced-match: 1.0.0

  braces@3.0.2:
    dependencies:
      fill-range: 7.0.1

  breakword@1.0.6:
    dependencies:
      wcwidth: 1.0.1

  brorand@1.1.0: {}

  browser-stdout@1.3.1: {}

  browserify-aes@1.2.0:
    dependencies:
      buffer-xor: 1.0.3
      cipher-base: 1.0.4
      create-hash: 1.2.0
      evp_bytestokey: 1.0.3
      inherits: 2.0.4
      safe-buffer: 5.2.1

  bs58@4.0.1:
    dependencies:
      base-x: 3.0.9

  bs58check@2.1.2:
    dependencies:
      bs58: 4.0.1
      create-hash: 1.2.0
      safe-buffer: 5.2.1

  buffer-from@1.1.2: {}

  buffer-xor@1.0.3: {}

  bufio@1.0.7: {}

  bytes@3.1.2: {}

  cacheable-lookup@6.1.0: {}

  cacheable-request@7.0.2:
    dependencies:
      clone-response: 1.0.2
      get-stream: 5.1.0
      http-cache-semantics: 4.0.3
      keyv: 4.5.0
      lowercase-keys: 2.0.0
      normalize-url: 6.1.0
      responselike: 2.0.1

  call-bind@1.0.2:
    dependencies:
      function-bind: 1.1.1
      get-intrinsic: 1.1.3

  call-bind@1.0.5:
    dependencies:
      function-bind: 1.1.2
      get-intrinsic: 1.2.2
      set-function-length: 1.1.1

  callsites@3.1.0: {}

  camel-case@3.0.0:
    dependencies:
      no-case: 2.3.2
      upper-case: 1.1.3

  camelcase-keys@6.2.2:
    dependencies:
      camelcase: 5.3.1
      map-obj: 4.3.0
      quick-lru: 4.0.1

  camelcase@5.3.1: {}

  camelcase@6.3.0: {}

  cbor@5.2.0:
    dependencies:
      bignumber.js: 9.1.0
      nofilter: 1.0.4

  cbor@8.1.0:
    dependencies:
      nofilter: 3.1.0

  chai-as-promised@7.1.1(chai@4.4.1):
    dependencies:
      chai: 4.4.1
      check-error: 1.0.3

  chai@4.4.1:
    dependencies:
      assertion-error: 1.1.0
      check-error: 1.0.3
      deep-eql: 4.1.3
      get-func-name: 2.0.2
      loupe: 2.3.7
      pathval: 1.1.1
      type-detect: 4.0.8

  chalk@2.4.2:
    dependencies:
      ansi-styles: 3.2.1
      escape-string-regexp: 1.0.5
      supports-color: 5.5.0

  chalk@4.1.2:
    dependencies:
      ansi-styles: 4.3.0
      supports-color: 7.2.0

  change-case@3.0.2:
    dependencies:
      camel-case: 3.0.0
      constant-case: 2.0.0
      dot-case: 2.1.1
      header-case: 1.0.1
      is-lower-case: 1.1.3
      is-upper-case: 1.1.2
      lower-case: 1.1.4
      lower-case-first: 1.0.2
      no-case: 2.3.2
      param-case: 2.1.1
      pascal-case: 2.0.1
      path-case: 2.1.1
      sentence-case: 2.1.1
      snake-case: 2.1.0
      swap-case: 1.1.2
      title-case: 2.1.1
      upper-case: 1.1.3
      upper-case-first: 1.1.2

  chardet@0.7.0: {}

  check-error@1.0.3:
    dependencies:
      get-func-name: 2.0.2

  chokidar@3.5.3:
    dependencies:
      anymatch: 3.1.2
      braces: 3.0.2
      glob-parent: 5.1.2
      is-binary-path: 2.1.0
      is-glob: 4.0.3
      normalize-path: 3.0.0
      readdirp: 3.6.0
    optionalDependencies:
      fsevents: 2.3.2

  ci-info@2.0.0: {}

  ci-info@3.9.0: {}

  cipher-base@1.0.4:
    dependencies:
      inherits: 2.0.4
      safe-buffer: 5.2.1

  clean-stack@2.2.0: {}

  cli-boxes@2.2.1: {}

  cliui@6.0.0:
    dependencies:
      string-width: 4.2.3
      strip-ansi: 6.0.1
      wrap-ansi: 6.2.0

  cliui@7.0.4:
    dependencies:
      string-width: 4.2.3
      strip-ansi: 6.0.1
      wrap-ansi: 7.0.0

  cliui@8.0.1:
    dependencies:
      string-width: 4.2.3
      strip-ansi: 6.0.1
      wrap-ansi: 7.0.0

  clone-response@1.0.2:
    dependencies:
      mimic-response: 1.0.1

  clone@1.0.4: {}

  code-error-fragment@0.0.230: {}

  color-convert@1.9.3:
    dependencies:
      color-name: 1.1.3

  color-convert@2.0.1:
    dependencies:
      color-name: 1.1.4

  color-name@1.1.3: {}

  color-name@1.1.4: {}

  command-exists@1.2.9: {}

  command-line-args@5.2.1:
    dependencies:
      array-back: 3.1.0
      find-replace: 3.0.0
      lodash.camelcase: 4.3.0
      typical: 4.0.0

  command-line-usage@6.1.3:
    dependencies:
      array-back: 4.0.2
      chalk: 2.4.2
      table-layout: 1.0.2
      typical: 5.2.0

  commander@10.0.1: {}

  commander@3.0.2: {}

  concat-map@0.0.1: {}

  config-chain@1.1.13:
    dependencies:
      ini: 1.3.8
      proto-list: 1.2.4

  constant-case@2.0.0:
    dependencies:
      snake-case: 2.1.0
      upper-case: 1.1.3

  cookie@0.4.2: {}

  core-js@3.30.1: {}

  cosmiconfig@8.2.0:
    dependencies:
      import-fresh: 3.3.0
      js-yaml: 4.1.0
      parse-json: 5.2.0
      path-type: 4.0.0

  create-hash@1.2.0:
    dependencies:
      cipher-base: 1.0.4
      inherits: 2.0.4
      md5.js: 1.3.5
      ripemd160: 2.0.2
      sha.js: 2.4.11

  create-hmac@1.1.7:
    dependencies:
      cipher-base: 1.0.4
      create-hash: 1.2.0
      inherits: 2.0.4
      ripemd160: 2.0.2
      safe-buffer: 5.2.1
      sha.js: 2.4.11

  create-require@1.1.1: {}

  cross-spawn@5.1.0:
    dependencies:
      lru-cache: 4.1.5
      shebang-command: 1.2.0
      which: 1.3.1

  cross-spawn@7.0.3:
    dependencies:
      path-key: 3.1.1
      shebang-command: 2.0.0
      which: 2.0.2

  csv-generate@3.4.3: {}

  csv-parse@4.16.3: {}

  csv-stringify@5.6.5: {}

  csv@5.5.3:
    dependencies:
      csv-generate: 3.4.3
      csv-parse: 4.16.3
      csv-stringify: 5.6.5
      stream-transform: 2.1.3

  dataloader@1.4.0: {}

  debug@4.3.4(supports-color@8.1.1):
    dependencies:
      ms: 2.1.2
      supports-color: 8.1.1

  decamelize-keys@1.1.1:
    dependencies:
      decamelize: 1.2.0
      map-obj: 1.0.1

  decamelize@1.2.0: {}

  decamelize@4.0.0: {}

  decompress-response@6.0.0:
    dependencies:
      mimic-response: 3.1.0

  deep-eql@4.1.3:
    dependencies:
      type-detect: 4.0.8

  deep-equal-in-any-order@2.0.6:
    dependencies:
      lodash.mapvalues: 4.6.0
      sort-any: 2.0.0

  deep-extend@0.6.0: {}

  deep-is@0.1.4: {}

  defaults@1.0.4:
    dependencies:
      clone: 1.0.4

  defer-to-connect@2.0.1: {}

  define-data-property@1.1.1:
    dependencies:
      get-intrinsic: 1.2.2
      gopd: 1.0.1
      has-property-descriptors: 1.0.0

  define-properties@1.1.4:
    dependencies:
      has-property-descriptors: 1.0.0
      object-keys: 1.1.1

  define-properties@1.2.1:
    dependencies:
      define-data-property: 1.1.1
      has-property-descriptors: 1.0.0
      object-keys: 1.1.1

  delete-empty@3.0.0:
    dependencies:
      ansi-colors: 4.1.3
      minimist: 1.2.8
      path-starts-with: 2.0.1
      rimraf: 2.7.1

  depd@2.0.0: {}

  detect-indent@6.1.0: {}

  diff@4.0.2: {}

  diff@5.0.0: {}

  dir-glob@3.0.1:
    dependencies:
      path-type: 4.0.0

  doctrine@3.0.0:
    dependencies:
      esutils: 2.0.3

  dot-case@2.1.1:
    dependencies:
      no-case: 2.3.2

  dotenv@8.6.0: {}

  elliptic@6.5.4:
    dependencies:
      bn.js: 4.12.0
      brorand: 1.1.0
      hash.js: 1.1.7
      hmac-drbg: 1.0.1
      inherits: 2.0.4
      minimalistic-assert: 1.0.1
      minimalistic-crypto-utils: 1.0.1

  emoji-regex@8.0.0: {}

  end-of-stream@1.4.4:
    dependencies:
      once: 1.4.0

  enquirer@2.3.6:
    dependencies:
      ansi-colors: 4.1.3

  env-paths@2.2.1: {}

  error-ex@1.3.2:
    dependencies:
      is-arrayish: 0.2.1

  es-abstract@1.22.3:
    dependencies:
      array-buffer-byte-length: 1.0.0
      arraybuffer.prototype.slice: 1.0.2
      available-typed-arrays: 1.0.5
      call-bind: 1.0.5
      es-set-tostringtag: 2.0.2
      es-to-primitive: 1.2.1
      function.prototype.name: 1.1.6
      get-intrinsic: 1.2.2
      get-symbol-description: 1.0.0
      globalthis: 1.0.3
      gopd: 1.0.1
      has-property-descriptors: 1.0.0
      has-proto: 1.0.1
      has-symbols: 1.0.3
      hasown: 2.0.0
      internal-slot: 1.0.6
      is-array-buffer: 3.0.2
      is-callable: 1.2.7
      is-negative-zero: 2.0.2
      is-regex: 1.1.4
      is-shared-array-buffer: 1.0.2
      is-string: 1.0.7
      is-typed-array: 1.1.12
      is-weakref: 1.0.2
      object-inspect: 1.13.1
      object-keys: 1.1.1
      object.assign: 4.1.4
      regexp.prototype.flags: 1.5.1
      safe-array-concat: 1.0.1
      safe-regex-test: 1.0.0
      string.prototype.trim: 1.2.8
      string.prototype.trimend: 1.0.7
      string.prototype.trimstart: 1.0.7
      typed-array-buffer: 1.0.0
      typed-array-byte-length: 1.0.0
      typed-array-byte-offset: 1.0.0
      typed-array-length: 1.0.4
      unbox-primitive: 1.0.2
      which-typed-array: 1.1.13

  es-set-tostringtag@2.0.2:
    dependencies:
      get-intrinsic: 1.2.2
      has-tostringtag: 1.0.0
      hasown: 2.0.0

  es-shim-unscopables@1.0.2:
    dependencies:
      hasown: 2.0.0

  es-to-primitive@1.2.1:
    dependencies:
      is-callable: 1.2.7
      is-date-object: 1.0.2
      is-symbol: 1.0.3

  escalade@3.1.1: {}

  escape-string-regexp@1.0.5: {}

  escape-string-regexp@4.0.0: {}

  eslint-config-prettier@9.1.0(eslint@8.57.0):
    dependencies:
      eslint: 8.57.0

  eslint-plugin-prettier@5.1.3(eslint-config-prettier@9.1.0)(eslint@8.57.0)(prettier@3.2.5):
    dependencies:
      eslint: 8.57.0
      eslint-config-prettier: 9.1.0(eslint@8.57.0)
      prettier: 3.2.5
      prettier-linter-helpers: 1.0.0
      synckit: 0.8.8

  eslint-scope@7.2.2:
    dependencies:
      esrecurse: 4.3.0
      estraverse: 5.3.0

  eslint-visitor-keys@3.4.3: {}

  eslint@8.57.0:
    dependencies:
      '@eslint-community/eslint-utils': 4.4.0(eslint@8.57.0)
      '@eslint-community/regexpp': 4.9.1
      '@eslint/eslintrc': 2.1.4
      '@eslint/js': 8.57.0
      '@humanwhocodes/config-array': 0.11.14
      '@humanwhocodes/module-importer': 1.0.1
      '@nodelib/fs.walk': 1.2.8
      '@ungap/structured-clone': 1.2.0
      ajv: 6.12.6
      chalk: 4.1.2
      cross-spawn: 7.0.3
      debug: 4.3.4(supports-color@8.1.1)
      doctrine: 3.0.0
      escape-string-regexp: 4.0.0
      eslint-scope: 7.2.2
      eslint-visitor-keys: 3.4.3
      espree: 9.6.1
      esquery: 1.5.0
      esutils: 2.0.3
      fast-deep-equal: 3.1.3
      file-entry-cache: 6.0.1
      find-up: 5.0.0
      glob-parent: 6.0.2
      globals: 13.20.0
      graphemer: 1.4.0
      ignore: 5.2.4
      imurmurhash: 0.1.4
      is-glob: 4.0.3
      is-path-inside: 3.0.3
      js-yaml: 4.1.0
      json-stable-stringify-without-jsonify: 1.0.1
      levn: 0.4.1
      lodash.merge: 4.6.2
      minimatch: 3.1.2
      natural-compare: 1.4.0
      optionator: 0.9.3
      strip-ansi: 6.0.1
      text-table: 0.2.0
    transitivePeerDependencies:
      - supports-color

  espree@9.6.1:
    dependencies:
      acorn: 8.10.0
      acorn-jsx: 5.3.2(acorn@8.10.0)
      eslint-visitor-keys: 3.4.3

  esprima@4.0.1: {}

  esquery@1.5.0:
    dependencies:
      estraverse: 5.3.0

  esrecurse@4.3.0:
    dependencies:
      estraverse: 5.3.0

  estraverse@5.3.0: {}

  esutils@2.0.3: {}

  ethereum-bloom-filters@1.0.10:
    dependencies:
      js-sha3: 0.8.0

  ethereum-cryptography@0.1.3:
    dependencies:
      '@types/pbkdf2': 3.1.0
      '@types/secp256k1': 4.0.3
      blakejs: 1.2.1
      browserify-aes: 1.2.0
      bs58check: 2.1.2
      create-hash: 1.2.0
      create-hmac: 1.1.7
      hash.js: 1.1.7
      keccak: 3.0.2
      pbkdf2: 3.1.2
      randombytes: 2.1.0
      safe-buffer: 5.2.1
      scrypt-js: 3.0.1
      secp256k1: 4.0.3
      setimmediate: 1.0.5

  ethereum-cryptography@1.1.2:
    dependencies:
      '@noble/hashes': 1.1.2
      '@noble/secp256k1': 1.6.3
      '@scure/bip32': 1.1.0
      '@scure/bip39': 1.1.0

  ethereumjs-abi@0.6.8:
    dependencies:
      bn.js: 4.12.0
      ethereumjs-util: 6.2.1

  ethereumjs-util@6.2.1:
    dependencies:
      '@types/bn.js': 4.11.6
      bn.js: 4.12.0
      create-hash: 1.2.0
      elliptic: 6.5.4
      ethereum-cryptography: 0.1.3
      ethjs-util: 0.1.6
      rlp: 2.2.7

  ethereumjs-util@7.1.5:
    dependencies:
      '@types/bn.js': 5.1.1
      bn.js: 5.2.1
      create-hash: 1.2.0
      ethereum-cryptography: 0.1.3
      rlp: 2.2.7

  ethers@5.7.2:
    dependencies:
      '@ethersproject/abi': 5.7.0
      '@ethersproject/abstract-provider': 5.7.0
      '@ethersproject/abstract-signer': 5.7.0
      '@ethersproject/address': 5.7.0
      '@ethersproject/base64': 5.7.0
      '@ethersproject/basex': 5.7.0
      '@ethersproject/bignumber': 5.7.0
      '@ethersproject/bytes': 5.7.0
      '@ethersproject/constants': 5.7.0
      '@ethersproject/contracts': 5.7.0
      '@ethersproject/hash': 5.7.0
      '@ethersproject/hdnode': 5.7.0
      '@ethersproject/json-wallets': 5.7.0
      '@ethersproject/keccak256': 5.7.0
      '@ethersproject/logger': 5.0.6
      '@ethersproject/networks': 5.7.1
      '@ethersproject/pbkdf2': 5.7.0
      '@ethersproject/properties': 5.7.0
      '@ethersproject/providers': 5.7.2
      '@ethersproject/random': 5.7.0
      '@ethersproject/rlp': 5.7.0
      '@ethersproject/sha2': 5.7.0
      '@ethersproject/signing-key': 5.7.0
      '@ethersproject/solidity': 5.7.0
      '@ethersproject/strings': 5.7.0
      '@ethersproject/transactions': 5.7.0
      '@ethersproject/units': 5.7.0
      '@ethersproject/wallet': 5.7.0
      '@ethersproject/web': 5.7.1
      '@ethersproject/wordlists': 5.7.0
    transitivePeerDependencies:
      - bufferutil
      - utf-8-validate

  ethjs-unit@0.1.6:
    dependencies:
      bn.js: 4.11.6
      number-to-bn: 1.7.0

  ethjs-util@0.1.6:
    dependencies:
      is-hex-prefixed: 1.0.0
      strip-hex-prefix: 1.0.0

  evp_bytestokey@1.0.3:
    dependencies:
      md5.js: 1.3.5
      safe-buffer: 5.2.1

  extendable-error@0.1.7: {}

  external-editor@3.1.0:
    dependencies:
      chardet: 0.7.0
      iconv-lite: 0.4.24
      tmp: 0.0.33

  fast-check@3.1.1:
    dependencies:
      pure-rand: 5.0.3

  fast-deep-equal@3.1.3: {}

  fast-diff@1.2.0: {}

  fast-glob@3.3.1:
    dependencies:
      '@nodelib/fs.stat': 2.0.5
      '@nodelib/fs.walk': 1.2.8
      glob-parent: 5.1.2
      merge2: 1.4.1
      micromatch: 4.0.5

  fast-json-stable-stringify@2.1.0: {}

  fast-levenshtein@2.0.6: {}

  fastq@1.6.0:
    dependencies:
      reusify: 1.0.4

  file-entry-cache@6.0.1:
    dependencies:
      flat-cache: 3.0.4

  fill-range@7.0.1:
    dependencies:
      to-regex-range: 5.0.1

  find-replace@3.0.0:
    dependencies:
      array-back: 3.1.0

  find-up@2.1.0:
    dependencies:
      locate-path: 2.0.0

  find-up@4.1.0:
    dependencies:
      locate-path: 5.0.0
      path-exists: 4.0.0

  find-up@5.0.0:
    dependencies:
      locate-path: 6.0.0
      path-exists: 4.0.0

  find-yarn-workspace-root2@1.2.16:
    dependencies:
      micromatch: 4.0.5
      pkg-dir: 4.2.0

  flat-cache@3.0.4:
    dependencies:
      flatted: 3.2.7
      rimraf: 3.0.2

  flat@5.0.2: {}

  flatted@3.2.7: {}

  follow-redirects@1.15.6(debug@4.3.4):
    dependencies:
      debug: 4.3.4(supports-color@8.1.1)

  for-each@0.3.3:
    dependencies:
      is-callable: 1.2.7

  form-data-encoder@1.7.1: {}

  fp-ts@1.19.3: {}

  fs-extra@0.30.0:
    dependencies:
      graceful-fs: 4.2.10
      jsonfile: 2.4.0
      klaw: 1.3.1
      path-is-absolute: 1.0.1
      rimraf: 2.7.1

  fs-extra@7.0.1:
    dependencies:
      graceful-fs: 4.2.10
      jsonfile: 4.0.0
      universalify: 0.1.2

  fs-extra@8.1.0:
    dependencies:
      graceful-fs: 4.2.10
      jsonfile: 4.0.0
      universalify: 0.1.2

  fs-extra@9.1.0:
    dependencies:
      at-least-node: 1.0.0
      graceful-fs: 4.2.10
      jsonfile: 6.1.0
      universalify: 2.0.0

  fs.realpath@1.0.0: {}

  fsevents@2.3.2:
    optional: true

  function-bind@1.1.1: {}

  function-bind@1.1.2: {}

  function.prototype.name@1.1.6:
    dependencies:
      call-bind: 1.0.5
      define-properties: 1.2.1
      es-abstract: 1.22.3
      functions-have-names: 1.2.3

  functions-have-names@1.2.3: {}

  get-caller-file@2.0.5: {}

  get-func-name@2.0.2: {}

  get-intrinsic@1.1.3:
    dependencies:
      function-bind: 1.1.1
      has: 1.0.3
      has-symbols: 1.0.3

  get-intrinsic@1.2.2:
    dependencies:
      function-bind: 1.1.2
      has-proto: 1.0.1
      has-symbols: 1.0.3
      hasown: 2.0.0

  get-stream@5.1.0:
    dependencies:
      pump: 3.0.0

  get-stream@6.0.1: {}

  get-symbol-description@1.0.0:
    dependencies:
      call-bind: 1.0.2
      get-intrinsic: 1.1.3

  glob-parent@5.1.2:
    dependencies:
      is-glob: 4.0.3

  glob-parent@6.0.2:
    dependencies:
      is-glob: 4.0.3

  glob@7.1.7:
    dependencies:
      fs.realpath: 1.0.0
      inflight: 1.0.6
      inherits: 2.0.4
      minimatch: 3.1.2
      once: 1.4.0
      path-is-absolute: 1.0.1

  glob@7.2.0:
    dependencies:
      fs.realpath: 1.0.0
      inflight: 1.0.6
      inherits: 2.0.4
      minimatch: 3.1.2
      once: 1.4.0
      path-is-absolute: 1.0.1

  glob@7.2.3:
    dependencies:
      fs.realpath: 1.0.0
      inflight: 1.0.6
      inherits: 2.0.4
      minimatch: 3.1.2
      once: 1.4.0
      path-is-absolute: 1.0.1

  glob@8.1.0:
    dependencies:
      fs.realpath: 1.0.0
      inflight: 1.0.6
      inherits: 2.0.4
      minimatch: 5.1.6
      once: 1.4.0

  globals@13.20.0:
    dependencies:
      type-fest: 0.20.2

  globalthis@1.0.3:
    dependencies:
      define-properties: 1.2.1

  globby@11.1.0:
    dependencies:
      array-union: 2.1.0
      dir-glob: 3.0.1
      fast-glob: 3.3.1
      ignore: 5.2.4
      merge2: 1.4.1
      slash: 3.0.0

  gopd@1.0.1:
    dependencies:
      get-intrinsic: 1.2.2

  got@12.1.0:
    dependencies:
      '@sindresorhus/is': 4.6.0
      '@szmarczak/http-timer': 5.0.1
      '@types/cacheable-request': 6.0.2
      '@types/responselike': 1.0.0
      cacheable-lookup: 6.1.0
      cacheable-request: 7.0.2
      decompress-response: 6.0.0
      form-data-encoder: 1.7.1
      get-stream: 6.0.1
      http2-wrapper: 2.1.11
      lowercase-keys: 3.0.0
      p-cancelable: 3.0.0
      responselike: 2.0.1

  graceful-fs@4.2.10: {}

  grapheme-splitter@1.0.4: {}

  graphemer@1.4.0: {}

  hard-rejection@2.1.0: {}

  hardhat-abi-exporter@2.10.1(hardhat@2.20.1):
    dependencies:
      '@ethersproject/abi': 5.7.0
      delete-empty: 3.0.0
      hardhat: 2.20.1(ts-node@10.9.2)(typescript@5.4.5)

  hardhat-ignore-warnings@0.2.11:
    dependencies:
      minimatch: 5.1.6
      node-interval-tree: 2.1.2
      solidity-comments: 0.0.2

  hardhat@2.20.1(ts-node@10.9.2)(typescript@5.4.5):
    dependencies:
      '@ethersproject/abi': 5.7.0
      '@metamask/eth-sig-util': 4.0.1
      '@nomicfoundation/ethereumjs-block': 5.0.4
      '@nomicfoundation/ethereumjs-blockchain': 7.0.4
      '@nomicfoundation/ethereumjs-common': 4.0.4
      '@nomicfoundation/ethereumjs-evm': 2.0.4(@nomicfoundation/ethereumjs-verkle@0.0.2)
      '@nomicfoundation/ethereumjs-rlp': 5.0.4
      '@nomicfoundation/ethereumjs-statemanager': 2.0.4(@nomicfoundation/ethereumjs-verkle@0.0.2)
      '@nomicfoundation/ethereumjs-trie': 6.0.4
      '@nomicfoundation/ethereumjs-tx': 5.0.4
      '@nomicfoundation/ethereumjs-util': 9.0.4
      '@nomicfoundation/ethereumjs-verkle': 0.0.2
      '@nomicfoundation/ethereumjs-vm': 7.0.4(@nomicfoundation/ethereumjs-verkle@0.0.2)
      '@nomicfoundation/solidity-analyzer': 0.1.0
      '@sentry/node': 5.30.0
      '@types/bn.js': 5.1.1
      '@types/lru-cache': 5.1.1
      adm-zip: 0.4.16
      aggregate-error: 3.1.0
      ansi-escapes: 4.3.2
      boxen: 5.1.2
      chalk: 2.4.2
      chokidar: 3.5.3
      ci-info: 2.0.0
      debug: 4.3.4(supports-color@8.1.1)
      enquirer: 2.3.6
      env-paths: 2.2.1
      ethereum-cryptography: 1.1.2
      ethereumjs-abi: 0.6.8
      find-up: 2.1.0
      fp-ts: 1.19.3
      fs-extra: 7.0.1
      glob: 7.2.0
      immutable: 4.1.0
      io-ts: 1.10.4
      keccak: 3.0.2
      lodash: 4.17.21
      mnemonist: 0.38.5
      mocha: 10.2.0
      p-map: 4.0.0
      raw-body: 2.5.1
      resolve: 1.17.0
      semver: 6.3.0
      solc: 0.7.3(debug@4.3.4)
      source-map-support: 0.5.21
      stacktrace-parser: 0.1.10
      ts-node: 10.9.2(@types/node@20.12.11)(typescript@5.4.5)
      tsort: 0.0.1
      typescript: 5.4.5
      undici: 5.28.4
      uuid: 8.3.2
      ws: 7.5.9
    transitivePeerDependencies:
      - bufferutil
      - c-kzg
      - supports-color
      - utf-8-validate

  has-bigints@1.0.2: {}

  has-flag@3.0.0: {}

  has-flag@4.0.0: {}

  has-property-descriptors@1.0.0:
    dependencies:
      get-intrinsic: 1.1.3

  has-proto@1.0.1: {}

  has-symbols@1.0.3: {}

  has-tostringtag@1.0.0:
    dependencies:
      has-symbols: 1.0.3

  has@1.0.3:
    dependencies:
      function-bind: 1.1.1

  hash-base@3.1.0:
    dependencies:
      inherits: 2.0.4
      readable-stream: 3.6.0
      safe-buffer: 5.2.1

  hash.js@1.1.7:
    dependencies:
      inherits: 2.0.4
      minimalistic-assert: 1.0.1

  hasown@2.0.0:
    dependencies:
      function-bind: 1.1.2

  he@1.2.0: {}

  header-case@1.0.1:
    dependencies:
      no-case: 2.3.2
      upper-case: 1.1.3

  hmac-drbg@1.0.1:
    dependencies:
      hash.js: 1.1.7
      minimalistic-assert: 1.0.1
      minimalistic-crypto-utils: 1.0.1

  hosted-git-info@2.8.9: {}

  http-cache-semantics@4.0.3: {}

  http-errors@2.0.0:
    dependencies:
      depd: 2.0.0
      inherits: 2.0.4
      setprototypeof: 1.2.0
      statuses: 2.0.1
      toidentifier: 1.0.1

  http2-wrapper@2.1.11:
    dependencies:
      quick-lru: 5.1.1
      resolve-alpn: 1.2.1

  https-proxy-agent@5.0.1:
    dependencies:
      agent-base: 6.0.2
      debug: 4.3.4(supports-color@8.1.1)
    transitivePeerDependencies:
      - supports-color

  human-id@1.0.2: {}

  iconv-lite@0.4.24:
    dependencies:
      safer-buffer: 2.1.2

  ignore@5.2.4: {}

  immutable@4.1.0: {}

  import-fresh@3.3.0:
    dependencies:
      parent-module: 1.0.1
      resolve-from: 4.0.0

  imurmurhash@0.1.4: {}

  indent-string@4.0.0: {}

  inflight@1.0.6:
    dependencies:
      once: 1.4.0
      wrappy: 1.0.2

  inherits@2.0.4: {}

  ini@1.3.8: {}

  internal-slot@1.0.6:
    dependencies:
      get-intrinsic: 1.2.2
      hasown: 2.0.0
      side-channel: 1.0.4

  io-ts@1.10.4:
    dependencies:
      fp-ts: 1.19.3

  is-array-buffer@3.0.2:
    dependencies:
      call-bind: 1.0.5
      get-intrinsic: 1.2.2
      is-typed-array: 1.1.12

  is-arrayish@0.2.1: {}

  is-bigint@1.0.4:
    dependencies:
      has-bigints: 1.0.2

  is-binary-path@2.1.0:
    dependencies:
      binary-extensions: 2.2.0

  is-boolean-object@1.1.2:
    dependencies:
      call-bind: 1.0.5
      has-tostringtag: 1.0.0

  is-callable@1.2.7: {}

  is-ci@3.0.1:
    dependencies:
      ci-info: 3.9.0

  is-core-module@2.10.0:
    dependencies:
      has: 1.0.3

  is-date-object@1.0.2: {}

  is-extglob@2.1.1: {}

  is-fullwidth-code-point@3.0.0: {}

  is-glob@4.0.3:
    dependencies:
      is-extglob: 2.1.1

  is-hex-prefixed@1.0.0: {}

  is-lower-case@1.1.3:
    dependencies:
      lower-case: 1.1.4

  is-negative-zero@2.0.2: {}

  is-number-object@1.0.7:
    dependencies:
      has-tostringtag: 1.0.0

  is-number@7.0.0: {}

  is-path-inside@3.0.3: {}

  is-plain-obj@1.1.0: {}

  is-plain-obj@2.1.0: {}

  is-regex@1.1.4:
    dependencies:
      call-bind: 1.0.2
      has-tostringtag: 1.0.0

  is-shared-array-buffer@1.0.2:
    dependencies:
      call-bind: 1.0.2

  is-string@1.0.7:
    dependencies:
      has-tostringtag: 1.0.0

  is-subdir@1.2.0:
    dependencies:
      better-path-resolve: 1.0.0

  is-symbol@1.0.3:
    dependencies:
      has-symbols: 1.0.3

  is-typed-array@1.1.12:
    dependencies:
      which-typed-array: 1.1.13

  is-unicode-supported@0.1.0: {}

  is-upper-case@1.1.2:
    dependencies:
      upper-case: 1.1.3

  is-weakref@1.0.2:
    dependencies:
      call-bind: 1.0.2

  is-windows@1.0.2: {}

  isarray@2.0.5: {}

  isexe@2.0.0: {}

  js-sdsl@4.4.2: {}

  js-sha3@0.8.0: {}

  js-tokens@4.0.0: {}

  js-yaml@3.14.1:
    dependencies:
      argparse: 1.0.10
      esprima: 4.0.1

  js-yaml@4.1.0:
    dependencies:
      argparse: 2.0.1

  json-buffer@3.0.1: {}

  json-parse-even-better-errors@2.3.1: {}

  json-schema-traverse@0.4.1: {}

  json-schema-traverse@1.0.0: {}

  json-stable-stringify-without-jsonify@1.0.1: {}

  json-to-ast@2.1.0:
    dependencies:
      code-error-fragment: 0.0.230
      grapheme-splitter: 1.0.4

  jsonfile@2.4.0:
    optionalDependencies:
      graceful-fs: 4.2.10

  jsonfile@4.0.0:
    optionalDependencies:
      graceful-fs: 4.2.10

  jsonfile@6.1.0:
    dependencies:
      universalify: 2.0.0
    optionalDependencies:
      graceful-fs: 4.2.10

  jsonpointer@5.0.1: {}

  keccak@3.0.2:
    dependencies:
      node-addon-api: 2.0.2
      node-gyp-build: 4.5.0
      readable-stream: 3.6.0

  keyv@4.5.0:
    dependencies:
      json-buffer: 3.0.1

  kind-of@6.0.3: {}

  klaw@1.3.1:
    optionalDependencies:
      graceful-fs: 4.2.10

  kleur@4.1.5: {}

  latest-version@7.0.0:
    dependencies:
      package-json: 8.1.1

  leven@3.1.0: {}

  levn@0.4.1:
    dependencies:
      prelude-ls: 1.2.1
      type-check: 0.4.0

  lines-and-columns@1.2.4: {}

  load-yaml-file@0.2.0:
    dependencies:
      graceful-fs: 4.2.10
      js-yaml: 3.14.1
      pify: 4.0.1
      strip-bom: 3.0.0

  locate-path@2.0.0:
    dependencies:
      p-locate: 2.0.0
      path-exists: 3.0.0

  locate-path@5.0.0:
    dependencies:
      p-locate: 4.1.0

  locate-path@6.0.0:
    dependencies:
      p-locate: 5.0.0

  lodash.camelcase@4.3.0: {}

  lodash.clonedeep@4.5.0: {}

  lodash.isequal@4.5.0: {}

  lodash.mapvalues@4.6.0: {}

  lodash.merge@4.6.2: {}

  lodash.startcase@4.4.0: {}

  lodash.truncate@4.4.2: {}

  lodash@4.17.21: {}

  log-symbols@4.1.0:
    dependencies:
      chalk: 4.1.2
      is-unicode-supported: 0.1.0

  loupe@2.3.7:
    dependencies:
      get-func-name: 2.0.2

  lower-case-first@1.0.2:
    dependencies:
      lower-case: 1.1.4

  lower-case@1.1.4: {}

  lowercase-keys@2.0.0: {}

  lowercase-keys@3.0.0: {}

  lru-cache@10.2.2: {}

  lru-cache@4.1.5:
    dependencies:
      pseudomap: 1.0.2
      yallist: 2.1.2

  lru_map@0.3.3: {}

  make-error@1.3.6: {}

  map-obj@1.0.1: {}

  map-obj@4.3.0: {}

  md5.js@1.3.5:
    dependencies:
      hash-base: 3.1.0
      inherits: 2.0.4
      safe-buffer: 5.2.1

  memorystream@0.3.1: {}

  meow@6.1.1:
    dependencies:
      '@types/minimist': 1.2.5
      camelcase-keys: 6.2.2
      decamelize-keys: 1.1.1
      hard-rejection: 2.1.0
      minimist-options: 4.1.0
      normalize-package-data: 2.5.0
      read-pkg-up: 7.0.1
      redent: 3.0.0
      trim-newlines: 3.0.1
      type-fest: 0.13.1
      yargs-parser: 18.1.3

  merge2@1.4.1: {}

  micromatch@4.0.5:
    dependencies:
      braces: 3.0.2
      picomatch: 2.3.1

  mimic-response@1.0.1: {}

  mimic-response@3.1.0: {}

  min-indent@1.0.1: {}

  minimalistic-assert@1.0.1: {}

  minimalistic-crypto-utils@1.0.1: {}

  minimatch@3.1.2:
    dependencies:
      brace-expansion: 1.1.11

  minimatch@5.0.1:
    dependencies:
      brace-expansion: 2.0.1

  minimatch@5.1.6:
    dependencies:
      brace-expansion: 2.0.1

  minimatch@9.0.3:
    dependencies:
      brace-expansion: 2.0.1

  minimist-options@4.1.0:
    dependencies:
      arrify: 1.0.1
      is-plain-obj: 1.1.0
      kind-of: 6.0.3

  minimist@1.2.8: {}

  mixme@0.5.10: {}

  mkdirp@1.0.4: {}

  mnemonist@0.38.5:
    dependencies:
      obliterator: 2.0.4

  mocha@10.2.0:
    dependencies:
      ansi-colors: 4.1.1
      browser-stdout: 1.3.1
      chokidar: 3.5.3
      debug: 4.3.4(supports-color@8.1.1)
      diff: 5.0.0
      escape-string-regexp: 4.0.0
      find-up: 5.0.0
      glob: 7.2.0
      he: 1.2.0
      js-yaml: 4.1.0
      log-symbols: 4.1.0
      minimatch: 5.0.1
      ms: 2.1.3
      nanoid: 3.3.3
      serialize-javascript: 6.0.0
      strip-json-comments: 3.1.1
      supports-color: 8.1.1
      workerpool: 6.2.1
      yargs: 16.2.0
      yargs-parser: 20.2.4
      yargs-unparser: 2.0.0

  moment@2.30.1: {}

  ms@2.1.2: {}

  ms@2.1.3: {}

  nanoid@3.3.3: {}

  natural-compare@1.4.0: {}

  neodoc@2.0.2:
    dependencies:
      ansi-regex: 2.1.1

  no-case@2.3.2:
    dependencies:
      lower-case: 1.1.4

  node-addon-api@2.0.2: {}

  node-fetch@2.6.7:
    dependencies:
      whatwg-url: 5.0.0

  node-gyp-build@4.5.0: {}

  node-interval-tree@2.1.2:
    dependencies:
      shallowequal: 1.1.0

  nofilter@1.0.4: {}

  nofilter@3.1.0: {}

  normalize-package-data@2.5.0:
    dependencies:
      hosted-git-info: 2.8.9
      resolve: 1.22.1
      semver: 5.7.1
      validate-npm-package-license: 3.0.4

  normalize-path@3.0.0: {}

  normalize-url@6.1.0: {}

  number-to-bn@1.7.0:
    dependencies:
      bn.js: 4.11.6
      strip-hex-prefix: 1.0.0

  object-inspect@1.12.2: {}

  object-inspect@1.13.1: {}

  object-keys@1.1.1: {}

  object.assign@4.1.4:
    dependencies:
      call-bind: 1.0.2
      define-properties: 1.1.4
      has-symbols: 1.0.3
      object-keys: 1.1.1

  obliterator@2.0.4: {}

  once@1.4.0:
    dependencies:
      wrappy: 1.0.2

  optionator@0.9.3:
    dependencies:
      '@aashutoshrathi/word-wrap': 1.2.6
      deep-is: 0.1.4
      fast-levenshtein: 2.0.6
      levn: 0.4.1
      prelude-ls: 1.2.1
      type-check: 0.4.0

  ordinal@1.0.3: {}

  os-tmpdir@1.0.2: {}

  outdent@0.5.0: {}

  p-cancelable@3.0.0: {}

  p-filter@2.1.0:
    dependencies:
      p-map: 2.1.0

  p-limit@1.3.0:
    dependencies:
      p-try: 1.0.0

  p-limit@2.3.0:
    dependencies:
      p-try: 2.2.0

  p-limit@3.1.0:
    dependencies:
      yocto-queue: 0.1.0

  p-locate@2.0.0:
    dependencies:
      p-limit: 1.3.0

  p-locate@4.1.0:
    dependencies:
      p-limit: 2.3.0

  p-locate@5.0.0:
    dependencies:
      p-limit: 3.1.0

  p-map@2.1.0: {}

  p-map@4.0.0:
    dependencies:
      aggregate-error: 3.1.0

  p-try@1.0.0: {}

  p-try@2.2.0: {}

  package-json@8.1.1:
    dependencies:
      got: 12.1.0
      registry-auth-token: 5.0.2
      registry-url: 6.0.1
<<<<<<< HEAD
      semver: 7.6.1
=======
      semver: 7.6.2
    dev: true
>>>>>>> e25f129c

  param-case@2.1.1:
    dependencies:
      no-case: 2.3.2

  parent-module@1.0.1:
    dependencies:
      callsites: 3.1.0

  parse-json@5.2.0:
    dependencies:
      '@babel/code-frame': 7.18.6
      error-ex: 1.3.2
      json-parse-even-better-errors: 2.3.1
      lines-and-columns: 1.2.4

  pascal-case@2.0.1:
    dependencies:
      camel-case: 3.0.0
      upper-case-first: 1.1.2

  path-case@2.1.1:
    dependencies:
      no-case: 2.3.2

  path-exists@3.0.0: {}

  path-exists@4.0.0: {}

  path-is-absolute@1.0.1: {}

  path-key@3.1.1: {}

  path-parse@1.0.7: {}

  path-starts-with@2.0.1: {}

  path-type@4.0.0: {}

  pathval@1.1.1: {}

  pbkdf2@3.1.2:
    dependencies:
      create-hash: 1.2.0
      create-hmac: 1.1.7
      ripemd160: 2.0.2
      safe-buffer: 5.2.1
      sha.js: 2.4.11

  picomatch@2.3.1: {}

  pify@4.0.1: {}

  pkg-dir@4.2.0:
    dependencies:
      find-up: 4.1.0

  pluralize@8.0.0: {}

  preferred-pm@3.1.3:
    dependencies:
      find-up: 5.0.0
      find-yarn-workspace-root2: 1.2.16
      path-exists: 4.0.0
      which-pm: 2.0.0

  prelude-ls@1.2.1: {}

  prettier-linter-helpers@1.0.0:
    dependencies:
      fast-diff: 1.2.0

  prettier-plugin-solidity@1.3.1(prettier@2.8.8):
    dependencies:
      '@solidity-parser/parser': 0.17.0
      prettier: 2.8.8
      semver: 7.6.2
      solidity-comments-extractor: 0.0.8
    optional: true

  prettier-plugin-solidity@1.3.1(prettier@3.2.5):
    dependencies:
      '@solidity-parser/parser': 0.17.0
      prettier: 3.2.5
      semver: 7.6.2
      solidity-comments-extractor: 0.0.8

  prettier@2.8.8: {}

  prettier@3.2.5: {}

  proto-list@1.2.4: {}

  pseudomap@1.0.2: {}

  pump@3.0.0:
    dependencies:
      end-of-stream: 1.4.4
      once: 1.4.0

  punycode@2.1.1: {}

  pure-rand@5.0.3: {}

  quick-lru@4.0.1: {}

  quick-lru@5.1.1: {}

  randombytes@2.1.0:
    dependencies:
      safe-buffer: 5.2.1

  raw-body@2.5.1:
    dependencies:
      bytes: 3.1.2
      http-errors: 2.0.0
      iconv-lite: 0.4.24
      unpipe: 1.0.0

  rc@1.2.8:
    dependencies:
      deep-extend: 0.6.0
      ini: 1.3.8
      minimist: 1.2.8
      strip-json-comments: 2.0.1

  read-pkg-up@7.0.1:
    dependencies:
      find-up: 4.1.0
      read-pkg: 5.2.0
      type-fest: 0.8.1

  read-pkg@5.2.0:
    dependencies:
      '@types/normalize-package-data': 2.4.4
      normalize-package-data: 2.5.0
      parse-json: 5.2.0
      type-fest: 0.6.0

  read-yaml-file@1.1.0:
    dependencies:
      graceful-fs: 4.2.10
      js-yaml: 3.14.1
      pify: 4.0.1
      strip-bom: 3.0.0

  readable-stream@3.6.0:
    dependencies:
      inherits: 2.0.4
      string_decoder: 1.3.0
      util-deprecate: 1.0.2

  readdirp@3.6.0:
    dependencies:
      picomatch: 2.3.1

  redent@3.0.0:
    dependencies:
      indent-string: 4.0.0
      strip-indent: 3.0.0

  reduce-flatten@2.0.0: {}

  regenerator-runtime@0.14.1: {}

  regexp.prototype.flags@1.5.1:
    dependencies:
      call-bind: 1.0.5
      define-properties: 1.2.1
      set-function-name: 2.0.1

  registry-auth-token@5.0.2:
    dependencies:
      '@pnpm/npm-conf': 2.2.2

  registry-url@6.0.1:
    dependencies:
      rc: 1.2.8

  require-directory@2.1.1: {}

  require-from-string@2.0.2: {}

  require-main-filename@2.0.0: {}

  resolve-alpn@1.2.1: {}

  resolve-from@4.0.0: {}

  resolve-from@5.0.0: {}

  resolve@1.17.0:
    dependencies:
      path-parse: 1.0.7

  resolve@1.22.1:
    dependencies:
      is-core-module: 2.10.0
      path-parse: 1.0.7
      supports-preserve-symlinks-flag: 1.0.0

  responselike@2.0.1:
    dependencies:
      lowercase-keys: 2.0.0

  reusify@1.0.4: {}

  rimraf@2.7.1:
    dependencies:
      glob: 7.2.3

  rimraf@3.0.2:
    dependencies:
      glob: 7.2.3

  ripemd160@2.0.2:
    dependencies:
      hash-base: 3.1.0
      inherits: 2.0.4

  rlp@2.2.7:
    dependencies:
      bn.js: 5.2.1

  run-parallel@1.1.9: {}

  rust-verkle-wasm@0.0.1: {}

  rustbn-wasm@0.2.0:
    dependencies:
      '@scure/base': 1.1.1

  safe-array-concat@1.0.1:
    dependencies:
      call-bind: 1.0.5
      get-intrinsic: 1.2.2
      has-symbols: 1.0.3
      isarray: 2.0.5

  safe-buffer@5.1.2: {}

  safe-buffer@5.2.1: {}

  safe-regex-test@1.0.0:
    dependencies:
      call-bind: 1.0.2
      get-intrinsic: 1.1.3
      is-regex: 1.1.4

  safer-buffer@2.1.2: {}

  scrypt-js@3.0.1: {}

  secp256k1@4.0.3:
    dependencies:
      elliptic: 6.5.4
      node-addon-api: 2.0.2
      node-gyp-build: 4.5.0

  semver@5.7.1: {}

  semver@6.3.0: {}

<<<<<<< HEAD
  semver@7.6.1: {}
=======
  /semver@7.6.2:
    resolution: {integrity: sha512-FNAIBWCx9qcRhoHcgcJ0gvU7SN1lYU2ZXuSfl04bSC5OpvDHFyJCjdNHomPXxjQlCBU67YW64PzY7/VIEH7F2w==}
    engines: {node: '>=10'}
    hasBin: true
>>>>>>> e25f129c

  sentence-case@2.1.1:
    dependencies:
      no-case: 2.3.2
      upper-case-first: 1.1.2

  serialize-javascript@6.0.0:
    dependencies:
      randombytes: 2.1.0

  set-blocking@2.0.0: {}

  set-function-length@1.1.1:
    dependencies:
      define-data-property: 1.1.1
      get-intrinsic: 1.2.2
      gopd: 1.0.1
      has-property-descriptors: 1.0.0

  set-function-name@2.0.1:
    dependencies:
      define-data-property: 1.1.1
      functions-have-names: 1.2.3
      has-property-descriptors: 1.0.0

  setimmediate@1.0.5: {}

  setprototypeof@1.2.0: {}

  sha.js@2.4.11:
    dependencies:
      inherits: 2.0.4
      safe-buffer: 5.2.1

  shallowequal@1.1.0: {}

  shebang-command@1.2.0:
    dependencies:
      shebang-regex: 1.0.0

  shebang-command@2.0.0:
    dependencies:
      shebang-regex: 3.0.0

  shebang-regex@1.0.0: {}

  shebang-regex@3.0.0: {}

  side-channel@1.0.4:
    dependencies:
      call-bind: 1.0.5
      get-intrinsic: 1.1.3
      object-inspect: 1.12.2

  signal-exit@3.0.7: {}

  slash@3.0.0: {}

  slice-ansi@4.0.0:
    dependencies:
      ansi-styles: 4.3.0
      astral-regex: 2.0.0
      is-fullwidth-code-point: 3.0.0

  smartwrap@2.0.2:
    dependencies:
      array.prototype.flat: 1.3.2
      breakword: 1.0.6
      grapheme-splitter: 1.0.4
      strip-ansi: 6.0.1
      wcwidth: 1.0.1
      yargs: 15.4.1

  snake-case@2.1.0:
    dependencies:
      no-case: 2.3.2

  solc@0.7.3(debug@4.3.4):
    dependencies:
      command-exists: 1.2.9
      commander: 3.0.2
      follow-redirects: 1.15.6(debug@4.3.4)
      fs-extra: 0.30.0
      js-sha3: 0.8.0
      memorystream: 0.3.1
      require-from-string: 2.0.2
      semver: 5.7.1
      tmp: 0.0.33
    transitivePeerDependencies:
      - debug

  solhint-plugin-prettier@0.1.0(prettier-plugin-solidity@1.3.1)(prettier@3.2.5):
    dependencies:
      '@prettier/sync': 0.3.0(prettier@3.2.5)
      prettier: 3.2.5
      prettier-linter-helpers: 1.0.0
      prettier-plugin-solidity: 1.3.1(prettier@3.2.5)

<<<<<<< HEAD
  solhint@4.5.4:
=======
  /solhint@5.0.1:
    resolution: {integrity: sha512-QeQLS9HGCnIiibt+xiOa/+MuP7BWz9N7C5+Mj9pLHshdkNhuo3AzCpWmjfWVZBUuwIUO3YyCRVIcYLR3YOKGfg==}
    hasBin: true
>>>>>>> e25f129c
    dependencies:
      '@solidity-parser/parser': 0.18.0
      ajv: 6.12.6
      antlr4: 4.13.1-patch-1
      ast-parents: 0.0.1
      chalk: 4.1.2
      commander: 10.0.1
      cosmiconfig: 8.2.0
      fast-diff: 1.2.0
      glob: 8.1.0
      ignore: 5.2.4
      js-yaml: 4.1.0
      latest-version: 7.0.0
      lodash: 4.17.21
      pluralize: 8.0.0
      semver: 7.6.2
      strip-ansi: 6.0.1
      table: 6.8.1
      text-table: 0.2.0
    optionalDependencies:
      prettier: 2.8.8

  solidity-comments-darwin-arm64@0.0.2:
    optional: true

  solidity-comments-darwin-x64@0.0.2:
    optional: true

  solidity-comments-extractor@0.0.8: {}

  solidity-comments-freebsd-x64@0.0.2:
    optional: true

  solidity-comments-linux-arm64-gnu@0.0.2:
    optional: true

  solidity-comments-linux-arm64-musl@0.0.2:
    optional: true

  solidity-comments-linux-x64-gnu@0.0.2:
    optional: true

  solidity-comments-linux-x64-musl@0.0.2:
    optional: true

  solidity-comments-win32-arm64-msvc@0.0.2:
    optional: true

  solidity-comments-win32-ia32-msvc@0.0.2:
    optional: true

  solidity-comments-win32-x64-msvc@0.0.2:
    optional: true

  solidity-comments@0.0.2:
    optionalDependencies:
      solidity-comments-darwin-arm64: 0.0.2
      solidity-comments-darwin-x64: 0.0.2
      solidity-comments-freebsd-x64: 0.0.2
      solidity-comments-linux-arm64-gnu: 0.0.2
      solidity-comments-linux-arm64-musl: 0.0.2
      solidity-comments-linux-x64-gnu: 0.0.2
      solidity-comments-linux-x64-musl: 0.0.2
      solidity-comments-win32-arm64-msvc: 0.0.2
      solidity-comments-win32-ia32-msvc: 0.0.2
      solidity-comments-win32-x64-msvc: 0.0.2

  sort-any@2.0.0:
    dependencies:
      lodash: 4.17.21

  source-map-support@0.5.21:
    dependencies:
      buffer-from: 1.1.2
      source-map: 0.6.1

  source-map@0.6.1: {}

  spawndamnit@2.0.0:
    dependencies:
      cross-spawn: 5.1.0
      signal-exit: 3.0.7

  spdx-correct@3.1.1:
    dependencies:
      spdx-expression-parse: 3.0.1
      spdx-license-ids: 3.0.12

  spdx-exceptions@2.3.0: {}

  spdx-expression-parse@3.0.1:
    dependencies:
      spdx-exceptions: 2.3.0
      spdx-license-ids: 3.0.12

  spdx-license-ids@3.0.12: {}

  sprintf-js@1.0.3: {}

  stacktrace-parser@0.1.10:
    dependencies:
      type-fest: 0.7.1

  statuses@2.0.1: {}

  stream-transform@2.1.3:
    dependencies:
      mixme: 0.5.10

  string-format@2.0.0: {}

  string-width@4.2.3:
    dependencies:
      emoji-regex: 8.0.0
      is-fullwidth-code-point: 3.0.0
      strip-ansi: 6.0.1

  string.prototype.trim@1.2.8:
    dependencies:
      call-bind: 1.0.5
      define-properties: 1.2.1
      es-abstract: 1.22.3

  string.prototype.trimend@1.0.7:
    dependencies:
      call-bind: 1.0.5
      define-properties: 1.2.1
      es-abstract: 1.22.3

  string.prototype.trimstart@1.0.7:
    dependencies:
      call-bind: 1.0.5
      define-properties: 1.2.1
      es-abstract: 1.22.3

  string_decoder@1.3.0:
    dependencies:
      safe-buffer: 5.2.1

  strip-ansi@6.0.1:
    dependencies:
      ansi-regex: 5.0.1

  strip-bom@3.0.0: {}

  strip-hex-prefix@1.0.0:
    dependencies:
      is-hex-prefixed: 1.0.0

  strip-indent@3.0.0:
    dependencies:
      min-indent: 1.0.1

  strip-json-comments@2.0.1: {}

  strip-json-comments@3.1.1: {}

  supports-color@5.5.0:
    dependencies:
      has-flag: 3.0.0

  supports-color@7.2.0:
    dependencies:
      has-flag: 4.0.0

  supports-color@8.1.1:
    dependencies:
      has-flag: 4.0.0

  supports-preserve-symlinks-flag@1.0.0: {}

  swap-case@1.1.2:
    dependencies:
      lower-case: 1.1.4
      upper-case: 1.1.3

  synckit@0.8.8:
    dependencies:
      '@pkgr/core': 0.1.1
      tslib: 2.6.2

  table-layout@1.0.2:
    dependencies:
      array-back: 4.0.2
      deep-extend: 0.6.0
      typical: 5.2.0
      wordwrapjs: 4.0.1

  table@6.8.1:
    dependencies:
      ajv: 8.11.0
      lodash.truncate: 4.4.2
      slice-ansi: 4.0.0
      string-width: 4.2.3
      strip-ansi: 6.0.1

  term-size@2.2.1: {}

  text-table@0.2.0: {}

  title-case@2.1.1:
    dependencies:
      no-case: 2.3.2
      upper-case: 1.1.3

  tmp@0.0.33:
    dependencies:
      os-tmpdir: 1.0.2

  to-regex-range@5.0.1:
    dependencies:
      is-number: 7.0.0

  toidentifier@1.0.1: {}

  tr46@0.0.3: {}

  trim-newlines@3.0.1: {}

  ts-api-utils@1.0.3(typescript@5.4.5):
    dependencies:
      typescript: 5.4.5

  ts-command-line-args@2.5.1:
    dependencies:
      chalk: 4.1.2
      command-line-args: 5.2.1
      command-line-usage: 6.1.3
      string-format: 2.0.0

  ts-essentials@7.0.3(typescript@5.4.5):
    dependencies:
      typescript: 5.4.5

<<<<<<< HEAD
  ts-node@10.9.2(@types/node@20.12.10)(typescript@5.4.5):
=======
  /ts-node@10.9.2(@types/node@20.12.11)(typescript@5.4.5):
    resolution: {integrity: sha512-f0FFpIdcHgn8zcPSbf1dRevwt047YMnaiJM3u2w2RewrB+fob/zePZcrOyQoLMMO7aBIddLcQIEK5dYjkLnGrQ==}
    hasBin: true
    peerDependencies:
      '@swc/core': '>=1.2.50'
      '@swc/wasm': '>=1.2.50'
      '@types/node': '*'
      typescript: '>=2.7'
    peerDependenciesMeta:
      '@swc/core':
        optional: true
      '@swc/wasm':
        optional: true
>>>>>>> e25f129c
    dependencies:
      '@cspotcode/source-map-support': 0.8.1
      '@tsconfig/node10': 1.0.9
      '@tsconfig/node12': 1.0.11
      '@tsconfig/node14': 1.0.3
      '@tsconfig/node16': 1.0.3
      '@types/node': 20.12.11
      acorn: 8.10.0
      acorn-walk: 8.2.0
      arg: 4.1.3
      create-require: 1.1.1
      diff: 4.0.2
      make-error: 1.3.6
      typescript: 5.4.5
      v8-compile-cache-lib: 3.0.1
      yn: 3.1.1

  tslib@1.14.1: {}

  tslib@2.6.2: {}

  tsort@0.0.1: {}

  tty-table@4.2.3:
    dependencies:
      chalk: 4.1.2
      csv: 5.5.3
      kleur: 4.1.5
      smartwrap: 2.0.2
      strip-ansi: 6.0.1
      wcwidth: 1.0.1
      yargs: 17.7.2

  tweetnacl-util@0.15.1: {}

  tweetnacl@1.0.3: {}

  type-check@0.4.0:
    dependencies:
      prelude-ls: 1.2.1

  type-detect@4.0.8: {}

  type-fest@0.13.1: {}

  type-fest@0.20.2: {}

  type-fest@0.21.3: {}

  type-fest@0.6.0: {}

  type-fest@0.7.1: {}

  type-fest@0.8.1: {}

  typechain@8.3.2(typescript@5.4.5):
    dependencies:
      '@types/prettier': 2.7.1
      debug: 4.3.4(supports-color@8.1.1)
      fs-extra: 7.0.1
      glob: 7.1.7
      js-sha3: 0.8.0
      lodash: 4.17.21
      mkdirp: 1.0.4
      prettier: 2.8.8
      ts-command-line-args: 2.5.1
      ts-essentials: 7.0.3(typescript@5.4.5)
      typescript: 5.4.5
    transitivePeerDependencies:
      - supports-color

  typed-array-buffer@1.0.0:
    dependencies:
      call-bind: 1.0.5
      get-intrinsic: 1.2.2
      is-typed-array: 1.1.12

  typed-array-byte-length@1.0.0:
    dependencies:
      call-bind: 1.0.5
      for-each: 0.3.3
      has-proto: 1.0.1
      is-typed-array: 1.1.12

  typed-array-byte-offset@1.0.0:
    dependencies:
      available-typed-arrays: 1.0.5
      call-bind: 1.0.5
      for-each: 0.3.3
      has-proto: 1.0.1
      is-typed-array: 1.1.12

  typed-array-length@1.0.4:
    dependencies:
      call-bind: 1.0.5
      for-each: 0.3.3
      is-typed-array: 1.1.12

  typescript@5.4.5: {}

  typical@4.0.0: {}

  typical@5.2.0: {}

  unbox-primitive@1.0.2:
    dependencies:
      call-bind: 1.0.2
      has-bigints: 1.0.2
      has-symbols: 1.0.3
      which-boxed-primitive: 1.0.2

  undici-types@5.26.5: {}

  undici@5.28.4:
    dependencies:
      '@fastify/busboy': 2.1.1

  universalify@0.1.2: {}

  universalify@2.0.0: {}

  unpipe@1.0.0: {}

  upper-case-first@1.1.2:
    dependencies:
      upper-case: 1.1.3

  upper-case@1.1.3: {}

  uri-js@4.4.1:
    dependencies:
      punycode: 2.1.1

  utf8@3.0.0: {}

  util-deprecate@1.0.2: {}

  uuid@8.3.2: {}

  v8-compile-cache-lib@3.0.1: {}

  validate-npm-package-license@3.0.4:
    dependencies:
      spdx-correct: 3.1.1
      spdx-expression-parse: 3.0.1

  wcwidth@1.0.1:
    dependencies:
      defaults: 1.0.4

  web3-utils@1.7.4:
    dependencies:
      bn.js: 5.2.1
      ethereum-bloom-filters: 1.0.10
      ethereumjs-util: 7.1.5
      ethjs-unit: 0.1.6
      number-to-bn: 1.7.0
      randombytes: 2.1.0
      utf8: 3.0.0

  webidl-conversions@3.0.1: {}

  whatwg-url@5.0.0:
    dependencies:
      tr46: 0.0.3
      webidl-conversions: 3.0.1

  which-boxed-primitive@1.0.2:
    dependencies:
      is-bigint: 1.0.4
      is-boolean-object: 1.1.2
      is-number-object: 1.0.7
      is-string: 1.0.7
      is-symbol: 1.0.3

  which-module@2.0.0: {}

  which-pm@2.0.0:
    dependencies:
      load-yaml-file: 0.2.0
      path-exists: 4.0.0

  which-typed-array@1.1.13:
    dependencies:
      available-typed-arrays: 1.0.5
      call-bind: 1.0.5
      for-each: 0.3.3
      gopd: 1.0.1
      has-tostringtag: 1.0.0

  which@1.3.1:
    dependencies:
      isexe: 2.0.0

  which@2.0.2:
    dependencies:
      isexe: 2.0.0

  widest-line@3.1.0:
    dependencies:
      string-width: 4.2.3

  wordwrapjs@4.0.1:
    dependencies:
      reduce-flatten: 2.0.0
      typical: 5.2.0

  workerpool@6.2.1: {}

  wrap-ansi@6.2.0:
    dependencies:
      ansi-styles: 4.3.0
      string-width: 4.2.3
      strip-ansi: 6.0.1

  wrap-ansi@7.0.0:
    dependencies:
      ansi-styles: 4.3.0
      string-width: 4.2.3
      strip-ansi: 6.0.1

  wrappy@1.0.2: {}

  ws@7.4.6: {}

  ws@7.5.9: {}

  y18n@4.0.3: {}

  y18n@5.0.8: {}

  yallist@2.1.2: {}

  yargs-parser@18.1.3:
    dependencies:
      camelcase: 5.3.1
      decamelize: 1.2.0

  yargs-parser@20.2.4: {}

  yargs-parser@21.1.1: {}

  yargs-unparser@2.0.0:
    dependencies:
      camelcase: 6.3.0
      decamelize: 4.0.0
      flat: 5.0.2
      is-plain-obj: 2.1.0

  yargs@15.4.1:
    dependencies:
      cliui: 6.0.0
      decamelize: 1.2.0
      find-up: 4.1.0
      get-caller-file: 2.0.5
      require-directory: 2.1.1
      require-main-filename: 2.0.0
      set-blocking: 2.0.0
      string-width: 4.2.3
      which-module: 2.0.0
      y18n: 4.0.3
      yargs-parser: 18.1.3

  yargs@16.2.0:
    dependencies:
      cliui: 7.0.4
      escalade: 3.1.1
      get-caller-file: 2.0.5
      require-directory: 2.1.1
      string-width: 4.2.3
      y18n: 5.0.8
      yargs-parser: 20.2.4

  yargs@17.7.2:
    dependencies:
      cliui: 8.0.1
      escalade: 3.1.1
      get-caller-file: 2.0.5
      require-directory: 2.1.1
      string-width: 4.2.3
      y18n: 5.0.8
      yargs-parser: 21.1.1

  yn@3.1.1: {}

  yocto-queue@0.1.0: {}<|MERGE_RESOLUTION|>--- conflicted
+++ resolved
@@ -7,7 +7,6 @@
 overrides:
   '@ethersproject/logger': 5.0.6
 
-<<<<<<< HEAD
 importers:
 
   .:
@@ -31,8 +30,8 @@
         specifier: 0.1.0
         version: 0.1.0
       semver:
-        specifier: ^7.6.1
-        version: 7.6.1
+        specifier: ^7.6.2
+        version: 7.6.2
     devDependencies:
       '@ethereum-waffle/mock-contract':
         specifier: ^3.4.4
@@ -51,22 +50,22 @@
         version: 5.7.2
       '@nomicfoundation/hardhat-chai-matchers':
         specifier: ^1.0.6
-        version: 1.0.6(@nomiclabs/hardhat-ethers@2.2.3)(chai@4.4.1)(ethers@5.7.2)(hardhat@2.20.1)
+        version: 1.0.6(@nomiclabs/hardhat-ethers@2.2.3(ethers@5.7.2)(hardhat@2.20.1(ts-node@10.9.2(@types/node@20.12.12)(typescript@5.4.5))(typescript@5.4.5)))(chai@4.4.1)(ethers@5.7.2)(hardhat@2.20.1(ts-node@10.9.2(@types/node@20.12.12)(typescript@5.4.5))(typescript@5.4.5))
       '@nomicfoundation/hardhat-ethers':
         specifier: ^3.0.5
-        version: 3.0.5(ethers@5.7.2)(hardhat@2.20.1)
+        version: 3.0.5(ethers@5.7.2)(hardhat@2.20.1(ts-node@10.9.2(@types/node@20.12.12)(typescript@5.4.5))(typescript@5.4.5))
       '@nomicfoundation/hardhat-network-helpers':
         specifier: ^1.0.9
-        version: 1.0.10(hardhat@2.20.1)
+        version: 1.0.10(hardhat@2.20.1(ts-node@10.9.2(@types/node@20.12.12)(typescript@5.4.5))(typescript@5.4.5))
       '@nomicfoundation/hardhat-verify':
         specifier: ^2.0.6
-        version: 2.0.6(hardhat@2.20.1)
+        version: 2.0.7(hardhat@2.20.1(ts-node@10.9.2(@types/node@20.12.12)(typescript@5.4.5))(typescript@5.4.5))
       '@typechain/ethers-v5':
         specifier: ^7.2.0
-        version: 7.2.0(@ethersproject/abi@5.7.0)(@ethersproject/bytes@5.7.0)(@ethersproject/providers@5.7.2)(ethers@5.7.2)(typechain@8.3.2)(typescript@5.4.5)
+        version: 7.2.0(@ethersproject/abi@5.7.0)(@ethersproject/bytes@5.7.0)(@ethersproject/providers@5.7.2)(ethers@5.7.2)(typechain@8.3.2(typescript@5.4.5))(typescript@5.4.5)
       '@typechain/hardhat':
         specifier: ^7.0.0
-        version: 7.0.0(@ethersproject/abi@5.7.0)(@ethersproject/providers@5.7.2)(@typechain/ethers-v5@7.2.0)(ethers@5.7.2)(hardhat@2.20.1)(typechain@8.3.2)
+        version: 7.0.0(@ethersproject/abi@5.7.0)(@ethersproject/providers@5.7.2)(@typechain/ethers-v5@7.2.0(@ethersproject/abi@5.7.0)(@ethersproject/bytes@5.7.0)(@ethersproject/providers@5.7.2)(ethers@5.7.2)(typechain@8.3.2(typescript@5.4.5))(typescript@5.4.5))(ethers@5.7.2)(hardhat@2.20.1(ts-node@10.9.2(@types/node@20.12.12)(typescript@5.4.5))(typescript@5.4.5))(typechain@8.3.2(typescript@5.4.5))
       '@types/cbor':
         specifier: ~5.0.1
         version: 5.0.1
@@ -83,11 +82,11 @@
         specifier: ^10.0.6
         version: 10.0.6
       '@types/node':
-        specifier: ^20.12.10
-        version: 20.12.10
+        specifier: ^20.12.11
+        version: 20.12.12
       '@typescript-eslint/eslint-plugin':
         specifier: ^6.21.0
-        version: 6.21.0(@typescript-eslint/parser@6.21.0)(eslint@8.57.0)(typescript@5.4.5)
+        version: 6.21.0(@typescript-eslint/parser@6.21.0(eslint@8.57.0)(typescript@5.4.5))(eslint@8.57.0)(typescript@5.4.5)
       '@typescript-eslint/parser':
         specifier: ^6.21.0
         version: 6.21.0(eslint@8.57.0)(typescript@5.4.5)
@@ -114,16 +113,16 @@
         version: 9.1.0(eslint@8.57.0)
       eslint-plugin-prettier:
         specifier: ^5.1.3
-        version: 5.1.3(eslint-config-prettier@9.1.0)(eslint@8.57.0)(prettier@3.2.5)
+        version: 5.1.3(eslint-config-prettier@9.1.0(eslint@8.57.0))(eslint@8.57.0)(prettier@3.2.5)
       ethers:
         specifier: ~5.7.2
         version: 5.7.2
       hardhat:
         specifier: ~2.20.1
-        version: 2.20.1(ts-node@10.9.2)(typescript@5.4.5)
+        version: 2.20.1(ts-node@10.9.2(@types/node@20.12.12)(typescript@5.4.5))(typescript@5.4.5)
       hardhat-abi-exporter:
         specifier: ^2.10.1
-        version: 2.10.1(hardhat@2.20.1)
+        version: 2.10.1(hardhat@2.20.1(ts-node@10.9.2(@types/node@20.12.12)(typescript@5.4.5))(typescript@5.4.5))
       hardhat-ignore-warnings:
         specifier: ^0.2.6
         version: 0.2.11
@@ -137,17 +136,17 @@
         specifier: ^1.3.1
         version: 1.3.1(prettier@3.2.5)
       solhint:
-        specifier: ^4.5.4
-        version: 4.5.4
+        specifier: ^5.0.1
+        version: 5.0.1
       solhint-plugin-chainlink-solidity:
         specifier: git+https://github.com/smartcontractkit/chainlink-solhint-rules.git#v1.2.1
         version: '@chainlink/solhint-plugin-chainlink-solidity@https://codeload.github.com/smartcontractkit/chainlink-solhint-rules/tar.gz/1b4c0c2663fcd983589d4f33a2e73908624ed43c'
       solhint-plugin-prettier:
         specifier: ^0.1.0
-        version: 0.1.0(prettier-plugin-solidity@1.3.1)(prettier@3.2.5)
+        version: 0.1.0(prettier-plugin-solidity@1.3.1(prettier@3.2.5))(prettier@3.2.5)
       ts-node:
         specifier: ^10.9.2
-        version: 10.9.2(@types/node@20.12.10)(typescript@5.4.5)
+        version: 10.9.2(@types/node@20.12.12)(typescript@5.4.5)
       typechain:
         specifier: ^8.2.1
         version: 8.3.2(typescript@5.4.5)
@@ -179,7 +178,6 @@
 
   '@chainlink/solhint-plugin-chainlink-solidity@https://codeload.github.com/smartcontractkit/chainlink-solhint-rules/tar.gz/1b4c0c2663fcd983589d4f33a2e73908624ed43c':
     resolution: {tarball: https://codeload.github.com/smartcontractkit/chainlink-solhint-rules/tar.gz/1b4c0c2663fcd983589d4f33a2e73908624ed43c}
-    name: '@chainlink/solhint-plugin-chainlink-solidity'
     version: 1.2.0
 
   '@changesets/apply-release-plan@6.1.4':
@@ -498,8 +496,8 @@
     peerDependencies:
       hardhat: ^2.9.5
 
-  '@nomicfoundation/hardhat-verify@2.0.6':
-    resolution: {integrity: sha512-oKUI5fl8QC8jysE2LUBHE6rObzEmccJcc4b43Ov7LFMlCBZJE27qoqGIsg/++wX7L8Jdga+bkejPxl8NvsecpQ==}
+  '@nomicfoundation/hardhat-verify@2.0.7':
+    resolution: {integrity: sha512-jiYHBX+K6bBN0YhwFHQ5SWWc3dQZliM3pdgpH33C7tnsVACsX1ubZn6gZ9hfwlzG0tyjFM72XQhpaXQ56cE6Ew==}
     peerDependencies:
       hardhat: ^2.0.4
 
@@ -743,8 +741,8 @@
   '@types/node@12.19.16':
     resolution: {integrity: sha512-7xHmXm/QJ7cbK2laF+YYD7gb5MggHIIQwqyjin3bpEGiSuvScMQ5JZZXPvRipi1MwckTQbJZROMns/JxdnIL1Q==}
 
-  '@types/node@20.12.10':
-    resolution: {integrity: sha512-Eem5pH9pmWBHoGAT8Dr5fdc5rYA+4NAovdM4EktRPVAAiJhmWWfQrA0cFhAbOsQdSfIHjAud6YdkbL69+zSKjw==}
+  '@types/node@20.12.12':
+    resolution: {integrity: sha512-eWLDGF/FOSPtAvEqeRAQ4C8LSA7M1I7i0ky1I8U7kD1J5ITyW3AsRhQrKVoWf5pFKZ2kILsEGJhsI9r93PYnOw==}
 
   '@types/normalize-package-data@2.4.4':
     resolution: {integrity: sha512-37i+OaWTh9qeK4LSHPsyRC7NahnGotNuZvjLSgcPzblpHB3rrCJxAOgI5gCdKm7coonsaX1Of0ILiTcnZjbfxA==}
@@ -1849,7 +1847,7 @@
     engines: {node: '>=0.10.0'}
 
   is-hex-prefixed@1.0.0:
-    resolution: {integrity: sha1-fY035q135dEnFIkTxXPggtd39VQ=}
+    resolution: {integrity: sha512-WvtOiug1VFrE9v1Cydwm+FnXd3+w9GaeVUss5W4v/SLy3UW00vP+6iNF2SdnfiBoLy4bTqVdkftNGTUeOFVsbA==}
     engines: {node: '>=6.5.0', npm: '>=3'}
 
   is-lower-case@1.1.3:
@@ -2065,8 +2063,8 @@
     resolution: {integrity: sha512-ozCC6gdQ+glXOQsveKD0YsDy8DSQFjDTz4zyzEHNV5+JP5D62LmfDZ6o1cycFx9ouG940M5dE8C8CTewdj2YWQ==}
     engines: {node: ^12.20.0 || ^14.13.1 || >=16.0.0}
 
-  lru-cache@10.2.2:
-    resolution: {integrity: sha512-9hp3Vp2/hFQUiIwKo8XCeFVnrg8Pk3TYNPIR7tJADKi5YfcF7vEaK7avFHTlSy3kOKYaJQaalfEo6YuXdceBOQ==}
+  lru-cache@10.2.0:
+    resolution: {integrity: sha512-2bIM8x+VAf6JT4bKAljS1qUWgMsqZRPGJS6FSahIMPVvctcNhyVp7AJu7quxOW9jwkryBReKZY5tY5JYv2n/7Q==}
     engines: {node: 14 || >=16.14}
 
   lru-cache@4.1.5:
@@ -2578,8 +2576,8 @@
     resolution: {integrity: sha512-b39TBaTSfV6yBrapU89p5fKekE2m/NwnDocOVruQFS1/veMgdzuPcnOM34M6CwxW8jH/lxEa5rBoDeUwu5HHTw==}
     hasBin: true
 
-  semver@7.6.1:
-    resolution: {integrity: sha512-f/vbBsu+fOiYt+lmwZV0rVwJScl46HppnOA1ZvIuBWKOTlllpyJ3bfVax76/OrhCH38dyxoDIA8K7uB963IYgA==}
+  semver@7.6.2:
+    resolution: {integrity: sha512-FNAIBWCx9qcRhoHcgcJ0gvU7SN1lYU2ZXuSfl04bSC5OpvDHFyJCjdNHomPXxjQlCBU67YW64PzY7/VIEH7F2w==}
     engines: {node: '>=10'}
     hasBin: true
 
@@ -2662,8 +2660,8 @@
       prettier: ^3.0.0
       prettier-plugin-solidity: ^1.0.0
 
-  solhint@4.5.4:
-    resolution: {integrity: sha512-Cu1XiJXub2q1eCr9kkJ9VPv1sGcmj3V7Zb76B0CoezDOB9bu3DxKIFFH7ggCl9fWpEPD6xBmRLfZrYijkVmujQ==}
+  solhint@5.0.1:
+    resolution: {integrity: sha512-QeQLS9HGCnIiibt+xiOa/+MuP7BWz9N7C5+Mj9pLHshdkNhuo3AzCpWmjfWVZBUuwIUO3YyCRVIcYLR3YOKGfg==}
     hasBin: true
 
   solidity-comments-darwin-arm64@0.0.2:
@@ -2801,7 +2799,7 @@
     engines: {node: '>=4'}
 
   strip-hex-prefix@1.0.0:
-    resolution: {integrity: sha1-DF8VX+8RUTczd96du1iNoFUA428=}
+    resolution: {integrity: sha512-q8d4ue7JGEiVcypji1bALTos+0pWtyGlivAWyPuTkHzuTCJqrK9sWxYQZUq6Nq3cuyv3bm734IhHvHtGGURU6A==}
     engines: {node: '>=6.5.0', npm: '>=3'}
 
   strip-indent@3.0.0:
@@ -3053,152 +3051,6 @@
 
   which-boxed-primitive@1.0.2:
     resolution: {integrity: sha512-bwZdv0AKLpplFY2KZRX6TvyuN7ojjr7lwkg6ml0roIy9YeuSr7JS372qlNW18UQYzgYK9ziGcerWqZOmEn9VNg==}
-=======
-dependencies:
-  '@changesets/changelog-github':
-    specifier: ^0.4.8
-    version: 0.4.8
-  '@changesets/cli':
-    specifier: ~2.26.2
-    version: 2.26.2
-  '@eth-optimism/contracts':
-    specifier: 0.6.0
-    version: 0.6.0(ethers@5.7.2)
-  '@openzeppelin/contracts':
-    specifier: 4.9.3
-    version: 4.9.3
-  '@openzeppelin/contracts-upgradeable':
-    specifier: 4.9.3
-    version: 4.9.3
-  '@scroll-tech/contracts':
-    specifier: 0.1.0
-    version: 0.1.0
-  semver:
-    specifier: ^7.6.2
-    version: 7.6.2
-
-devDependencies:
-  '@ethereum-waffle/mock-contract':
-    specifier: ^3.4.4
-    version: 3.4.4
-  '@ethersproject/abi':
-    specifier: ~5.7.0
-    version: 5.7.0
-  '@ethersproject/bignumber':
-    specifier: ~5.7.0
-    version: 5.7.0
-  '@ethersproject/contracts':
-    specifier: ~5.7.0
-    version: 5.7.0
-  '@ethersproject/providers':
-    specifier: ~5.7.2
-    version: 5.7.2
-  '@nomicfoundation/hardhat-chai-matchers':
-    specifier: ^1.0.6
-    version: 1.0.6(@nomiclabs/hardhat-ethers@2.2.3)(chai@4.4.1)(ethers@5.7.2)(hardhat@2.20.1)
-  '@nomicfoundation/hardhat-ethers':
-    specifier: ^3.0.5
-    version: 3.0.5(ethers@5.7.2)(hardhat@2.20.1)
-  '@nomicfoundation/hardhat-network-helpers':
-    specifier: ^1.0.9
-    version: 1.0.10(hardhat@2.20.1)
-  '@nomicfoundation/hardhat-verify':
-    specifier: ^2.0.6
-    version: 2.0.6(hardhat@2.20.1)
-  '@typechain/ethers-v5':
-    specifier: ^7.2.0
-    version: 7.2.0(@ethersproject/abi@5.7.0)(@ethersproject/bytes@5.7.0)(@ethersproject/providers@5.7.2)(ethers@5.7.2)(typechain@8.3.2)(typescript@5.4.5)
-  '@typechain/hardhat':
-    specifier: ^7.0.0
-    version: 7.0.0(@ethersproject/abi@5.7.0)(@ethersproject/providers@5.7.2)(@typechain/ethers-v5@7.2.0)(ethers@5.7.2)(hardhat@2.20.1)(typechain@8.3.2)
-  '@types/cbor':
-    specifier: ~5.0.1
-    version: 5.0.1
-  '@types/chai':
-    specifier: ^4.3.16
-    version: 4.3.16
-  '@types/debug':
-    specifier: ^4.1.12
-    version: 4.1.12
-  '@types/deep-equal-in-any-order':
-    specifier: ^1.0.3
-    version: 1.0.3
-  '@types/mocha':
-    specifier: ^10.0.6
-    version: 10.0.6
-  '@types/node':
-    specifier: ^20.12.11
-    version: 20.12.11
-  '@typescript-eslint/eslint-plugin':
-    specifier: ^6.21.0
-    version: 6.21.0(@typescript-eslint/parser@6.21.0)(eslint@8.57.0)(typescript@5.4.5)
-  '@typescript-eslint/parser':
-    specifier: ^6.21.0
-    version: 6.21.0(eslint@8.57.0)(typescript@5.4.5)
-  abi-to-sol:
-    specifier: ^0.6.6
-    version: 0.6.6
-  cbor:
-    specifier: ^5.2.0
-    version: 5.2.0
-  chai:
-    specifier: ^4.3.10
-    version: 4.4.1
-  debug:
-    specifier: ^4.3.4
-    version: 4.3.4(supports-color@8.1.1)
-  deep-equal-in-any-order:
-    specifier: ^2.0.6
-    version: 2.0.6
-  eslint:
-    specifier: ^8.56.0
-    version: 8.57.0
-  eslint-config-prettier:
-    specifier: ^9.1.0
-    version: 9.1.0(eslint@8.57.0)
-  eslint-plugin-prettier:
-    specifier: ^5.1.3
-    version: 5.1.3(eslint-config-prettier@9.1.0)(eslint@8.57.0)(prettier@3.2.5)
-  ethers:
-    specifier: ~5.7.2
-    version: 5.7.2
-  hardhat:
-    specifier: ~2.20.1
-    version: 2.20.1(ts-node@10.9.2)(typescript@5.4.5)
-  hardhat-abi-exporter:
-    specifier: ^2.10.1
-    version: 2.10.1(hardhat@2.20.1)
-  hardhat-ignore-warnings:
-    specifier: ^0.2.6
-    version: 0.2.11
-  moment:
-    specifier: ^2.30.1
-    version: 2.30.1
-  prettier:
-    specifier: ^3.2.5
-    version: 3.2.5
-  prettier-plugin-solidity:
-    specifier: ^1.3.1
-    version: 1.3.1(prettier@3.2.5)
-  solhint:
-    specifier: ^5.0.1
-    version: 5.0.1
-  solhint-plugin-chainlink-solidity:
-    specifier: git+https://github.com/smartcontractkit/chainlink-solhint-rules.git#v1.2.1
-    version: github.com/smartcontractkit/chainlink-solhint-rules/1b4c0c2663fcd983589d4f33a2e73908624ed43c
-  solhint-plugin-prettier:
-    specifier: ^0.1.0
-    version: 0.1.0(prettier-plugin-solidity@1.3.1)(prettier@3.2.5)
-  ts-node:
-    specifier: ^10.9.2
-    version: 10.9.2(@types/node@20.12.11)(typescript@5.4.5)
-  typechain:
-    specifier: ^8.2.1
-    version: 8.3.2(typescript@5.4.5)
-  typescript:
-    specifier: ^5.4.5
-    version: 5.4.5
->>>>>>> e25f129c
 
   which-module@2.0.0:
     resolution: {integrity: sha512-B+enWhmw6cjfVC7kS8Pj9pCrKSc5txArRyaYGe088shv/FGWH+0Rjx/xPgtsWfsUtS27FkP697E4DDhgrgoc0Q==}
@@ -3348,12 +3200,7 @@
       outdent: 0.5.0
       prettier: 2.8.8
       resolve-from: 5.0.0
-<<<<<<< HEAD
-      semver: 7.6.1
-=======
       semver: 7.6.2
-    dev: false
->>>>>>> e25f129c
 
   '@changesets/assemble-release-plan@5.2.4':
     dependencies:
@@ -3362,12 +3209,7 @@
       '@changesets/get-dependents-graph': 1.3.6
       '@changesets/types': 5.2.1
       '@manypkg/get-packages': 1.1.3
-<<<<<<< HEAD
-      semver: 7.6.1
-=======
       semver: 7.6.2
-    dev: false
->>>>>>> e25f129c
 
   '@changesets/changelog-git@0.1.14':
     dependencies:
@@ -3437,12 +3279,7 @@
       '@manypkg/get-packages': 1.1.3
       chalk: 2.4.2
       fs-extra: 7.0.1
-<<<<<<< HEAD
-      semver: 7.6.1
-=======
       semver: 7.6.2
-    dev: false
->>>>>>> e25f129c
 
   '@changesets/get-github-info@0.5.2':
     dependencies:
@@ -3920,7 +3757,7 @@
       '@nomicfoundation/ethereumjs-util': 9.0.4
       debug: 4.3.4(supports-color@8.1.1)
       ethereum-cryptography: 0.1.3
-      lru-cache: 10.2.2
+      lru-cache: 10.2.0
     transitivePeerDependencies:
       - c-kzg
       - supports-color
@@ -3964,11 +3801,12 @@
       '@nomicfoundation/ethereumjs-rlp': 5.0.4
       '@nomicfoundation/ethereumjs-trie': 6.0.4
       '@nomicfoundation/ethereumjs-util': 9.0.4
-      '@nomicfoundation/ethereumjs-verkle': 0.0.2
       debug: 4.3.4(supports-color@8.1.1)
       ethereum-cryptography: 0.1.3
       js-sdsl: 4.4.2
-      lru-cache: 10.2.2
+      lru-cache: 10.2.0
+    optionalDependencies:
+      '@nomicfoundation/ethereumjs-verkle': 0.0.2
     transitivePeerDependencies:
       - c-kzg
       - supports-color
@@ -3979,7 +3817,7 @@
       '@nomicfoundation/ethereumjs-util': 9.0.4
       '@types/readable-stream': 2.3.15
       ethereum-cryptography: 0.1.3
-      lru-cache: 10.2.2
+      lru-cache: 10.2.0
       readable-stream: 3.6.0
     transitivePeerDependencies:
       - c-kzg
@@ -4000,7 +3838,7 @@
     dependencies:
       '@nomicfoundation/ethereumjs-rlp': 5.0.4
       '@nomicfoundation/ethereumjs-util': 9.0.4
-      lru-cache: 10.2.2
+      lru-cache: 10.2.0
       rust-verkle-wasm: 0.0.1
     transitivePeerDependencies:
       - c-kzg
@@ -4023,40 +3861,40 @@
       - c-kzg
       - supports-color
 
-  '@nomicfoundation/hardhat-chai-matchers@1.0.6(@nomiclabs/hardhat-ethers@2.2.3)(chai@4.4.1)(ethers@5.7.2)(hardhat@2.20.1)':
+  '@nomicfoundation/hardhat-chai-matchers@1.0.6(@nomiclabs/hardhat-ethers@2.2.3(ethers@5.7.2)(hardhat@2.20.1(ts-node@10.9.2(@types/node@20.12.12)(typescript@5.4.5))(typescript@5.4.5)))(chai@4.4.1)(ethers@5.7.2)(hardhat@2.20.1(ts-node@10.9.2(@types/node@20.12.12)(typescript@5.4.5))(typescript@5.4.5))':
     dependencies:
       '@ethersproject/abi': 5.7.0
-      '@nomiclabs/hardhat-ethers': 2.2.3(ethers@5.7.2)(hardhat@2.20.1)
+      '@nomiclabs/hardhat-ethers': 2.2.3(ethers@5.7.2)(hardhat@2.20.1(ts-node@10.9.2(@types/node@20.12.12)(typescript@5.4.5))(typescript@5.4.5))
       '@types/chai-as-promised': 7.1.8
       chai: 4.4.1
       chai-as-promised: 7.1.1(chai@4.4.1)
       deep-eql: 4.1.3
       ethers: 5.7.2
-      hardhat: 2.20.1(ts-node@10.9.2)(typescript@5.4.5)
+      hardhat: 2.20.1(ts-node@10.9.2(@types/node@20.12.12)(typescript@5.4.5))(typescript@5.4.5)
       ordinal: 1.0.3
 
-  '@nomicfoundation/hardhat-ethers@3.0.5(ethers@5.7.2)(hardhat@2.20.1)':
+  '@nomicfoundation/hardhat-ethers@3.0.5(ethers@5.7.2)(hardhat@2.20.1(ts-node@10.9.2(@types/node@20.12.12)(typescript@5.4.5))(typescript@5.4.5))':
     dependencies:
       debug: 4.3.4(supports-color@8.1.1)
       ethers: 5.7.2
-      hardhat: 2.20.1(ts-node@10.9.2)(typescript@5.4.5)
+      hardhat: 2.20.1(ts-node@10.9.2(@types/node@20.12.12)(typescript@5.4.5))(typescript@5.4.5)
       lodash.isequal: 4.5.0
     transitivePeerDependencies:
       - supports-color
 
-  '@nomicfoundation/hardhat-network-helpers@1.0.10(hardhat@2.20.1)':
+  '@nomicfoundation/hardhat-network-helpers@1.0.10(hardhat@2.20.1(ts-node@10.9.2(@types/node@20.12.12)(typescript@5.4.5))(typescript@5.4.5))':
     dependencies:
       ethereumjs-util: 7.1.5
-      hardhat: 2.20.1(ts-node@10.9.2)(typescript@5.4.5)
-
-  '@nomicfoundation/hardhat-verify@2.0.6(hardhat@2.20.1)':
+      hardhat: 2.20.1(ts-node@10.9.2(@types/node@20.12.12)(typescript@5.4.5))(typescript@5.4.5)
+
+  '@nomicfoundation/hardhat-verify@2.0.7(hardhat@2.20.1(ts-node@10.9.2(@types/node@20.12.12)(typescript@5.4.5))(typescript@5.4.5))':
     dependencies:
       '@ethersproject/abi': 5.7.0
       '@ethersproject/address': 5.7.0
       cbor: 8.1.0
       chalk: 2.4.2
       debug: 4.3.4(supports-color@8.1.1)
-      hardhat: 2.20.1(ts-node@10.9.2)(typescript@5.4.5)
+      hardhat: 2.20.1(ts-node@10.9.2(@types/node@20.12.12)(typescript@5.4.5))(typescript@5.4.5)
       lodash.clonedeep: 4.5.0
       semver: 6.3.0
       table: 6.8.1
@@ -4107,10 +3945,10 @@
       '@nomicfoundation/solidity-analyzer-win32-ia32-msvc': 0.1.0
       '@nomicfoundation/solidity-analyzer-win32-x64-msvc': 0.1.0
 
-  '@nomiclabs/hardhat-ethers@2.2.3(ethers@5.7.2)(hardhat@2.20.1)':
+  '@nomiclabs/hardhat-ethers@2.2.3(ethers@5.7.2)(hardhat@2.20.1(ts-node@10.9.2(@types/node@20.12.12)(typescript@5.4.5))(typescript@5.4.5))':
     dependencies:
       ethers: 5.7.2
-      hardhat: 2.20.1(ts-node@10.9.2)(typescript@5.4.5)
+      hardhat: 2.20.1(ts-node@10.9.2(@types/node@20.12.12)(typescript@5.4.5))(typescript@5.4.5)
 
   '@openzeppelin/contracts-upgradeable@4.9.3': {}
 
@@ -4229,7 +4067,7 @@
 
   '@tsconfig/node16@1.0.3': {}
 
-  '@typechain/ethers-v5@7.2.0(@ethersproject/abi@5.7.0)(@ethersproject/bytes@5.7.0)(@ethersproject/providers@5.7.2)(ethers@5.7.2)(typechain@8.3.2)(typescript@5.4.5)':
+  '@typechain/ethers-v5@7.2.0(@ethersproject/abi@5.7.0)(@ethersproject/bytes@5.7.0)(@ethersproject/providers@5.7.2)(ethers@5.7.2)(typechain@8.3.2(typescript@5.4.5))(typescript@5.4.5)':
     dependencies:
       '@ethersproject/abi': 5.7.0
       '@ethersproject/bytes': 5.7.0
@@ -4240,49 +4078,34 @@
       typechain: 8.3.2(typescript@5.4.5)
       typescript: 5.4.5
 
-  '@typechain/hardhat@7.0.0(@ethersproject/abi@5.7.0)(@ethersproject/providers@5.7.2)(@typechain/ethers-v5@7.2.0)(ethers@5.7.2)(hardhat@2.20.1)(typechain@8.3.2)':
+  '@typechain/hardhat@7.0.0(@ethersproject/abi@5.7.0)(@ethersproject/providers@5.7.2)(@typechain/ethers-v5@7.2.0(@ethersproject/abi@5.7.0)(@ethersproject/bytes@5.7.0)(@ethersproject/providers@5.7.2)(ethers@5.7.2)(typechain@8.3.2(typescript@5.4.5))(typescript@5.4.5))(ethers@5.7.2)(hardhat@2.20.1(ts-node@10.9.2(@types/node@20.12.12)(typescript@5.4.5))(typescript@5.4.5))(typechain@8.3.2(typescript@5.4.5))':
     dependencies:
       '@ethersproject/abi': 5.7.0
       '@ethersproject/providers': 5.7.2
-      '@typechain/ethers-v5': 7.2.0(@ethersproject/abi@5.7.0)(@ethersproject/bytes@5.7.0)(@ethersproject/providers@5.7.2)(ethers@5.7.2)(typechain@8.3.2)(typescript@5.4.5)
+      '@typechain/ethers-v5': 7.2.0(@ethersproject/abi@5.7.0)(@ethersproject/bytes@5.7.0)(@ethersproject/providers@5.7.2)(ethers@5.7.2)(typechain@8.3.2(typescript@5.4.5))(typescript@5.4.5)
       ethers: 5.7.2
       fs-extra: 9.1.0
-      hardhat: 2.20.1(ts-node@10.9.2)(typescript@5.4.5)
+      hardhat: 2.20.1(ts-node@10.9.2(@types/node@20.12.12)(typescript@5.4.5))(typescript@5.4.5)
       typechain: 8.3.2(typescript@5.4.5)
 
   '@types/bn.js@4.11.6':
     dependencies:
-<<<<<<< HEAD
-      '@types/node': 20.12.10
-=======
-      '@types/node': 20.12.11
-    dev: true
->>>>>>> e25f129c
+      '@types/node': 20.12.12
 
   '@types/bn.js@5.1.1':
     dependencies:
-<<<<<<< HEAD
-      '@types/node': 20.12.10
-=======
-      '@types/node': 20.12.11
-    dev: true
->>>>>>> e25f129c
+      '@types/node': 20.12.12
 
   '@types/cacheable-request@6.0.2':
     dependencies:
       '@types/http-cache-semantics': 4.0.1
       '@types/keyv': 3.1.4
-      '@types/node': 20.12.11
+      '@types/node': 20.12.12
       '@types/responselike': 1.0.0
 
   '@types/cbor@5.0.1':
     dependencies:
-<<<<<<< HEAD
-      '@types/node': 20.12.10
-=======
-      '@types/node': 20.12.11
-    dev: true
->>>>>>> e25f129c
+      '@types/node': 20.12.12
 
   '@types/chai-as-promised@7.1.8':
     dependencies:
@@ -4306,12 +4129,7 @@
 
   '@types/keyv@3.1.4':
     dependencies:
-<<<<<<< HEAD
-      '@types/node': 20.12.10
-=======
-      '@types/node': 20.12.11
-    dev: true
->>>>>>> e25f129c
+      '@types/node': 20.12.12
 
   '@types/lru-cache@5.1.1': {}
 
@@ -4323,12 +4141,7 @@
 
   '@types/node@12.19.16': {}
 
-<<<<<<< HEAD
-  '@types/node@20.12.10':
-=======
-  /@types/node@20.12.11:
-    resolution: {integrity: sha512-vDg9PZ/zi+Nqp6boSOT7plNuthRugEKixDv5sFTIpkE89MmNtEArAShI4mxuX2+UrLEe9pxC1vm2cjm9YlWbJw==}
->>>>>>> e25f129c
+  '@types/node@20.12.12':
     dependencies:
       undici-types: 5.26.5
 
@@ -4336,41 +4149,26 @@
 
   '@types/pbkdf2@3.1.0':
     dependencies:
-<<<<<<< HEAD
-      '@types/node': 20.12.10
-=======
-      '@types/node': 20.12.11
-    dev: true
->>>>>>> e25f129c
+      '@types/node': 20.12.12
 
   '@types/prettier@2.7.1': {}
 
   '@types/readable-stream@2.3.15':
     dependencies:
-      '@types/node': 20.12.11
+      '@types/node': 20.12.12
       safe-buffer: 5.1.2
 
   '@types/responselike@1.0.0':
     dependencies:
-<<<<<<< HEAD
-      '@types/node': 20.12.10
-=======
-      '@types/node': 20.12.11
-    dev: true
->>>>>>> e25f129c
+      '@types/node': 20.12.12
 
   '@types/secp256k1@4.0.3':
     dependencies:
-<<<<<<< HEAD
-      '@types/node': 20.12.10
-=======
-      '@types/node': 20.12.11
-    dev: true
->>>>>>> e25f129c
+      '@types/node': 20.12.12
 
   '@types/semver@7.5.0': {}
 
-  '@typescript-eslint/eslint-plugin@6.21.0(@typescript-eslint/parser@6.21.0)(eslint@8.57.0)(typescript@5.4.5)':
+  '@typescript-eslint/eslint-plugin@6.21.0(@typescript-eslint/parser@6.21.0(eslint@8.57.0)(typescript@5.4.5))(eslint@8.57.0)(typescript@5.4.5)':
     dependencies:
       '@eslint-community/regexpp': 4.9.1
       '@typescript-eslint/parser': 6.21.0(eslint@8.57.0)(typescript@5.4.5)
@@ -4385,6 +4183,7 @@
       natural-compare: 1.4.0
       semver: 7.6.2
       ts-api-utils: 1.0.3(typescript@5.4.5)
+    optionalDependencies:
       typescript: 5.4.5
     transitivePeerDependencies:
       - supports-color
@@ -4397,6 +4196,7 @@
       '@typescript-eslint/visitor-keys': 6.21.0
       debug: 4.3.4(supports-color@8.1.1)
       eslint: 8.57.0
+    optionalDependencies:
       typescript: 5.4.5
     transitivePeerDependencies:
       - supports-color
@@ -4413,6 +4213,7 @@
       debug: 4.3.4(supports-color@8.1.1)
       eslint: 8.57.0
       ts-api-utils: 1.0.3(typescript@5.4.5)
+    optionalDependencies:
       typescript: 5.4.5
     transitivePeerDependencies:
       - supports-color
@@ -4429,6 +4230,7 @@
       minimatch: 9.0.3
       semver: 7.6.2
       ts-api-utils: 1.0.3(typescript@5.4.5)
+    optionalDependencies:
       typescript: 5.4.5
     transitivePeerDependencies:
       - supports-color
@@ -4938,6 +4740,7 @@
   debug@4.3.4(supports-color@8.1.1):
     dependencies:
       ms: 2.1.2
+    optionalDependencies:
       supports-color: 8.1.1
 
   decamelize-keys@1.1.1:
@@ -5112,13 +4915,14 @@
     dependencies:
       eslint: 8.57.0
 
-  eslint-plugin-prettier@5.1.3(eslint-config-prettier@9.1.0)(eslint@8.57.0)(prettier@3.2.5):
+  eslint-plugin-prettier@5.1.3(eslint-config-prettier@9.1.0(eslint@8.57.0))(eslint@8.57.0)(prettier@3.2.5):
     dependencies:
       eslint: 8.57.0
-      eslint-config-prettier: 9.1.0(eslint@8.57.0)
       prettier: 3.2.5
       prettier-linter-helpers: 1.0.0
       synckit: 0.8.8
+    optionalDependencies:
+      eslint-config-prettier: 9.1.0(eslint@8.57.0)
 
   eslint-scope@7.2.2:
     dependencies:
@@ -5366,7 +5170,7 @@
   flatted@3.2.7: {}
 
   follow-redirects@1.15.6(debug@4.3.4):
-    dependencies:
+    optionalDependencies:
       debug: 4.3.4(supports-color@8.1.1)
 
   for-each@0.3.3:
@@ -5538,11 +5342,11 @@
 
   hard-rejection@2.1.0: {}
 
-  hardhat-abi-exporter@2.10.1(hardhat@2.20.1):
+  hardhat-abi-exporter@2.10.1(hardhat@2.20.1(ts-node@10.9.2(@types/node@20.12.12)(typescript@5.4.5))(typescript@5.4.5)):
     dependencies:
       '@ethersproject/abi': 5.7.0
       delete-empty: 3.0.0
-      hardhat: 2.20.1(ts-node@10.9.2)(typescript@5.4.5)
+      hardhat: 2.20.1(ts-node@10.9.2(@types/node@20.12.12)(typescript@5.4.5))(typescript@5.4.5)
 
   hardhat-ignore-warnings@0.2.11:
     dependencies:
@@ -5550,7 +5354,7 @@
       node-interval-tree: 2.1.2
       solidity-comments: 0.0.2
 
-  hardhat@2.20.1(ts-node@10.9.2)(typescript@5.4.5):
+  hardhat@2.20.1(ts-node@10.9.2(@types/node@20.12.12)(typescript@5.4.5))(typescript@5.4.5):
     dependencies:
       '@ethersproject/abi': 5.7.0
       '@metamask/eth-sig-util': 4.0.1
@@ -5598,12 +5402,13 @@
       solc: 0.7.3(debug@4.3.4)
       source-map-support: 0.5.21
       stacktrace-parser: 0.1.10
-      ts-node: 10.9.2(@types/node@20.12.11)(typescript@5.4.5)
       tsort: 0.0.1
-      typescript: 5.4.5
       undici: 5.28.4
       uuid: 8.3.2
       ws: 7.5.9
+    optionalDependencies:
+      ts-node: 10.9.2(@types/node@20.12.12)(typescript@5.4.5)
+      typescript: 5.4.5
     transitivePeerDependencies:
       - bufferutil
       - c-kzg
@@ -5956,7 +5761,7 @@
 
   lowercase-keys@3.0.0: {}
 
-  lru-cache@10.2.2: {}
+  lru-cache@10.2.0: {}
 
   lru-cache@4.1.5:
     dependencies:
@@ -6195,12 +6000,7 @@
       got: 12.1.0
       registry-auth-token: 5.0.2
       registry-url: 6.0.1
-<<<<<<< HEAD
-      semver: 7.6.1
-=======
       semver: 7.6.2
-    dev: true
->>>>>>> e25f129c
 
   param-case@2.1.1:
     dependencies:
@@ -6464,14 +6264,7 @@
 
   semver@6.3.0: {}
 
-<<<<<<< HEAD
-  semver@7.6.1: {}
-=======
-  /semver@7.6.2:
-    resolution: {integrity: sha512-FNAIBWCx9qcRhoHcgcJ0gvU7SN1lYU2ZXuSfl04bSC5OpvDHFyJCjdNHomPXxjQlCBU67YW64PzY7/VIEH7F2w==}
-    engines: {node: '>=10'}
-    hasBin: true
->>>>>>> e25f129c
+  semver@7.6.2: {}
 
   sentence-case@2.1.1:
     dependencies:
@@ -6563,20 +6356,14 @@
     transitivePeerDependencies:
       - debug
 
-  solhint-plugin-prettier@0.1.0(prettier-plugin-solidity@1.3.1)(prettier@3.2.5):
+  solhint-plugin-prettier@0.1.0(prettier-plugin-solidity@1.3.1(prettier@3.2.5))(prettier@3.2.5):
     dependencies:
       '@prettier/sync': 0.3.0(prettier@3.2.5)
       prettier: 3.2.5
       prettier-linter-helpers: 1.0.0
       prettier-plugin-solidity: 1.3.1(prettier@3.2.5)
 
-<<<<<<< HEAD
-  solhint@4.5.4:
-=======
-  /solhint@5.0.1:
-    resolution: {integrity: sha512-QeQLS9HGCnIiibt+xiOa/+MuP7BWz9N7C5+Mj9pLHshdkNhuo3AzCpWmjfWVZBUuwIUO3YyCRVIcYLR3YOKGfg==}
-    hasBin: true
->>>>>>> e25f129c
+  solhint@5.0.1:
     dependencies:
       '@solidity-parser/parser': 0.18.0
       ajv: 6.12.6
@@ -6811,30 +6598,14 @@
     dependencies:
       typescript: 5.4.5
 
-<<<<<<< HEAD
-  ts-node@10.9.2(@types/node@20.12.10)(typescript@5.4.5):
-=======
-  /ts-node@10.9.2(@types/node@20.12.11)(typescript@5.4.5):
-    resolution: {integrity: sha512-f0FFpIdcHgn8zcPSbf1dRevwt047YMnaiJM3u2w2RewrB+fob/zePZcrOyQoLMMO7aBIddLcQIEK5dYjkLnGrQ==}
-    hasBin: true
-    peerDependencies:
-      '@swc/core': '>=1.2.50'
-      '@swc/wasm': '>=1.2.50'
-      '@types/node': '*'
-      typescript: '>=2.7'
-    peerDependenciesMeta:
-      '@swc/core':
-        optional: true
-      '@swc/wasm':
-        optional: true
->>>>>>> e25f129c
+  ts-node@10.9.2(@types/node@20.12.12)(typescript@5.4.5):
     dependencies:
       '@cspotcode/source-map-support': 0.8.1
       '@tsconfig/node10': 1.0.9
       '@tsconfig/node12': 1.0.11
       '@tsconfig/node14': 1.0.3
       '@tsconfig/node16': 1.0.3
-      '@types/node': 20.12.11
+      '@types/node': 20.12.12
       acorn: 8.10.0
       acorn-walk: 8.2.0
       arg: 4.1.3
