--- conflicted
+++ resolved
@@ -86,16 +86,11 @@
     "@openzeppelin/contracts": "4.9.3",
     "@openzeppelin/contracts-upgradeable": "4.9.3",
     "@scroll-tech/contracts": "0.1.0",
-<<<<<<< HEAD
-    "semver": "^7.6.2"
+    "@zksync/contracts": "git+https://github.com/matter-labs/era-contracts.git#446d391d34bdb48255d5f8fef8a8248925fc98b9",
+    "semver": "^7.6.3"
   },
   "repository": {
     "type": "git",
     "url": "git+ssh://git@github.com/smartcontractkit/chainlink.git"
-  },
-=======
-    "@zksync/contracts": "git+https://github.com/matter-labs/era-contracts.git#446d391d34bdb48255d5f8fef8a8248925fc98b9",
-    "semver": "^7.6.3"
   }
->>>>>>> 2440917c
 }