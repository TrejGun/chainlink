package txmgr

import (
	"context"
	"errors"
	"fmt"
	"math/big"
	"sync"
	"time"

	"github.com/google/uuid"
	"gopkg.in/guregu/null.v4"

	"github.com/smartcontractkit/chainlink-common/pkg/logger"
	feetypes "github.com/smartcontractkit/chainlink/v2/common/fee/types"
	txmgrtypes "github.com/smartcontractkit/chainlink/v2/common/txmgr/types"
	"github.com/smartcontractkit/chainlink/v2/common/types"
)

var (
	// ErrInvalidChainID is returned when the chain ID is invalid
	ErrInvalidChainID = errors.New("invalid chain ID")
	// ErrTxnNotFound is returned when a transaction is not found
	ErrTxnNotFound = errors.New("transaction not found")
	// ErrExistingIdempotencyKey is returned when a transaction with the same idempotency key already exists
	ErrExistingIdempotencyKey = errors.New("transaction with idempotency key already exists")
	// ErrAddressNotFound is returned when an address is not found
	ErrAddressNotFound = errors.New("address not found")
	// ErrSequenceNotFound is returned when a sequence is not found
	ErrSequenceNotFound = errors.New("sequence not found")
	// ErrCouldNotGetReceipt is the error string we save if we reach our finality depth for a confirmed transaction without ever getting a receipt
	// This most likely happened because an external wallet used the account for this nonce
	ErrCouldNotGetReceipt = errors.New("could not get receipt")
)

// inMemoryStore is a simple wrapper around a persistent TxStore and KeyStore. It handles all the transaction state in memory.
type inMemoryStore[
	CHAIN_ID types.ID,
	ADDR, TX_HASH, BLOCK_HASH types.Hashable,
	R txmgrtypes.ChainReceipt[TX_HASH, BLOCK_HASH],
	SEQ types.Sequence,
	FEE feetypes.Fee,
] struct {
	lggr    logger.SugaredLogger
	chainID CHAIN_ID

	maxUnstarted      uint64
	keyStore          txmgrtypes.KeyStore[ADDR, CHAIN_ID, SEQ]
	persistentTxStore txmgrtypes.TxStore[ADDR, CHAIN_ID, TX_HASH, BLOCK_HASH, R, SEQ, FEE]

	addressStatesLock sync.RWMutex
	addressStates     map[ADDR]*addressState[CHAIN_ID, ADDR, TX_HASH, BLOCK_HASH, R, SEQ, FEE]
}

// NewInMemoryStore returns a new inMemoryStore
func NewInMemoryStore[
	CHAIN_ID types.ID,
	ADDR, TX_HASH, BLOCK_HASH types.Hashable,
	R txmgrtypes.ChainReceipt[TX_HASH, BLOCK_HASH],
	SEQ types.Sequence,
	FEE feetypes.Fee,
](
	ctx context.Context,
	lggr logger.SugaredLogger,
	chainID CHAIN_ID,
	keyStore txmgrtypes.KeyStore[ADDR, CHAIN_ID, SEQ],
	persistentTxStore txmgrtypes.TxStore[ADDR, CHAIN_ID, TX_HASH, BLOCK_HASH, R, SEQ, FEE],
	config txmgrtypes.InMemoryStoreConfig,
) (*inMemoryStore[CHAIN_ID, ADDR, TX_HASH, BLOCK_HASH, R, SEQ, FEE], error) {
	ms := inMemoryStore[CHAIN_ID, ADDR, TX_HASH, BLOCK_HASH, R, SEQ, FEE]{
		lggr:              lggr,
		chainID:           chainID,
		keyStore:          keyStore,
		persistentTxStore: persistentTxStore,

		addressStates: map[ADDR]*addressState[CHAIN_ID, ADDR, TX_HASH, BLOCK_HASH, R, SEQ, FEE]{},
	}

	ms.maxUnstarted = config.MaxQueued()
	if ms.maxUnstarted <= 0 {
		ms.maxUnstarted = 10000
	}

	addressesToTxs := map[ADDR][]txmgrtypes.Tx[CHAIN_ID, ADDR, TX_HASH, BLOCK_HASH, SEQ, FEE]{}
	// populate all enabled addresses
	enabledAddresses, err := keyStore.EnabledAddressesForChain(ctx, chainID)
	if err != nil {
		return nil, fmt.Errorf("new_in_memory_store: %w", err)
	}
	for _, addr := range enabledAddresses {
		addressesToTxs[addr] = []txmgrtypes.Tx[CHAIN_ID, ADDR, TX_HASH, BLOCK_HASH, SEQ, FEE]{}
	}

	txs, err := persistentTxStore.GetAllTransactions(ctx, chainID)
	if err != nil {
		return nil, fmt.Errorf("address_state: initialization: %w", err)
	}

	for _, tx := range txs {
		at, exists := addressesToTxs[tx.FromAddress]
		if !exists {
			at = []txmgrtypes.Tx[CHAIN_ID, ADDR, TX_HASH, BLOCK_HASH, SEQ, FEE]{}
		}
		at = append(at, tx)
		addressesToTxs[tx.FromAddress] = at
	}
	for fromAddr, txs := range addressesToTxs {
		ms.addressStates[fromAddr] = newAddressState[CHAIN_ID, ADDR, TX_HASH, BLOCK_HASH, R, SEQ, FEE](lggr, chainID, fromAddr, ms.maxUnstarted, txs)
	}

	return &ms, nil
}

// CreateTransaction creates a new transaction for a given txRequest.
func (ms *inMemoryStore[CHAIN_ID, ADDR, TX_HASH, BLOCK_HASH, R, SEQ, FEE]) CreateTransaction(
	ctx context.Context,
	txRequest txmgrtypes.TxRequest[ADDR, TX_HASH],
	chainID CHAIN_ID,
) (
	txmgrtypes.Tx[CHAIN_ID, ADDR, TX_HASH, BLOCK_HASH, SEQ, FEE],
	error,
) {
	return txmgrtypes.Tx[CHAIN_ID, ADDR, TX_HASH, BLOCK_HASH, SEQ, FEE]{}, nil
}

// FindTxWithIdempotencyKey returns a transaction with the given idempotency key
func (ms *inMemoryStore[CHAIN_ID, ADDR, TX_HASH, BLOCK_HASH, R, SEQ, FEE]) FindTxWithIdempotencyKey(ctx context.Context, idempotencyKey string, chainID CHAIN_ID) (*txmgrtypes.Tx[CHAIN_ID, ADDR, TX_HASH, BLOCK_HASH, SEQ, FEE], error) {
	return nil, nil
}

// CheckTxQueueCapacity checks if the queue capacity has been reached for a given address
func (ms *inMemoryStore[CHAIN_ID, ADDR, TX_HASH, BLOCK_HASH, R, SEQ, FEE]) CheckTxQueueCapacity(ctx context.Context, fromAddress ADDR, maxQueuedTransactions uint64, chainID CHAIN_ID) error {
	return nil
}

// FindLatestSequence returns the latest sequence number for a given address
// It is used to initialize the in-memory sequence map in the broadcaster
// TODO(jtw): this is until we have a abstracted Sequencer Component which can be used instead
func (ms *inMemoryStore[CHAIN_ID, ADDR, TX_HASH, BLOCK_HASH, R, SEQ, FEE]) FindLatestSequence(ctx context.Context, fromAddress ADDR, chainID CHAIN_ID) (seq SEQ, err error) {
	return seq, nil
}

// CountUnconfirmedTransactions returns the number of unconfirmed transactions for a given address.
// Unconfirmed transactions are transactions that have been broadcast but not confirmed on-chain.
// NOTE(jtw): used to calculate total inflight transactions
func (ms *inMemoryStore[CHAIN_ID, ADDR, TX_HASH, BLOCK_HASH, R, SEQ, FEE]) CountUnconfirmedTransactions(ctx context.Context, fromAddress ADDR, chainID CHAIN_ID) (uint32, error) {
	return 0, nil
}

// CountUnstartedTransactions returns the number of unstarted transactions for a given address.
// Unstarted transactions are transactions that have not been broadcast yet.
// NOTE(jtw): used to calculate total inflight transactions
func (ms *inMemoryStore[CHAIN_ID, ADDR, TX_HASH, BLOCK_HASH, R, SEQ, FEE]) CountUnstartedTransactions(ctx context.Context, fromAddress ADDR, chainID CHAIN_ID) (uint32, error) {
	return 0, nil
}

// UpdateTxUnstartedToInProgress updates a transaction from unstarted to in_progress.
func (ms *inMemoryStore[CHAIN_ID, ADDR, TX_HASH, BLOCK_HASH, R, SEQ, FEE]) UpdateTxUnstartedToInProgress(
	ctx context.Context,
	tx *txmgrtypes.Tx[CHAIN_ID, ADDR, TX_HASH, BLOCK_HASH, SEQ, FEE],
	attempt *txmgrtypes.TxAttempt[CHAIN_ID, ADDR, TX_HASH, BLOCK_HASH, SEQ, FEE],
) error {
	return nil
}

// GetTxInProgress returns the in_progress transaction for a given address.
func (ms *inMemoryStore[CHAIN_ID, ADDR, TX_HASH, BLOCK_HASH, R, SEQ, FEE]) GetTxInProgress(ctx context.Context, fromAddress ADDR) (*txmgrtypes.Tx[CHAIN_ID, ADDR, TX_HASH, BLOCK_HASH, SEQ, FEE], error) {
	return nil, nil
}

// UpdateTxAttemptInProgressToBroadcast updates a transaction attempt from in_progress to broadcast.
// It also updates the transaction state to unconfirmed.
func (ms *inMemoryStore[CHAIN_ID, ADDR, TX_HASH, BLOCK_HASH, R, SEQ, FEE]) UpdateTxAttemptInProgressToBroadcast(
	ctx context.Context,
	tx *txmgrtypes.Tx[CHAIN_ID, ADDR, TX_HASH, BLOCK_HASH, SEQ, FEE],
	attempt txmgrtypes.TxAttempt[CHAIN_ID, ADDR, TX_HASH, BLOCK_HASH, SEQ, FEE],
	newAttemptState txmgrtypes.TxAttemptState,
) error {
	return nil
}

// FindNextUnstartedTransactionFromAddress returns the next unstarted transaction for a given address.
func (ms *inMemoryStore[CHAIN_ID, ADDR, TX_HASH, BLOCK_HASH, R, SEQ, FEE]) FindNextUnstartedTransactionFromAddress(_ context.Context, tx *txmgrtypes.Tx[CHAIN_ID, ADDR, TX_HASH, BLOCK_HASH, SEQ, FEE], fromAddress ADDR, chainID CHAIN_ID) error {
	return nil
}

// SaveReplacementInProgressAttempt saves a replacement attempt for a transaction that is in_progress.
func (ms *inMemoryStore[CHAIN_ID, ADDR, TX_HASH, BLOCK_HASH, R, SEQ, FEE]) SaveReplacementInProgressAttempt(
	ctx context.Context,
	oldAttempt txmgrtypes.TxAttempt[CHAIN_ID, ADDR, TX_HASH, BLOCK_HASH, SEQ, FEE],
	replacementAttempt *txmgrtypes.TxAttempt[CHAIN_ID, ADDR, TX_HASH, BLOCK_HASH, SEQ, FEE],
) error {
	return nil
}

// UpdateTxFatalError updates a transaction to fatal_error.
<<<<<<< HEAD
func (ms *InMemoryStore[CHAIN_ID, ADDR, TX_HASH, BLOCK_HASH, R, SEQ, FEE]) UpdateTxFatalError(ctx context.Context, tx *txmgrtypes.Tx[CHAIN_ID, ADDR, TX_HASH, BLOCK_HASH, SEQ, FEE]) error {
	if tx.State != TxInProgress && tx.State != TxUnstarted {
		return fmt.Errorf("update_tx_fatal_error: can only transition to fatal_error from in_progress, transaction is currently %s", tx.State)
	}
	if !tx.Error.Valid {
		return fmt.Errorf("update_tx_fatal_error: expected error field to be set")
	}

	ms.addressStatesLock.RLock()
	defer ms.addressStatesLock.RUnlock()
	as, ok := ms.addressStates[tx.FromAddress]
	if !ok {
		return fmt.Errorf("update_tx_fatal_error: %w", ErrAddressNotFound)
	}

	// Persist to persistent storage
	if err := ms.txStore.UpdateTxFatalError(ctx, tx); err != nil {
		return fmt.Errorf("update_tx_fatal_error: %w", err)
	}

	// Update in memory store
	switch tx.State {
	case TxInProgress:
		if err := as.MoveInProgressToFatalError(tx.Error); err != nil {
			return fmt.Errorf("update_tx_fatal_error: %w", err)
		}
	case TxUnstarted:
		if err := as.MoveUnstartedToFatalError(tx.ID, tx.Error); err != nil {
			return fmt.Errorf("update_tx_fatal_error: %w", err)
		}
	}

=======
func (ms *inMemoryStore[CHAIN_ID, ADDR, TX_HASH, BLOCK_HASH, R, SEQ, FEE]) UpdateTxFatalError(ctx context.Context, tx *txmgrtypes.Tx[CHAIN_ID, ADDR, TX_HASH, BLOCK_HASH, SEQ, FEE]) error {
>>>>>>> 0f1c0059
	return nil
}

// Close closes the inMemoryStore
func (ms *inMemoryStore[CHAIN_ID, ADDR, TX_HASH, BLOCK_HASH, R, SEQ, FEE]) Close() {
}

// Abandon removes all transactions for a given address
func (ms *inMemoryStore[CHAIN_ID, ADDR, TX_HASH, BLOCK_HASH, R, SEQ, FEE]) Abandon(ctx context.Context, chainID CHAIN_ID, addr ADDR) error {
	return nil
}

// SetBroadcastBeforeBlockNum sets the broadcast_before_block_num for a given chain ID
func (ms *inMemoryStore[CHAIN_ID, ADDR, TX_HASH, BLOCK_HASH, R, SEQ, FEE]) SetBroadcastBeforeBlockNum(ctx context.Context, blockNum int64, chainID CHAIN_ID) error {
	return nil
}

// FindTxAttemptsConfirmedMissingReceipt returns all transactions that are confirmed but missing a receipt
func (ms *inMemoryStore[CHAIN_ID, ADDR, TX_HASH, BLOCK_HASH, R, SEQ, FEE]) FindTxAttemptsConfirmedMissingReceipt(ctx context.Context, chainID CHAIN_ID) (
	[]txmgrtypes.TxAttempt[CHAIN_ID, ADDR, TX_HASH, BLOCK_HASH, SEQ, FEE],
	error,
) {
	return nil, nil
}

// UpdateBroadcastAts updates the broadcast_at time for a given set of attempts
func (ms *inMemoryStore[CHAIN_ID, ADDR, TX_HASH, BLOCK_HASH, R, SEQ, FEE]) UpdateBroadcastAts(ctx context.Context, now time.Time, txIDs []int64) error {
	return nil
}

// UpdateTxsUnconfirmed updates the unconfirmed transactions for a given set of ids
func (ms *inMemoryStore[CHAIN_ID, ADDR, TX_HASH, BLOCK_HASH, R, SEQ, FEE]) UpdateTxsUnconfirmed(ctx context.Context, txIDs []int64) error {
	return nil
}

// FindTxAttemptsRequiringReceiptFetch returns all transactions that are missing a receipt
func (ms *inMemoryStore[CHAIN_ID, ADDR, TX_HASH, BLOCK_HASH, R, SEQ, FEE]) FindTxAttemptsRequiringReceiptFetch(ctx context.Context, chainID CHAIN_ID) (
	attempts []txmgrtypes.TxAttempt[CHAIN_ID, ADDR, TX_HASH, BLOCK_HASH, SEQ, FEE],
	err error,
) {
	return nil, nil
}

func (ms *inMemoryStore[CHAIN_ID, ADDR, TX_HASH, BLOCK_HASH, R, SEQ, FEE]) FindTxesPendingCallback(ctx context.Context, blockNum int64, chainID CHAIN_ID) (
	[]txmgrtypes.ReceiptPlus[R],
	error,
) {
	return nil, nil
}

func (ms *inMemoryStore[CHAIN_ID, ADDR, TX_HASH, BLOCK_HASH, R, SEQ, FEE]) UpdateTxCallbackCompleted(ctx context.Context, pipelineTaskRunRid uuid.UUID, chainId CHAIN_ID) error {
	return nil
}

func (ms *inMemoryStore[CHAIN_ID, ADDR, TX_HASH, BLOCK_HASH, R, SEQ, FEE]) SaveFetchedReceipts(ctx context.Context, receipts []R, chainID CHAIN_ID) error {
	return nil
}

func (ms *inMemoryStore[CHAIN_ID, ADDR, TX_HASH, BLOCK_HASH, R, SEQ, FEE]) FindTxesByMetaFieldAndStates(ctx context.Context, metaField string, metaValue string, states []txmgrtypes.TxState, chainID *big.Int) (
	[]*txmgrtypes.Tx[CHAIN_ID, ADDR, TX_HASH, BLOCK_HASH, SEQ, FEE],
	error,
) {
	return nil, nil
}
func (ms *inMemoryStore[CHAIN_ID, ADDR, TX_HASH, BLOCK_HASH, R, SEQ, FEE]) FindTxesWithMetaFieldByStates(ctx context.Context, metaField string, states []txmgrtypes.TxState, chainID *big.Int) ([]*txmgrtypes.Tx[CHAIN_ID, ADDR, TX_HASH, BLOCK_HASH, SEQ, FEE], error) {
	return nil, nil
}

func (ms *inMemoryStore[CHAIN_ID, ADDR, TX_HASH, BLOCK_HASH, R, SEQ, FEE]) FindTxesWithMetaFieldByReceiptBlockNum(ctx context.Context, metaField string, blockNum int64, chainID *big.Int) ([]*txmgrtypes.Tx[CHAIN_ID, ADDR, TX_HASH, BLOCK_HASH, SEQ, FEE], error) {
	return nil, nil
}

func (ms *inMemoryStore[CHAIN_ID, ADDR, TX_HASH, BLOCK_HASH, R, SEQ, FEE]) FindTxesWithAttemptsAndReceiptsByIdsAndState(ctx context.Context, ids []big.Int, states []txmgrtypes.TxState, chainID *big.Int) (tx []*txmgrtypes.Tx[CHAIN_ID, ADDR, TX_HASH, BLOCK_HASH, SEQ, FEE], err error) {
	return nil, nil
}

func (ms *inMemoryStore[CHAIN_ID, ADDR, TX_HASH, BLOCK_HASH, R, SEQ, FEE]) PruneUnstartedTxQueue(ctx context.Context, queueSize uint32, subject uuid.UUID) ([]int64, error) {
	return nil, nil
}

func (ms *inMemoryStore[CHAIN_ID, ADDR, TX_HASH, BLOCK_HASH, R, SEQ, FEE]) ReapTxHistory(ctx context.Context, minBlockNumberToKeep int64, timeThreshold time.Time, chainID CHAIN_ID) error {
	return nil
}
func (ms *inMemoryStore[CHAIN_ID, ADDR, TX_HASH, BLOCK_HASH, R, SEQ, FEE]) CountTransactionsByState(_ context.Context, state txmgrtypes.TxState, chainID CHAIN_ID) (uint32, error) {
	return 0, nil
}

func (ms *inMemoryStore[CHAIN_ID, ADDR, TX_HASH, BLOCK_HASH, R, SEQ, FEE]) DeleteInProgressAttempt(ctx context.Context, attempt txmgrtypes.TxAttempt[CHAIN_ID, ADDR, TX_HASH, BLOCK_HASH, SEQ, FEE]) error {
	return nil
}

func (ms *inMemoryStore[CHAIN_ID, ADDR, TX_HASH, BLOCK_HASH, R, SEQ, FEE]) FindTxsRequiringResubmissionDueToInsufficientFunds(_ context.Context, address ADDR, chainID CHAIN_ID) ([]*txmgrtypes.Tx[CHAIN_ID, ADDR, TX_HASH, BLOCK_HASH, SEQ, FEE], error) {
	return nil, nil
}

func (ms *inMemoryStore[CHAIN_ID, ADDR, TX_HASH, BLOCK_HASH, R, SEQ, FEE]) FindTxAttemptsRequiringResend(_ context.Context, olderThan time.Time, maxInFlightTransactions uint32, chainID CHAIN_ID, address ADDR) ([]txmgrtypes.TxAttempt[CHAIN_ID, ADDR, TX_HASH, BLOCK_HASH, SEQ, FEE], error) {
	return nil, nil
}

func (ms *inMemoryStore[CHAIN_ID, ADDR, TX_HASH, BLOCK_HASH, R, SEQ, FEE]) FindTxWithSequence(_ context.Context, fromAddress ADDR, seq SEQ) (*txmgrtypes.Tx[CHAIN_ID, ADDR, TX_HASH, BLOCK_HASH, SEQ, FEE], error) {
	return nil, nil
}

func (ms *inMemoryStore[CHAIN_ID, ADDR, TX_HASH, BLOCK_HASH, R, SEQ, FEE]) FindTransactionsConfirmedInBlockRange(_ context.Context, highBlockNumber, lowBlockNumber int64, chainID CHAIN_ID) ([]*txmgrtypes.Tx[CHAIN_ID, ADDR, TX_HASH, BLOCK_HASH, SEQ, FEE], error) {
	return nil, nil
}
func (ms *inMemoryStore[CHAIN_ID, ADDR, TX_HASH, BLOCK_HASH, R, SEQ, FEE]) FindEarliestUnconfirmedBroadcastTime(ctx context.Context, chainID CHAIN_ID) (null.Time, error) {
	return null.Time{}, nil
}

func (ms *inMemoryStore[CHAIN_ID, ADDR, TX_HASH, BLOCK_HASH, R, SEQ, FEE]) FindEarliestUnconfirmedTxAttemptBlock(ctx context.Context, chainID CHAIN_ID) (null.Int, error) {
	return null.Int{}, nil
}

func (ms *inMemoryStore[CHAIN_ID, ADDR, TX_HASH, BLOCK_HASH, R, SEQ, FEE]) GetInProgressTxAttempts(ctx context.Context, address ADDR, chainID CHAIN_ID) ([]txmgrtypes.TxAttempt[CHAIN_ID, ADDR, TX_HASH, BLOCK_HASH, SEQ, FEE], error) {
	return nil, nil
}

func (ms *inMemoryStore[CHAIN_ID, ADDR, TX_HASH, BLOCK_HASH, R, SEQ, FEE]) GetNonFatalTransactions(ctx context.Context, chainID CHAIN_ID) ([]*txmgrtypes.Tx[CHAIN_ID, ADDR, TX_HASH, BLOCK_HASH, SEQ, FEE], error) {
	return nil, nil
}

func (ms *inMemoryStore[CHAIN_ID, ADDR, TX_HASH, BLOCK_HASH, R, SEQ, FEE]) GetTxByID(_ context.Context, id int64) (*txmgrtypes.Tx[CHAIN_ID, ADDR, TX_HASH, BLOCK_HASH, SEQ, FEE], error) {
	return nil, nil
}

func (ms *inMemoryStore[CHAIN_ID, ADDR, TX_HASH, BLOCK_HASH, R, SEQ, FEE]) HasInProgressTransaction(_ context.Context, account ADDR, chainID CHAIN_ID) (bool, error) {
	return false, nil
}
func (ms *inMemoryStore[CHAIN_ID, ADDR, TX_HASH, BLOCK_HASH, R, SEQ, FEE]) LoadTxAttempts(_ context.Context, etx *txmgrtypes.Tx[CHAIN_ID, ADDR, TX_HASH, BLOCK_HASH, SEQ, FEE]) error {
	return nil
}
func (ms *inMemoryStore[CHAIN_ID, ADDR, TX_HASH, BLOCK_HASH, R, SEQ, FEE]) PreloadTxes(_ context.Context, attempts []txmgrtypes.TxAttempt[CHAIN_ID, ADDR, TX_HASH, BLOCK_HASH, SEQ, FEE]) error {
	return nil
}
func (ms *inMemoryStore[CHAIN_ID, ADDR, TX_HASH, BLOCK_HASH, R, SEQ, FEE]) SaveConfirmedMissingReceiptAttempt(ctx context.Context, timeout time.Duration, attempt *txmgrtypes.TxAttempt[CHAIN_ID, ADDR, TX_HASH, BLOCK_HASH, SEQ, FEE], broadcastAt time.Time) error {
	return nil
}
func (ms *inMemoryStore[CHAIN_ID, ADDR, TX_HASH, BLOCK_HASH, R, SEQ, FEE]) SaveInProgressAttempt(ctx context.Context, attempt *txmgrtypes.TxAttempt[CHAIN_ID, ADDR, TX_HASH, BLOCK_HASH, SEQ, FEE]) error {
	return nil
}
func (ms *inMemoryStore[CHAIN_ID, ADDR, TX_HASH, BLOCK_HASH, R, SEQ, FEE]) SaveInsufficientFundsAttempt(ctx context.Context, timeout time.Duration, attempt *txmgrtypes.TxAttempt[CHAIN_ID, ADDR, TX_HASH, BLOCK_HASH, SEQ, FEE], broadcastAt time.Time) error {
	return nil
}
func (ms *inMemoryStore[CHAIN_ID, ADDR, TX_HASH, BLOCK_HASH, R, SEQ, FEE]) SaveSentAttempt(ctx context.Context, timeout time.Duration, attempt *txmgrtypes.TxAttempt[CHAIN_ID, ADDR, TX_HASH, BLOCK_HASH, SEQ, FEE], broadcastAt time.Time) error {
	return nil
}
func (ms *inMemoryStore[CHAIN_ID, ADDR, TX_HASH, BLOCK_HASH, R, SEQ, FEE]) UpdateTxForRebroadcast(ctx context.Context, etx txmgrtypes.Tx[CHAIN_ID, ADDR, TX_HASH, BLOCK_HASH, SEQ, FEE], etxAttempt txmgrtypes.TxAttempt[CHAIN_ID, ADDR, TX_HASH, BLOCK_HASH, SEQ, FEE]) error {
	ms.addressStatesLock.RLock()
	defer ms.addressStatesLock.RUnlock()
	as, ok := ms.addressStates[etx.FromAddress]
	if !ok {
		return nil
	}

	// Persist to persistent storage
	if err := ms.persistentTxStore.UpdateTxForRebroadcast(ctx, etx, etxAttempt); err != nil {
		return err
	}

	// Update in memory store
	return as.moveConfirmedToUnconfirmed(etxAttempt)
}
func (ms *inMemoryStore[CHAIN_ID, ADDR, TX_HASH, BLOCK_HASH, R, SEQ, FEE]) IsTxFinalized(ctx context.Context, blockHeight int64, txID int64, chainID CHAIN_ID) (bool, error) {
	return false, nil
}

func (ms *inMemoryStore[CHAIN_ID, ADDR, TX_HASH, BLOCK_HASH, R, SEQ, FEE]) FindTxsRequiringGasBump(ctx context.Context, address ADDR, blockNum, gasBumpThreshold, depth int64, chainID CHAIN_ID) ([]*txmgrtypes.Tx[CHAIN_ID, ADDR, TX_HASH, BLOCK_HASH, SEQ, FEE], error) {
	return nil, nil
}
func (ms *inMemoryStore[CHAIN_ID, ADDR, TX_HASH, BLOCK_HASH, R, SEQ, FEE]) MarkAllConfirmedMissingReceipt(ctx context.Context, chainID CHAIN_ID) error {
	if ms.chainID.String() != chainID.String() {
		panic("invalid chain ID")
	}

	// Persist to persistent storage
	if err := ms.persistentTxStore.MarkAllConfirmedMissingReceipt(ctx, chainID); err != nil {
		return err
	}

	// Update in memory store
	var errs error
	ms.addressStatesLock.RLock()
	defer ms.addressStatesLock.RUnlock()
	for _, as := range ms.addressStates {
		// Get the max confirmed sequence
		filter := func(tx *txmgrtypes.Tx[CHAIN_ID, ADDR, TX_HASH, BLOCK_HASH, SEQ, FEE]) bool { return true }
		states := []txmgrtypes.TxState{TxConfirmed}
		txs := as.findTxs(states, filter)
		var maxConfirmedSequence SEQ
		for _, tx := range txs {
			if tx.Sequence == nil {
				continue
			}
			if (*tx.Sequence).Int64() > maxConfirmedSequence.Int64() {
				maxConfirmedSequence = *tx.Sequence
			}
		}

		// Mark all unconfirmed txs with a sequence less than the max confirmed sequence as confirmed_missing_receipt
		filter = func(tx *txmgrtypes.Tx[CHAIN_ID, ADDR, TX_HASH, BLOCK_HASH, SEQ, FEE]) bool {
			if tx.Sequence == nil {
				return false
			}

			return (*tx.Sequence).Int64() < maxConfirmedSequence.Int64()
		}
		states = []txmgrtypes.TxState{TxUnconfirmed}
		txs = as.findTxs(states, filter)
		for _, tx := range txs {
			if err := as.moveUnconfirmedToConfirmedMissingReceipt(tx.ID); err != nil {
				err = fmt.Errorf("mark_all_confirmed_missing_receipt: address: %s: %w", as.fromAddress, err)
				errs = errors.Join(errs, err)
			}
		}
	}

	return errs
}
func (ms *inMemoryStore[CHAIN_ID, ADDR, TX_HASH, BLOCK_HASH, R, SEQ, FEE]) MarkOldTxesMissingReceiptAsErrored(ctx context.Context, blockNum int64, finalityDepth uint32, chainID CHAIN_ID) error {
	if ms.chainID.String() != chainID.String() {
		panic(fmt.Sprintf(ErrInvalidChainID.Error()+": %s", chainID.String()))
	}

	// Persist to persistent storage
	if err := ms.persistentTxStore.MarkOldTxesMissingReceiptAsErrored(ctx, blockNum, finalityDepth, chainID); err != nil {
		return err
	}

	// Update in memory store
	type result struct {
		ID                         int64
		Sequence                   SEQ
		FromAddress                ADDR
		MaxBroadcastBeforeBlockNum int64
		TxHashes                   []TX_HASH
	}
	var results []result
	cutoff := blockNum - int64(finalityDepth)
	if cutoff <= 0 {
		return nil
	}
	filter := func(tx *txmgrtypes.Tx[CHAIN_ID, ADDR, TX_HASH, BLOCK_HASH, SEQ, FEE]) bool {
		if len(tx.TxAttempts) == 0 {
			return false
		}
		var maxBroadcastBeforeBlockNum int64
		for i := 0; i < len(tx.TxAttempts); i++ {
			txAttempt := tx.TxAttempts[i]
			if txAttempt.BroadcastBeforeBlockNum == nil {
				continue
			}
			if *txAttempt.BroadcastBeforeBlockNum > maxBroadcastBeforeBlockNum {
				maxBroadcastBeforeBlockNum = *txAttempt.BroadcastBeforeBlockNum
			}
		}
		return maxBroadcastBeforeBlockNum < cutoff
	}
	var errs error
	ms.addressStatesLock.RLock()
	defer ms.addressStatesLock.RUnlock()
	for _, as := range ms.addressStates {
		states := []txmgrtypes.TxState{TxConfirmedMissingReceipt}
		txs := as.findTxs(states, filter)
		for _, tx := range txs {
			if err := as.moveTxToFatalError(tx.ID, null.StringFrom(ErrCouldNotGetReceipt.Error())); err != nil {
				err = fmt.Errorf("mark_old_txes_missing_receipt_as_errored: address: %s: %w", as.fromAddress, err)
				errs = errors.Join(errs, err)
				continue
			}
			hashes := make([]TX_HASH, len(tx.TxAttempts))
			maxBroadcastBeforeBlockNum := int64(0)
			for i, attempt := range tx.TxAttempts {
				hashes[i] = attempt.Hash
				if attempt.BroadcastBeforeBlockNum != nil {
					if *attempt.BroadcastBeforeBlockNum > maxBroadcastBeforeBlockNum {
						maxBroadcastBeforeBlockNum = *attempt.BroadcastBeforeBlockNum
					}
				}
			}
			rr := result{
				ID:                         tx.ID,
				Sequence:                   *tx.Sequence,
				FromAddress:                tx.FromAddress,
				MaxBroadcastBeforeBlockNum: maxBroadcastBeforeBlockNum,
				TxHashes:                   hashes,
			}
			results = append(results, rr)
		}
	}

	for _, r := range results {
		ms.lggr.Criticalw(fmt.Sprintf("eth_tx with ID %v expired without ever getting a receipt for any of our attempts. "+
			"Current block height is %v, transaction was broadcast before block height %v. This transaction may not have not been sent and will be marked as fatally errored. "+
			"This can happen if there is another instance of chainlink running that is using the same private key, or if "+
			"an external wallet has been used to send a transaction from account %s with nonce %v."+
			" Please note that Chainlink requires exclusive ownership of it's private keys and sharing keys across multiple"+
			" chainlink instances, or using the chainlink keys with an external wallet is NOT SUPPORTED and WILL lead to missed transactions",
			r.ID, blockNum, r.MaxBroadcastBeforeBlockNum, r.FromAddress, r.Sequence), "ethTxID", r.ID, "sequence", r.Sequence, "fromAddress", r.FromAddress, "txHashes", r.TxHashes)
	}

	return errs
}

func (ms *inMemoryStore[CHAIN_ID, ADDR, TX_HASH, BLOCK_HASH, R, SEQ, FEE]) deepCopyTx(
	tx txmgrtypes.Tx[CHAIN_ID, ADDR, TX_HASH, BLOCK_HASH, SEQ, FEE],
) *txmgrtypes.Tx[CHAIN_ID, ADDR, TX_HASH, BLOCK_HASH, SEQ, FEE] {
	copyTx := txmgrtypes.Tx[CHAIN_ID, ADDR, TX_HASH, BLOCK_HASH, SEQ, FEE]{
		ID:                 tx.ID,
		IdempotencyKey:     tx.IdempotencyKey,
		Sequence:           tx.Sequence,
		FromAddress:        tx.FromAddress,
		ToAddress:          tx.ToAddress,
		EncodedPayload:     make([]byte, len(tx.EncodedPayload)),
		Value:              *new(big.Int).Set(&tx.Value),
		FeeLimit:           tx.FeeLimit,
		Error:              tx.Error,
		BroadcastAt:        tx.BroadcastAt,
		InitialBroadcastAt: tx.InitialBroadcastAt,
		CreatedAt:          tx.CreatedAt,
		State:              tx.State,
		TxAttempts:         make([]txmgrtypes.TxAttempt[CHAIN_ID, ADDR, TX_HASH, BLOCK_HASH, SEQ, FEE], len(tx.TxAttempts)),
		Meta:               tx.Meta,
		Subject:            tx.Subject,
		ChainID:            tx.ChainID,
		PipelineTaskRunID:  tx.PipelineTaskRunID,
		MinConfirmations:   tx.MinConfirmations,
		TransmitChecker:    tx.TransmitChecker,
		SignalCallback:     tx.SignalCallback,
		CallbackCompleted:  tx.CallbackCompleted,
	}

	// Copy the EncodedPayload
	copy(copyTx.EncodedPayload, tx.EncodedPayload)

	// Copy the TxAttempts
	for i, attempt := range tx.TxAttempts {
		copyTx.TxAttempts[i] = ms.deepCopyTxAttempt(copyTx, attempt)
	}

	return &copyTx
}

func (ms *inMemoryStore[CHAIN_ID, ADDR, TX_HASH, BLOCK_HASH, R, SEQ, FEE]) deepCopyTxAttempt(
	tx txmgrtypes.Tx[CHAIN_ID, ADDR, TX_HASH, BLOCK_HASH, SEQ, FEE],
	attempt txmgrtypes.TxAttempt[CHAIN_ID, ADDR, TX_HASH, BLOCK_HASH, SEQ, FEE],
) txmgrtypes.TxAttempt[CHAIN_ID, ADDR, TX_HASH, BLOCK_HASH, SEQ, FEE] {
	copyAttempt := txmgrtypes.TxAttempt[CHAIN_ID, ADDR, TX_HASH, BLOCK_HASH, SEQ, FEE]{
		ID:                      attempt.ID,
		TxID:                    attempt.TxID,
		Tx:                      tx,
		TxFee:                   attempt.TxFee,
		ChainSpecificFeeLimit:   attempt.ChainSpecificFeeLimit,
		SignedRawTx:             make([]byte, len(attempt.SignedRawTx)),
		Hash:                    attempt.Hash,
		CreatedAt:               attempt.CreatedAt,
		BroadcastBeforeBlockNum: attempt.BroadcastBeforeBlockNum,
		State:                   attempt.State,
		Receipts:                make([]txmgrtypes.ChainReceipt[TX_HASH, BLOCK_HASH], len(attempt.Receipts)),
		TxType:                  attempt.TxType,
	}

	copy(copyAttempt.SignedRawTx, attempt.SignedRawTx)
	copy(copyAttempt.Receipts, attempt.Receipts)

	return copyAttempt
}<|MERGE_RESOLUTION|>--- conflicted
+++ resolved
@@ -194,8 +194,7 @@
 }
 
 // UpdateTxFatalError updates a transaction to fatal_error.
-<<<<<<< HEAD
-func (ms *InMemoryStore[CHAIN_ID, ADDR, TX_HASH, BLOCK_HASH, R, SEQ, FEE]) UpdateTxFatalError(ctx context.Context, tx *txmgrtypes.Tx[CHAIN_ID, ADDR, TX_HASH, BLOCK_HASH, SEQ, FEE]) error {
+func (ms *inMemoryStore[CHAIN_ID, ADDR, TX_HASH, BLOCK_HASH, R, SEQ, FEE]) UpdateTxFatalError(ctx context.Context, tx *txmgrtypes.Tx[CHAIN_ID, ADDR, TX_HASH, BLOCK_HASH, SEQ, FEE]) error {
 	if tx.State != TxInProgress && tx.State != TxUnstarted {
 		return fmt.Errorf("update_tx_fatal_error: can only transition to fatal_error from in_progress, transaction is currently %s", tx.State)
 	}
@@ -211,25 +210,18 @@
 	}
 
 	// Persist to persistent storage
-	if err := ms.txStore.UpdateTxFatalError(ctx, tx); err != nil {
+	if err := ms.persistentTxStore.UpdateTxFatalError(ctx, tx); err != nil {
 		return fmt.Errorf("update_tx_fatal_error: %w", err)
 	}
 
 	// Update in memory store
-	switch tx.State {
-	case TxInProgress:
-		if err := as.MoveInProgressToFatalError(tx.Error); err != nil {
-			return fmt.Errorf("update_tx_fatal_error: %w", err)
-		}
-	case TxUnstarted:
-		if err := as.MoveUnstartedToFatalError(tx.ID, tx.Error); err != nil {
-			return fmt.Errorf("update_tx_fatal_error: %w", err)
-		}
-	}
-
-=======
-func (ms *inMemoryStore[CHAIN_ID, ADDR, TX_HASH, BLOCK_HASH, R, SEQ, FEE]) UpdateTxFatalError(ctx context.Context, tx *txmgrtypes.Tx[CHAIN_ID, ADDR, TX_HASH, BLOCK_HASH, SEQ, FEE]) error {
->>>>>>> 0f1c0059
+	// remove all tx attempts for the transaction
+	as.deleteTxAttempts(tx.ID)
+	// move the transaction to fatal_error state
+	if err := as.moveTxToFatalError(tx.ID, tx.Error); err != nil {
+		return fmt.Errorf("update_tx_fatal_error: %w", err)
+	}
+
 	return nil
 }
 
