package txmgr

import (
	"context"
	"errors"
	"fmt"
	"math/big"
	"time"

	"github.com/google/uuid"
	"gopkg.in/guregu/null.v4"

	"github.com/smartcontractkit/chainlink-common/pkg/logger"
	feetypes "github.com/smartcontractkit/chainlink/v2/common/fee/types"
	txmgrtypes "github.com/smartcontractkit/chainlink/v2/common/txmgr/types"
	"github.com/smartcontractkit/chainlink/v2/common/types"
)

var (
	// ErrInvalidChainID is returned when the chain ID is invalid
	ErrInvalidChainID = errors.New("invalid chain ID")
	// ErrTxnNotFound is returned when a transaction is not found
	ErrTxnNotFound = errors.New("transaction not found")
	// ErrExistingIdempotencyKey is returned when a transaction with the same idempotency key already exists
	ErrExistingIdempotencyKey = errors.New("transaction with idempotency key already exists")
	// ErrAddressNotFound is returned when an address is not found
	ErrAddressNotFound = errors.New("address not found")
	// ErrSequenceNotFound is returned when a sequence is not found
	ErrSequenceNotFound = errors.New("sequence not found")
	// ErrCouldNotGetReceipt is the error string we save if we reach our finality depth for a confirmed transaction without ever getting a receipt
	// This most likely happened because an external wallet used the account for this nonce
	ErrCouldNotGetReceipt = errors.New("could not get receipt")
)

// inMemoryStore is a simple wrapper around a persistent TxStore and KeyStore. It handles all the transaction state in memory.
type inMemoryStore[
	CHAIN_ID types.ID,
	ADDR, TX_HASH, BLOCK_HASH types.Hashable,
	R txmgrtypes.ChainReceipt[TX_HASH, BLOCK_HASH],
	SEQ types.Sequence,
	FEE feetypes.Fee,
] struct {
	lggr    logger.SugaredLogger
	chainID CHAIN_ID

	keyStore          txmgrtypes.KeyStore[ADDR, CHAIN_ID, SEQ]
	persistentTxStore txmgrtypes.TxStore[ADDR, CHAIN_ID, TX_HASH, BLOCK_HASH, R, SEQ, FEE]

	addressStates map[ADDR]*addressState[CHAIN_ID, ADDR, TX_HASH, BLOCK_HASH, R, SEQ, FEE]
}

// NewInMemoryStore returns a new inMemoryStore
func NewInMemoryStore[
	CHAIN_ID types.ID,
	ADDR, TX_HASH, BLOCK_HASH types.Hashable,
	R txmgrtypes.ChainReceipt[TX_HASH, BLOCK_HASH],
	SEQ types.Sequence,
	FEE feetypes.Fee,
](
	ctx context.Context,
	lggr logger.SugaredLogger,
	chainID CHAIN_ID,
	keyStore txmgrtypes.KeyStore[ADDR, CHAIN_ID, SEQ],
	persistentTxStore txmgrtypes.TxStore[ADDR, CHAIN_ID, TX_HASH, BLOCK_HASH, R, SEQ, FEE],
	config txmgrtypes.InMemoryStoreConfig,
) (*inMemoryStore[CHAIN_ID, ADDR, TX_HASH, BLOCK_HASH, R, SEQ, FEE], error) {
	ms := inMemoryStore[CHAIN_ID, ADDR, TX_HASH, BLOCK_HASH, R, SEQ, FEE]{
		lggr:              lggr,
		chainID:           chainID,
		keyStore:          keyStore,
		persistentTxStore: persistentTxStore,

		addressStates: map[ADDR]*addressState[CHAIN_ID, ADDR, TX_HASH, BLOCK_HASH, R, SEQ, FEE]{},
	}

	maxUnstarted := config.MaxQueued()
	if maxUnstarted <= 0 {
		maxUnstarted = 10000
	}
	addresses, err := keyStore.EnabledAddressesForChain(ctx, chainID)
	if err != nil {
		return nil, fmt.Errorf("new_in_memory_store: %w", err)
	}
	for _, fromAddr := range addresses {
		txs, err := persistentTxStore.GetAllTransactions(ctx, fromAddr, chainID)
		if err != nil {
			return nil, fmt.Errorf("address_state: initialization: %w", err)
		}
		ms.addressStates[fromAddr] = newAddressState[CHAIN_ID, ADDR, TX_HASH, BLOCK_HASH, R, SEQ, FEE](lggr, chainID, fromAddr, maxUnstarted, txs)
	}

	return &ms, nil
}

// CreateTransaction creates a new transaction for a given txRequest.
func (ms *inMemoryStore[CHAIN_ID, ADDR, TX_HASH, BLOCK_HASH, R, SEQ, FEE]) CreateTransaction(
	ctx context.Context,
	txRequest txmgrtypes.TxRequest[ADDR, TX_HASH],
	chainID CHAIN_ID,
) (
	txmgrtypes.Tx[CHAIN_ID, ADDR, TX_HASH, BLOCK_HASH, SEQ, FEE],
	error,
) {
	return txmgrtypes.Tx[CHAIN_ID, ADDR, TX_HASH, BLOCK_HASH, SEQ, FEE]{}, nil
}

// FindTxWithIdempotencyKey returns a transaction with the given idempotency key
func (ms *inMemoryStore[CHAIN_ID, ADDR, TX_HASH, BLOCK_HASH, R, SEQ, FEE]) FindTxWithIdempotencyKey(ctx context.Context, idempotencyKey string, chainID CHAIN_ID) (*txmgrtypes.Tx[CHAIN_ID, ADDR, TX_HASH, BLOCK_HASH, SEQ, FEE], error) {
	return nil, nil
}

// CheckTxQueueCapacity checks if the queue capacity has been reached for a given address
func (ms *inMemoryStore[CHAIN_ID, ADDR, TX_HASH, BLOCK_HASH, R, SEQ, FEE]) CheckTxQueueCapacity(ctx context.Context, fromAddress ADDR, maxQueuedTransactions uint64, chainID CHAIN_ID) error {
	return nil
}

// FindLatestSequence returns the latest sequence number for a given address
// It is used to initialize the in-memory sequence map in the broadcaster
// TODO(jtw): this is until we have a abstracted Sequencer Component which can be used instead
func (ms *inMemoryStore[CHAIN_ID, ADDR, TX_HASH, BLOCK_HASH, R, SEQ, FEE]) FindLatestSequence(ctx context.Context, fromAddress ADDR, chainID CHAIN_ID) (seq SEQ, err error) {
	return seq, nil
}

// CountUnconfirmedTransactions returns the number of unconfirmed transactions for a given address.
// Unconfirmed transactions are transactions that have been broadcast but not confirmed on-chain.
// NOTE(jtw): used to calculate total inflight transactions
func (ms *inMemoryStore[CHAIN_ID, ADDR, TX_HASH, BLOCK_HASH, R, SEQ, FEE]) CountUnconfirmedTransactions(ctx context.Context, fromAddress ADDR, chainID CHAIN_ID) (uint32, error) {
	return 0, nil
}

// CountUnstartedTransactions returns the number of unstarted transactions for a given address.
// Unstarted transactions are transactions that have not been broadcast yet.
// NOTE(jtw): used to calculate total inflight transactions
func (ms *inMemoryStore[CHAIN_ID, ADDR, TX_HASH, BLOCK_HASH, R, SEQ, FEE]) CountUnstartedTransactions(ctx context.Context, fromAddress ADDR, chainID CHAIN_ID) (uint32, error) {
	return 0, nil
}

// UpdateTxUnstartedToInProgress updates a transaction from unstarted to in_progress.
func (ms *inMemoryStore[CHAIN_ID, ADDR, TX_HASH, BLOCK_HASH, R, SEQ, FEE]) UpdateTxUnstartedToInProgress(
	ctx context.Context,
	tx *txmgrtypes.Tx[CHAIN_ID, ADDR, TX_HASH, BLOCK_HASH, SEQ, FEE],
	attempt *txmgrtypes.TxAttempt[CHAIN_ID, ADDR, TX_HASH, BLOCK_HASH, SEQ, FEE],
) error {
	return nil
}

// GetTxInProgress returns the in_progress transaction for a given address.
func (ms *inMemoryStore[CHAIN_ID, ADDR, TX_HASH, BLOCK_HASH, R, SEQ, FEE]) GetTxInProgress(ctx context.Context, fromAddress ADDR) (*txmgrtypes.Tx[CHAIN_ID, ADDR, TX_HASH, BLOCK_HASH, SEQ, FEE], error) {
	return nil, nil
}

// UpdateTxAttemptInProgressToBroadcast updates a transaction attempt from in_progress to broadcast.
// It also updates the transaction state to unconfirmed.
func (ms *inMemoryStore[CHAIN_ID, ADDR, TX_HASH, BLOCK_HASH, R, SEQ, FEE]) UpdateTxAttemptInProgressToBroadcast(
	ctx context.Context,
	tx *txmgrtypes.Tx[CHAIN_ID, ADDR, TX_HASH, BLOCK_HASH, SEQ, FEE],
	attempt txmgrtypes.TxAttempt[CHAIN_ID, ADDR, TX_HASH, BLOCK_HASH, SEQ, FEE],
	newAttemptState txmgrtypes.TxAttemptState,
) error {
	return nil
}

// FindNextUnstartedTransactionFromAddress returns the next unstarted transaction for a given address.
func (ms *inMemoryStore[CHAIN_ID, ADDR, TX_HASH, BLOCK_HASH, R, SEQ, FEE]) FindNextUnstartedTransactionFromAddress(_ context.Context, tx *txmgrtypes.Tx[CHAIN_ID, ADDR, TX_HASH, BLOCK_HASH, SEQ, FEE], fromAddress ADDR, chainID CHAIN_ID) error {
	return nil
}

// SaveReplacementInProgressAttempt saves a replacement attempt for a transaction that is in_progress.
func (ms *inMemoryStore[CHAIN_ID, ADDR, TX_HASH, BLOCK_HASH, R, SEQ, FEE]) SaveReplacementInProgressAttempt(
	ctx context.Context,
	oldAttempt txmgrtypes.TxAttempt[CHAIN_ID, ADDR, TX_HASH, BLOCK_HASH, SEQ, FEE],
	replacementAttempt *txmgrtypes.TxAttempt[CHAIN_ID, ADDR, TX_HASH, BLOCK_HASH, SEQ, FEE],
) error {
	return nil
}

// UpdateTxFatalError updates a transaction to fatal_error.
func (ms *inMemoryStore[CHAIN_ID, ADDR, TX_HASH, BLOCK_HASH, R, SEQ, FEE]) UpdateTxFatalError(ctx context.Context, tx *txmgrtypes.Tx[CHAIN_ID, ADDR, TX_HASH, BLOCK_HASH, SEQ, FEE]) error {
	return nil
}

<<<<<<< HEAD
// Close closes the InMemoryStore
func (ms *InMemoryStore[CHAIN_ID, ADDR, TX_HASH, BLOCK_HASH, R, SEQ, FEE]) Close() {
	// Close the event recorder
	ms.txStore.Close()

	// Clear all address states
	ms.addressStatesLock.Lock()
	for _, as := range ms.addressStates {
		as.Close()
	}
	clear(ms.addressStates)
	ms.addressStatesLock.Unlock()
}

// Abandon removes all transactions for a given address
func (ms *InMemoryStore[CHAIN_ID, ADDR, TX_HASH, BLOCK_HASH, R, SEQ, FEE]) Abandon(ctx context.Context, chainID CHAIN_ID, addr ADDR) error {
	if ms.chainID.String() != chainID.String() {
		return fmt.Errorf("abandon: %w", ErrInvalidChainID)
	}

	// Mark all persisted transactions as abandoned
	if err := ms.txStore.Abandon(ctx, chainID, addr); err != nil {
		return err
	}

	// check that the address exists in the unstarted transactions
	ms.addressStatesLock.RLock()
	defer ms.addressStatesLock.RUnlock()
	as, ok := ms.addressStates[addr]
	if !ok {
		return fmt.Errorf("abandon: %w", ErrAddressNotFound)
	}
	as.Abandon()

=======
// Close closes the inMemoryStore
func (ms *inMemoryStore[CHAIN_ID, ADDR, TX_HASH, BLOCK_HASH, R, SEQ, FEE]) Close() {
}

// Abandon removes all transactions for a given address
func (ms *inMemoryStore[CHAIN_ID, ADDR, TX_HASH, BLOCK_HASH, R, SEQ, FEE]) Abandon(ctx context.Context, chainID CHAIN_ID, addr ADDR) error {
>>>>>>> 950a9b15
	return nil
}

// SetBroadcastBeforeBlockNum sets the broadcast_before_block_num for a given chain ID
func (ms *inMemoryStore[CHAIN_ID, ADDR, TX_HASH, BLOCK_HASH, R, SEQ, FEE]) SetBroadcastBeforeBlockNum(ctx context.Context, blockNum int64, chainID CHAIN_ID) error {
	return nil
}

// FindTxAttemptsConfirmedMissingReceipt returns all transactions that are confirmed but missing a receipt
func (ms *inMemoryStore[CHAIN_ID, ADDR, TX_HASH, BLOCK_HASH, R, SEQ, FEE]) FindTxAttemptsConfirmedMissingReceipt(ctx context.Context, chainID CHAIN_ID) (
	[]txmgrtypes.TxAttempt[CHAIN_ID, ADDR, TX_HASH, BLOCK_HASH, SEQ, FEE],
	error,
) {
	return nil, nil
}

// UpdateBroadcastAts updates the broadcast_at time for a given set of attempts
func (ms *inMemoryStore[CHAIN_ID, ADDR, TX_HASH, BLOCK_HASH, R, SEQ, FEE]) UpdateBroadcastAts(ctx context.Context, now time.Time, txIDs []int64) error {
	return nil
}

// UpdateTxsUnconfirmed updates the unconfirmed transactions for a given set of ids
func (ms *inMemoryStore[CHAIN_ID, ADDR, TX_HASH, BLOCK_HASH, R, SEQ, FEE]) UpdateTxsUnconfirmed(ctx context.Context, txIDs []int64) error {
	return nil
}

// FindTxAttemptsRequiringReceiptFetch returns all transactions that are missing a receipt
func (ms *inMemoryStore[CHAIN_ID, ADDR, TX_HASH, BLOCK_HASH, R, SEQ, FEE]) FindTxAttemptsRequiringReceiptFetch(ctx context.Context, chainID CHAIN_ID) (
	attempts []txmgrtypes.TxAttempt[CHAIN_ID, ADDR, TX_HASH, BLOCK_HASH, SEQ, FEE],
	err error,
) {
	return nil, nil
}

func (ms *inMemoryStore[CHAIN_ID, ADDR, TX_HASH, BLOCK_HASH, R, SEQ, FEE]) FindTxesPendingCallback(ctx context.Context, blockNum int64, chainID CHAIN_ID) (
	[]txmgrtypes.ReceiptPlus[R],
	error,
) {
	return nil, nil
}

func (ms *inMemoryStore[CHAIN_ID, ADDR, TX_HASH, BLOCK_HASH, R, SEQ, FEE]) UpdateTxCallbackCompleted(ctx context.Context, pipelineTaskRunRid uuid.UUID, chainId CHAIN_ID) error {
	return nil
}

func (ms *inMemoryStore[CHAIN_ID, ADDR, TX_HASH, BLOCK_HASH, R, SEQ, FEE]) SaveFetchedReceipts(ctx context.Context, receipts []R, chainID CHAIN_ID) error {
	return nil
}

func (ms *inMemoryStore[CHAIN_ID, ADDR, TX_HASH, BLOCK_HASH, R, SEQ, FEE]) FindTxesByMetaFieldAndStates(ctx context.Context, metaField string, metaValue string, states []txmgrtypes.TxState, chainID *big.Int) (
	[]*txmgrtypes.Tx[CHAIN_ID, ADDR, TX_HASH, BLOCK_HASH, SEQ, FEE],
	error,
) {
	return nil, nil
}
func (ms *inMemoryStore[CHAIN_ID, ADDR, TX_HASH, BLOCK_HASH, R, SEQ, FEE]) FindTxesWithMetaFieldByStates(ctx context.Context, metaField string, states []txmgrtypes.TxState, chainID *big.Int) ([]*txmgrtypes.Tx[CHAIN_ID, ADDR, TX_HASH, BLOCK_HASH, SEQ, FEE], error) {
	return nil, nil
}

func (ms *inMemoryStore[CHAIN_ID, ADDR, TX_HASH, BLOCK_HASH, R, SEQ, FEE]) FindTxesWithMetaFieldByReceiptBlockNum(ctx context.Context, metaField string, blockNum int64, chainID *big.Int) ([]*txmgrtypes.Tx[CHAIN_ID, ADDR, TX_HASH, BLOCK_HASH, SEQ, FEE], error) {
	return nil, nil
}

func (ms *inMemoryStore[CHAIN_ID, ADDR, TX_HASH, BLOCK_HASH, R, SEQ, FEE]) FindTxesWithAttemptsAndReceiptsByIdsAndState(ctx context.Context, ids []big.Int, states []txmgrtypes.TxState, chainID *big.Int) (tx []*txmgrtypes.Tx[CHAIN_ID, ADDR, TX_HASH, BLOCK_HASH, SEQ, FEE], err error) {
	return nil, nil
}

func (ms *inMemoryStore[CHAIN_ID, ADDR, TX_HASH, BLOCK_HASH, R, SEQ, FEE]) PruneUnstartedTxQueue(ctx context.Context, queueSize uint32, subject uuid.UUID) ([]int64, error) {
	return nil, nil
}

func (ms *inMemoryStore[CHAIN_ID, ADDR, TX_HASH, BLOCK_HASH, R, SEQ, FEE]) ReapTxHistory(ctx context.Context, minBlockNumberToKeep int64, timeThreshold time.Time, chainID CHAIN_ID) error {
	return nil
}
func (ms *inMemoryStore[CHAIN_ID, ADDR, TX_HASH, BLOCK_HASH, R, SEQ, FEE]) CountTransactionsByState(_ context.Context, state txmgrtypes.TxState, chainID CHAIN_ID) (uint32, error) {
	return 0, nil
}

func (ms *inMemoryStore[CHAIN_ID, ADDR, TX_HASH, BLOCK_HASH, R, SEQ, FEE]) DeleteInProgressAttempt(ctx context.Context, attempt txmgrtypes.TxAttempt[CHAIN_ID, ADDR, TX_HASH, BLOCK_HASH, SEQ, FEE]) error {
	return nil
}

func (ms *inMemoryStore[CHAIN_ID, ADDR, TX_HASH, BLOCK_HASH, R, SEQ, FEE]) FindTxsRequiringResubmissionDueToInsufficientFunds(_ context.Context, address ADDR, chainID CHAIN_ID) ([]*txmgrtypes.Tx[CHAIN_ID, ADDR, TX_HASH, BLOCK_HASH, SEQ, FEE], error) {
	return nil, nil
}

func (ms *inMemoryStore[CHAIN_ID, ADDR, TX_HASH, BLOCK_HASH, R, SEQ, FEE]) FindTxAttemptsRequiringResend(_ context.Context, olderThan time.Time, maxInFlightTransactions uint32, chainID CHAIN_ID, address ADDR) ([]txmgrtypes.TxAttempt[CHAIN_ID, ADDR, TX_HASH, BLOCK_HASH, SEQ, FEE], error) {
	return nil, nil
}

func (ms *inMemoryStore[CHAIN_ID, ADDR, TX_HASH, BLOCK_HASH, R, SEQ, FEE]) FindTxWithSequence(_ context.Context, fromAddress ADDR, seq SEQ) (*txmgrtypes.Tx[CHAIN_ID, ADDR, TX_HASH, BLOCK_HASH, SEQ, FEE], error) {
	return nil, nil
}

func (ms *inMemoryStore[CHAIN_ID, ADDR, TX_HASH, BLOCK_HASH, R, SEQ, FEE]) FindTransactionsConfirmedInBlockRange(_ context.Context, highBlockNumber, lowBlockNumber int64, chainID CHAIN_ID) ([]*txmgrtypes.Tx[CHAIN_ID, ADDR, TX_HASH, BLOCK_HASH, SEQ, FEE], error) {
	return nil, nil
}
func (ms *inMemoryStore[CHAIN_ID, ADDR, TX_HASH, BLOCK_HASH, R, SEQ, FEE]) FindEarliestUnconfirmedBroadcastTime(ctx context.Context, chainID CHAIN_ID) (null.Time, error) {
	return null.Time{}, nil
}

func (ms *inMemoryStore[CHAIN_ID, ADDR, TX_HASH, BLOCK_HASH, R, SEQ, FEE]) FindEarliestUnconfirmedTxAttemptBlock(ctx context.Context, chainID CHAIN_ID) (null.Int, error) {
	return null.Int{}, nil
}

func (ms *inMemoryStore[CHAIN_ID, ADDR, TX_HASH, BLOCK_HASH, R, SEQ, FEE]) GetInProgressTxAttempts(ctx context.Context, address ADDR, chainID CHAIN_ID) ([]txmgrtypes.TxAttempt[CHAIN_ID, ADDR, TX_HASH, BLOCK_HASH, SEQ, FEE], error) {
	return nil, nil
}

func (ms *inMemoryStore[CHAIN_ID, ADDR, TX_HASH, BLOCK_HASH, R, SEQ, FEE]) GetNonFatalTransactions(ctx context.Context, chainID CHAIN_ID) ([]*txmgrtypes.Tx[CHAIN_ID, ADDR, TX_HASH, BLOCK_HASH, SEQ, FEE], error) {
	return nil, nil
}

func (ms *inMemoryStore[CHAIN_ID, ADDR, TX_HASH, BLOCK_HASH, R, SEQ, FEE]) GetTxByID(_ context.Context, id int64) (*txmgrtypes.Tx[CHAIN_ID, ADDR, TX_HASH, BLOCK_HASH, SEQ, FEE], error) {
	return nil, nil
}

func (ms *inMemoryStore[CHAIN_ID, ADDR, TX_HASH, BLOCK_HASH, R, SEQ, FEE]) HasInProgressTransaction(_ context.Context, account ADDR, chainID CHAIN_ID) (bool, error) {
	return false, nil
}
func (ms *inMemoryStore[CHAIN_ID, ADDR, TX_HASH, BLOCK_HASH, R, SEQ, FEE]) LoadTxAttempts(_ context.Context, etx *txmgrtypes.Tx[CHAIN_ID, ADDR, TX_HASH, BLOCK_HASH, SEQ, FEE]) error {
	return nil
}
func (ms *inMemoryStore[CHAIN_ID, ADDR, TX_HASH, BLOCK_HASH, R, SEQ, FEE]) PreloadTxes(_ context.Context, attempts []txmgrtypes.TxAttempt[CHAIN_ID, ADDR, TX_HASH, BLOCK_HASH, SEQ, FEE]) error {
	return nil
}
func (ms *inMemoryStore[CHAIN_ID, ADDR, TX_HASH, BLOCK_HASH, R, SEQ, FEE]) SaveConfirmedMissingReceiptAttempt(ctx context.Context, timeout time.Duration, attempt *txmgrtypes.TxAttempt[CHAIN_ID, ADDR, TX_HASH, BLOCK_HASH, SEQ, FEE], broadcastAt time.Time) error {
	return nil
}
func (ms *inMemoryStore[CHAIN_ID, ADDR, TX_HASH, BLOCK_HASH, R, SEQ, FEE]) SaveInProgressAttempt(ctx context.Context, attempt *txmgrtypes.TxAttempt[CHAIN_ID, ADDR, TX_HASH, BLOCK_HASH, SEQ, FEE]) error {
	return nil
}
func (ms *inMemoryStore[CHAIN_ID, ADDR, TX_HASH, BLOCK_HASH, R, SEQ, FEE]) SaveInsufficientFundsAttempt(ctx context.Context, timeout time.Duration, attempt *txmgrtypes.TxAttempt[CHAIN_ID, ADDR, TX_HASH, BLOCK_HASH, SEQ, FEE], broadcastAt time.Time) error {
	return nil
}
func (ms *inMemoryStore[CHAIN_ID, ADDR, TX_HASH, BLOCK_HASH, R, SEQ, FEE]) SaveSentAttempt(ctx context.Context, timeout time.Duration, attempt *txmgrtypes.TxAttempt[CHAIN_ID, ADDR, TX_HASH, BLOCK_HASH, SEQ, FEE], broadcastAt time.Time) error {
	return nil
}
func (ms *inMemoryStore[CHAIN_ID, ADDR, TX_HASH, BLOCK_HASH, R, SEQ, FEE]) UpdateTxForRebroadcast(ctx context.Context, etx txmgrtypes.Tx[CHAIN_ID, ADDR, TX_HASH, BLOCK_HASH, SEQ, FEE], etxAttempt txmgrtypes.TxAttempt[CHAIN_ID, ADDR, TX_HASH, BLOCK_HASH, SEQ, FEE]) error {
	return nil
}
func (ms *inMemoryStore[CHAIN_ID, ADDR, TX_HASH, BLOCK_HASH, R, SEQ, FEE]) IsTxFinalized(ctx context.Context, blockHeight int64, txID int64, chainID CHAIN_ID) (bool, error) {
	return false, nil
}

func (ms *inMemoryStore[CHAIN_ID, ADDR, TX_HASH, BLOCK_HASH, R, SEQ, FEE]) FindTxsRequiringGasBump(ctx context.Context, address ADDR, blockNum, gasBumpThreshold, depth int64, chainID CHAIN_ID) ([]*txmgrtypes.Tx[CHAIN_ID, ADDR, TX_HASH, BLOCK_HASH, SEQ, FEE], error) {
	return nil, nil
}
func (ms *inMemoryStore[CHAIN_ID, ADDR, TX_HASH, BLOCK_HASH, R, SEQ, FEE]) MarkAllConfirmedMissingReceipt(ctx context.Context, chainID CHAIN_ID) error {
	return nil
}
func (ms *inMemoryStore[CHAIN_ID, ADDR, TX_HASH, BLOCK_HASH, R, SEQ, FEE]) MarkOldTxesMissingReceiptAsErrored(ctx context.Context, blockNum int64, finalityDepth uint32, chainID CHAIN_ID) error {
	return nil
}

func (ms *inMemoryStore[CHAIN_ID, ADDR, TX_HASH, BLOCK_HASH, R, SEQ, FEE]) deepCopyTx(
	tx txmgrtypes.Tx[CHAIN_ID, ADDR, TX_HASH, BLOCK_HASH, SEQ, FEE],
) *txmgrtypes.Tx[CHAIN_ID, ADDR, TX_HASH, BLOCK_HASH, SEQ, FEE] {
	copyTx := txmgrtypes.Tx[CHAIN_ID, ADDR, TX_HASH, BLOCK_HASH, SEQ, FEE]{
		ID:                 tx.ID,
		IdempotencyKey:     tx.IdempotencyKey,
		Sequence:           tx.Sequence,
		FromAddress:        tx.FromAddress,
		ToAddress:          tx.ToAddress,
		EncodedPayload:     make([]byte, len(tx.EncodedPayload)),
		Value:              *new(big.Int).Set(&tx.Value),
		FeeLimit:           tx.FeeLimit,
		Error:              tx.Error,
		BroadcastAt:        tx.BroadcastAt,
		InitialBroadcastAt: tx.InitialBroadcastAt,
		CreatedAt:          tx.CreatedAt,
		State:              tx.State,
		TxAttempts:         make([]txmgrtypes.TxAttempt[CHAIN_ID, ADDR, TX_HASH, BLOCK_HASH, SEQ, FEE], len(tx.TxAttempts)),
		Meta:               tx.Meta,
		Subject:            tx.Subject,
		ChainID:            tx.ChainID,
		PipelineTaskRunID:  tx.PipelineTaskRunID,
		MinConfirmations:   tx.MinConfirmations,
		TransmitChecker:    tx.TransmitChecker,
		SignalCallback:     tx.SignalCallback,
		CallbackCompleted:  tx.CallbackCompleted,
	}

	// Copy the EncodedPayload
	copy(copyTx.EncodedPayload, tx.EncodedPayload)

	// Copy the TxAttempts
	for i, attempt := range tx.TxAttempts {
		copyTx.TxAttempts[i] = ms.deepCopyTxAttempt(copyTx, attempt)
	}

	return &copyTx
}

func (ms *inMemoryStore[CHAIN_ID, ADDR, TX_HASH, BLOCK_HASH, R, SEQ, FEE]) deepCopyTxAttempt(
	tx txmgrtypes.Tx[CHAIN_ID, ADDR, TX_HASH, BLOCK_HASH, SEQ, FEE],
	attempt txmgrtypes.TxAttempt[CHAIN_ID, ADDR, TX_HASH, BLOCK_HASH, SEQ, FEE],
) txmgrtypes.TxAttempt[CHAIN_ID, ADDR, TX_HASH, BLOCK_HASH, SEQ, FEE] {
	copyAttempt := txmgrtypes.TxAttempt[CHAIN_ID, ADDR, TX_HASH, BLOCK_HASH, SEQ, FEE]{
		ID:                      attempt.ID,
		TxID:                    attempt.TxID,
		Tx:                      tx,
		TxFee:                   attempt.TxFee,
		ChainSpecificFeeLimit:   attempt.ChainSpecificFeeLimit,
		SignedRawTx:             make([]byte, len(attempt.SignedRawTx)),
		Hash:                    attempt.Hash,
		CreatedAt:               attempt.CreatedAt,
		BroadcastBeforeBlockNum: attempt.BroadcastBeforeBlockNum,
		State:                   attempt.State,
		Receipts:                make([]txmgrtypes.ChainReceipt[TX_HASH, BLOCK_HASH], len(attempt.Receipts)),
		TxType:                  attempt.TxType,
	}

	copy(copyAttempt.SignedRawTx, attempt.SignedRawTx)
	copy(copyAttempt.Receipts, attempt.Receipts)

	return copyAttempt
}<|MERGE_RESOLUTION|>--- conflicted
+++ resolved
@@ -5,6 +5,7 @@
 	"errors"
 	"fmt"
 	"math/big"
+	"sync"
 	"time"
 
 	"github.com/google/uuid"
@@ -46,7 +47,8 @@
 	keyStore          txmgrtypes.KeyStore[ADDR, CHAIN_ID, SEQ]
 	persistentTxStore txmgrtypes.TxStore[ADDR, CHAIN_ID, TX_HASH, BLOCK_HASH, R, SEQ, FEE]
 
-	addressStates map[ADDR]*addressState[CHAIN_ID, ADDR, TX_HASH, BLOCK_HASH, R, SEQ, FEE]
+	addressStatesLock sync.RWMutex
+	addressStates     map[ADDR]*addressState[CHAIN_ID, ADDR, TX_HASH, BLOCK_HASH, R, SEQ, FEE]
 }
 
 // NewInMemoryStore returns a new inMemoryStore
@@ -179,29 +181,28 @@
 	return nil
 }
 
-<<<<<<< HEAD
-// Close closes the InMemoryStore
-func (ms *InMemoryStore[CHAIN_ID, ADDR, TX_HASH, BLOCK_HASH, R, SEQ, FEE]) Close() {
+// Close closes the inMemoryStore
+func (ms *inMemoryStore[CHAIN_ID, ADDR, TX_HASH, BLOCK_HASH, R, SEQ, FEE]) Close() {
 	// Close the event recorder
-	ms.txStore.Close()
+	ms.persistentTxStore.Close()
 
 	// Clear all address states
 	ms.addressStatesLock.Lock()
 	for _, as := range ms.addressStates {
-		as.Close()
+		as.close()
 	}
 	clear(ms.addressStates)
 	ms.addressStatesLock.Unlock()
 }
 
 // Abandon removes all transactions for a given address
-func (ms *InMemoryStore[CHAIN_ID, ADDR, TX_HASH, BLOCK_HASH, R, SEQ, FEE]) Abandon(ctx context.Context, chainID CHAIN_ID, addr ADDR) error {
+func (ms *inMemoryStore[CHAIN_ID, ADDR, TX_HASH, BLOCK_HASH, R, SEQ, FEE]) Abandon(ctx context.Context, chainID CHAIN_ID, addr ADDR) error {
 	if ms.chainID.String() != chainID.String() {
 		return fmt.Errorf("abandon: %w", ErrInvalidChainID)
 	}
 
 	// Mark all persisted transactions as abandoned
-	if err := ms.txStore.Abandon(ctx, chainID, addr); err != nil {
+	if err := ms.persistentTxStore.Abandon(ctx, chainID, addr); err != nil {
 		return err
 	}
 
@@ -212,16 +213,8 @@
 	if !ok {
 		return fmt.Errorf("abandon: %w", ErrAddressNotFound)
 	}
-	as.Abandon()
-
-=======
-// Close closes the inMemoryStore
-func (ms *inMemoryStore[CHAIN_ID, ADDR, TX_HASH, BLOCK_HASH, R, SEQ, FEE]) Close() {
-}
-
-// Abandon removes all transactions for a given address
-func (ms *inMemoryStore[CHAIN_ID, ADDR, TX_HASH, BLOCK_HASH, R, SEQ, FEE]) Abandon(ctx context.Context, chainID CHAIN_ID, addr ADDR) error {
->>>>>>> 950a9b15
+	as.abandon()
+
 	return nil
 }
 
