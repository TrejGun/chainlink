package txmgr

import (
	"context"
	"errors"
	"fmt"
	"math/big"
	"time"

	"github.com/google/uuid"
	"gopkg.in/guregu/null.v4"

	"github.com/smartcontractkit/chainlink-common/pkg/logger"
	feetypes "github.com/smartcontractkit/chainlink/v2/common/fee/types"
	txmgrtypes "github.com/smartcontractkit/chainlink/v2/common/txmgr/types"
	"github.com/smartcontractkit/chainlink/v2/common/types"
)

var (
	// ErrInvalidChainID is returned when the chain ID is invalid
	ErrInvalidChainID = errors.New("invalid chain ID")
	// ErrTxnNotFound is returned when a transaction is not found
	ErrTxnNotFound = errors.New("transaction not found")
	// ErrExistingIdempotencyKey is returned when a transaction with the same idempotency key already exists
	ErrExistingIdempotencyKey = errors.New("transaction with idempotency key already exists")
	// ErrAddressNotFound is returned when an address is not found
	ErrAddressNotFound = errors.New("address not found")
	// ErrSequenceNotFound is returned when a sequence is not found
	ErrSequenceNotFound = errors.New("sequence not found")
	// ErrCouldNotGetReceipt is the error string we save if we reach our finality depth for a confirmed transaction without ever getting a receipt
	// This most likely happened because an external wallet used the account for this nonce
	ErrCouldNotGetReceipt = errors.New("could not get receipt")
)

// inMemoryStore is a simple wrapper around a persistent TxStore and KeyStore. It handles all the transaction state in memory.
type inMemoryStore[
	CHAIN_ID types.ID,
	ADDR, TX_HASH, BLOCK_HASH types.Hashable,
	R txmgrtypes.ChainReceipt[TX_HASH, BLOCK_HASH],
	SEQ types.Sequence,
	FEE feetypes.Fee,
] struct {
	lggr    logger.SugaredLogger
	chainID CHAIN_ID

	keyStore          txmgrtypes.KeyStore[ADDR, CHAIN_ID, SEQ]
	persistentTxStore txmgrtypes.TxStore[ADDR, CHAIN_ID, TX_HASH, BLOCK_HASH, R, SEQ, FEE]

	addressStates map[ADDR]*addressState[CHAIN_ID, ADDR, TX_HASH, BLOCK_HASH, R, SEQ, FEE]
}

// NewInMemoryStore returns a new inMemoryStore
func NewInMemoryStore[
	CHAIN_ID types.ID,
	ADDR, TX_HASH, BLOCK_HASH types.Hashable,
	R txmgrtypes.ChainReceipt[TX_HASH, BLOCK_HASH],
	SEQ types.Sequence,
	FEE feetypes.Fee,
](
	ctx context.Context,
	lggr logger.SugaredLogger,
	chainID CHAIN_ID,
	keyStore txmgrtypes.KeyStore[ADDR, CHAIN_ID, SEQ],
	persistentTxStore txmgrtypes.TxStore[ADDR, CHAIN_ID, TX_HASH, BLOCK_HASH, R, SEQ, FEE],
	config txmgrtypes.InMemoryStoreConfig,
) (*inMemoryStore[CHAIN_ID, ADDR, TX_HASH, BLOCK_HASH, R, SEQ, FEE], error) {
	ms := inMemoryStore[CHAIN_ID, ADDR, TX_HASH, BLOCK_HASH, R, SEQ, FEE]{
		lggr:              lggr,
		chainID:           chainID,
		keyStore:          keyStore,
		persistentTxStore: persistentTxStore,

		addressStates: map[ADDR]*addressState[CHAIN_ID, ADDR, TX_HASH, BLOCK_HASH, R, SEQ, FEE]{},
	}

	maxUnstarted := config.MaxQueued()
	if maxUnstarted <= 0 {
		maxUnstarted = 10000
	}
	addresses, err := keyStore.EnabledAddressesForChain(ctx, chainID)
	if err != nil {
		return nil, fmt.Errorf("new_in_memory_store: %w", err)
	}
	for _, fromAddr := range addresses {
		txs, err := persistentTxStore.GetAllTransactions(ctx, fromAddr, chainID)
		if err != nil {
			return nil, fmt.Errorf("address_state: initialization: %w", err)
		}
		ms.addressStates[fromAddr] = newAddressState[CHAIN_ID, ADDR, TX_HASH, BLOCK_HASH, R, SEQ, FEE](lggr, chainID, fromAddr, maxUnstarted, txs)
	}

	return &ms, nil
}

// CreateTransaction creates a new transaction for a given txRequest.
func (ms *inMemoryStore[CHAIN_ID, ADDR, TX_HASH, BLOCK_HASH, R, SEQ, FEE]) CreateTransaction(
	ctx context.Context,
	txRequest txmgrtypes.TxRequest[ADDR, TX_HASH],
	chainID CHAIN_ID,
) (
	txmgrtypes.Tx[CHAIN_ID, ADDR, TX_HASH, BLOCK_HASH, SEQ, FEE],
	error,
) {
	return txmgrtypes.Tx[CHAIN_ID, ADDR, TX_HASH, BLOCK_HASH, SEQ, FEE]{}, nil
}

// FindTxWithIdempotencyKey returns a transaction with the given idempotency key
func (ms *inMemoryStore[CHAIN_ID, ADDR, TX_HASH, BLOCK_HASH, R, SEQ, FEE]) FindTxWithIdempotencyKey(ctx context.Context, idempotencyKey string, chainID CHAIN_ID) (*txmgrtypes.Tx[CHAIN_ID, ADDR, TX_HASH, BLOCK_HASH, SEQ, FEE], error) {
	return nil, nil
}

// CheckTxQueueCapacity checks if the queue capacity has been reached for a given address
func (ms *inMemoryStore[CHAIN_ID, ADDR, TX_HASH, BLOCK_HASH, R, SEQ, FEE]) CheckTxQueueCapacity(ctx context.Context, fromAddress ADDR, maxQueuedTransactions uint64, chainID CHAIN_ID) error {
	return nil
}

// FindLatestSequence returns the latest sequence number for a given address
// It is used to initialize the in-memory sequence map in the broadcaster
// TODO(jtw): this is until we have a abstracted Sequencer Component which can be used instead
func (ms *inMemoryStore[CHAIN_ID, ADDR, TX_HASH, BLOCK_HASH, R, SEQ, FEE]) FindLatestSequence(ctx context.Context, fromAddress ADDR, chainID CHAIN_ID) (seq SEQ, err error) {
	return seq, nil
}

// CountUnconfirmedTransactions returns the number of unconfirmed transactions for a given address.
// Unconfirmed transactions are transactions that have been broadcast but not confirmed on-chain.
// NOTE(jtw): used to calculate total inflight transactions
func (ms *inMemoryStore[CHAIN_ID, ADDR, TX_HASH, BLOCK_HASH, R, SEQ, FEE]) CountUnconfirmedTransactions(ctx context.Context, fromAddress ADDR, chainID CHAIN_ID) (uint32, error) {
	return 0, nil
}

// CountUnstartedTransactions returns the number of unstarted transactions for a given address.
// Unstarted transactions are transactions that have not been broadcast yet.
// NOTE(jtw): used to calculate total inflight transactions
func (ms *inMemoryStore[CHAIN_ID, ADDR, TX_HASH, BLOCK_HASH, R, SEQ, FEE]) CountUnstartedTransactions(ctx context.Context, fromAddress ADDR, chainID CHAIN_ID) (uint32, error) {
	return 0, nil
}

// UpdateTxUnstartedToInProgress updates a transaction from unstarted to in_progress.
func (ms *inMemoryStore[CHAIN_ID, ADDR, TX_HASH, BLOCK_HASH, R, SEQ, FEE]) UpdateTxUnstartedToInProgress(
	ctx context.Context,
	tx *txmgrtypes.Tx[CHAIN_ID, ADDR, TX_HASH, BLOCK_HASH, SEQ, FEE],
	attempt *txmgrtypes.TxAttempt[CHAIN_ID, ADDR, TX_HASH, BLOCK_HASH, SEQ, FEE],
) error {
	return nil
}

// GetTxInProgress returns the in_progress transaction for a given address.
func (ms *inMemoryStore[CHAIN_ID, ADDR, TX_HASH, BLOCK_HASH, R, SEQ, FEE]) GetTxInProgress(ctx context.Context, fromAddress ADDR) (*txmgrtypes.Tx[CHAIN_ID, ADDR, TX_HASH, BLOCK_HASH, SEQ, FEE], error) {
	return nil, nil
}

// UpdateTxAttemptInProgressToBroadcast updates a transaction attempt from in_progress to broadcast.
// It also updates the transaction state to unconfirmed.
func (ms *inMemoryStore[CHAIN_ID, ADDR, TX_HASH, BLOCK_HASH, R, SEQ, FEE]) UpdateTxAttemptInProgressToBroadcast(
	ctx context.Context,
	tx *txmgrtypes.Tx[CHAIN_ID, ADDR, TX_HASH, BLOCK_HASH, SEQ, FEE],
	attempt txmgrtypes.TxAttempt[CHAIN_ID, ADDR, TX_HASH, BLOCK_HASH, SEQ, FEE],
	newAttemptState txmgrtypes.TxAttemptState,
) error {
	return nil
}

// FindNextUnstartedTransactionFromAddress returns the next unstarted transaction for a given address.
func (ms *inMemoryStore[CHAIN_ID, ADDR, TX_HASH, BLOCK_HASH, R, SEQ, FEE]) FindNextUnstartedTransactionFromAddress(_ context.Context, tx *txmgrtypes.Tx[CHAIN_ID, ADDR, TX_HASH, BLOCK_HASH, SEQ, FEE], fromAddress ADDR, chainID CHAIN_ID) error {
	return nil
}

// SaveReplacementInProgressAttempt saves a replacement attempt for a transaction that is in_progress.
func (ms *inMemoryStore[CHAIN_ID, ADDR, TX_HASH, BLOCK_HASH, R, SEQ, FEE]) SaveReplacementInProgressAttempt(
	ctx context.Context,
	oldAttempt txmgrtypes.TxAttempt[CHAIN_ID, ADDR, TX_HASH, BLOCK_HASH, SEQ, FEE],
	replacementAttempt *txmgrtypes.TxAttempt[CHAIN_ID, ADDR, TX_HASH, BLOCK_HASH, SEQ, FEE],
) error {
	return nil
}

// UpdateTxFatalError updates a transaction to fatal_error.
func (ms *inMemoryStore[CHAIN_ID, ADDR, TX_HASH, BLOCK_HASH, R, SEQ, FEE]) UpdateTxFatalError(ctx context.Context, tx *txmgrtypes.Tx[CHAIN_ID, ADDR, TX_HASH, BLOCK_HASH, SEQ, FEE]) error {
	return nil
}

// Close closes the inMemoryStore
func (ms *inMemoryStore[CHAIN_ID, ADDR, TX_HASH, BLOCK_HASH, R, SEQ, FEE]) Close() {
}

// Abandon removes all transactions for a given address
func (ms *inMemoryStore[CHAIN_ID, ADDR, TX_HASH, BLOCK_HASH, R, SEQ, FEE]) Abandon(ctx context.Context, chainID CHAIN_ID, addr ADDR) error {
	return nil
}

// SetBroadcastBeforeBlockNum sets the broadcast_before_block_num for a given chain ID
<<<<<<< HEAD
func (ms *InMemoryStore[CHAIN_ID, ADDR, TX_HASH, BLOCK_HASH, R, SEQ, FEE]) SetBroadcastBeforeBlockNum(ctx context.Context, blockNum int64, chainID CHAIN_ID) error {
	if ms.chainID.String() != chainID.String() {
		return fmt.Errorf("set_broadcast_before_block_num: %w", ErrInvalidChainID)
	}

	// Persist to persistent storage
	if err := ms.txStore.SetBroadcastBeforeBlockNum(ctx, blockNum, chainID); err != nil {
		return fmt.Errorf("set_broadcast_before_block_num: %w", err)
	}

	fn := func(tx *txmgrtypes.Tx[CHAIN_ID, ADDR, TX_HASH, BLOCK_HASH, SEQ, FEE]) {
		if tx.TxAttempts == nil || len(tx.TxAttempts) == 0 {
			return
		}

		for i := 0; i < len(tx.TxAttempts); i++ {
			attempt := tx.TxAttempts[i]
			if attempt.State == txmgrtypes.TxAttemptBroadcast && attempt.BroadcastBeforeBlockNum == nil {
				tx.TxAttempts[i].BroadcastBeforeBlockNum = &blockNum
			}
		}
	}
	ms.addressStatesLock.RLock()
	defer ms.addressStatesLock.RUnlock()
	for _, as := range ms.addressStates {
		as.ApplyToTxsByState(nil, fn)
	}

=======
func (ms *inMemoryStore[CHAIN_ID, ADDR, TX_HASH, BLOCK_HASH, R, SEQ, FEE]) SetBroadcastBeforeBlockNum(ctx context.Context, blockNum int64, chainID CHAIN_ID) error {
>>>>>>> 950a9b15
	return nil
}

// FindTxAttemptsConfirmedMissingReceipt returns all transactions that are confirmed but missing a receipt
func (ms *inMemoryStore[CHAIN_ID, ADDR, TX_HASH, BLOCK_HASH, R, SEQ, FEE]) FindTxAttemptsConfirmedMissingReceipt(ctx context.Context, chainID CHAIN_ID) (
	[]txmgrtypes.TxAttempt[CHAIN_ID, ADDR, TX_HASH, BLOCK_HASH, SEQ, FEE],
	error,
) {
	return nil, nil
}

// UpdateBroadcastAts updates the broadcast_at time for a given set of attempts
func (ms *inMemoryStore[CHAIN_ID, ADDR, TX_HASH, BLOCK_HASH, R, SEQ, FEE]) UpdateBroadcastAts(ctx context.Context, now time.Time, txIDs []int64) error {
	return nil
}

// UpdateTxsUnconfirmed updates the unconfirmed transactions for a given set of ids
func (ms *inMemoryStore[CHAIN_ID, ADDR, TX_HASH, BLOCK_HASH, R, SEQ, FEE]) UpdateTxsUnconfirmed(ctx context.Context, txIDs []int64) error {
	return nil
}

// FindTxAttemptsRequiringReceiptFetch returns all transactions that are missing a receipt
func (ms *inMemoryStore[CHAIN_ID, ADDR, TX_HASH, BLOCK_HASH, R, SEQ, FEE]) FindTxAttemptsRequiringReceiptFetch(ctx context.Context, chainID CHAIN_ID) (
	attempts []txmgrtypes.TxAttempt[CHAIN_ID, ADDR, TX_HASH, BLOCK_HASH, SEQ, FEE],
	err error,
) {
	return nil, nil
}

func (ms *inMemoryStore[CHAIN_ID, ADDR, TX_HASH, BLOCK_HASH, R, SEQ, FEE]) FindTxesPendingCallback(ctx context.Context, blockNum int64, chainID CHAIN_ID) (
	[]txmgrtypes.ReceiptPlus[R],
	error,
) {
	return nil, nil
}

func (ms *inMemoryStore[CHAIN_ID, ADDR, TX_HASH, BLOCK_HASH, R, SEQ, FEE]) UpdateTxCallbackCompleted(ctx context.Context, pipelineTaskRunRid uuid.UUID, chainId CHAIN_ID) error {
	return nil
}

func (ms *inMemoryStore[CHAIN_ID, ADDR, TX_HASH, BLOCK_HASH, R, SEQ, FEE]) SaveFetchedReceipts(ctx context.Context, receipts []R, chainID CHAIN_ID) error {
	return nil
}

func (ms *inMemoryStore[CHAIN_ID, ADDR, TX_HASH, BLOCK_HASH, R, SEQ, FEE]) FindTxesByMetaFieldAndStates(ctx context.Context, metaField string, metaValue string, states []txmgrtypes.TxState, chainID *big.Int) (
	[]*txmgrtypes.Tx[CHAIN_ID, ADDR, TX_HASH, BLOCK_HASH, SEQ, FEE],
	error,
) {
	return nil, nil
}
func (ms *inMemoryStore[CHAIN_ID, ADDR, TX_HASH, BLOCK_HASH, R, SEQ, FEE]) FindTxesWithMetaFieldByStates(ctx context.Context, metaField string, states []txmgrtypes.TxState, chainID *big.Int) ([]*txmgrtypes.Tx[CHAIN_ID, ADDR, TX_HASH, BLOCK_HASH, SEQ, FEE], error) {
	return nil, nil
}

func (ms *inMemoryStore[CHAIN_ID, ADDR, TX_HASH, BLOCK_HASH, R, SEQ, FEE]) FindTxesWithMetaFieldByReceiptBlockNum(ctx context.Context, metaField string, blockNum int64, chainID *big.Int) ([]*txmgrtypes.Tx[CHAIN_ID, ADDR, TX_HASH, BLOCK_HASH, SEQ, FEE], error) {
	return nil, nil
}

func (ms *inMemoryStore[CHAIN_ID, ADDR, TX_HASH, BLOCK_HASH, R, SEQ, FEE]) FindTxesWithAttemptsAndReceiptsByIdsAndState(ctx context.Context, ids []big.Int, states []txmgrtypes.TxState, chainID *big.Int) (tx []*txmgrtypes.Tx[CHAIN_ID, ADDR, TX_HASH, BLOCK_HASH, SEQ, FEE], err error) {
	return nil, nil
}

func (ms *inMemoryStore[CHAIN_ID, ADDR, TX_HASH, BLOCK_HASH, R, SEQ, FEE]) PruneUnstartedTxQueue(ctx context.Context, queueSize uint32, subject uuid.UUID) ([]int64, error) {
	return nil, nil
}

func (ms *inMemoryStore[CHAIN_ID, ADDR, TX_HASH, BLOCK_HASH, R, SEQ, FEE]) ReapTxHistory(ctx context.Context, minBlockNumberToKeep int64, timeThreshold time.Time, chainID CHAIN_ID) error {
	return nil
}
func (ms *inMemoryStore[CHAIN_ID, ADDR, TX_HASH, BLOCK_HASH, R, SEQ, FEE]) CountTransactionsByState(_ context.Context, state txmgrtypes.TxState, chainID CHAIN_ID) (uint32, error) {
	return 0, nil
}

func (ms *inMemoryStore[CHAIN_ID, ADDR, TX_HASH, BLOCK_HASH, R, SEQ, FEE]) DeleteInProgressAttempt(ctx context.Context, attempt txmgrtypes.TxAttempt[CHAIN_ID, ADDR, TX_HASH, BLOCK_HASH, SEQ, FEE]) error {
	return nil
}

func (ms *inMemoryStore[CHAIN_ID, ADDR, TX_HASH, BLOCK_HASH, R, SEQ, FEE]) FindTxsRequiringResubmissionDueToInsufficientFunds(_ context.Context, address ADDR, chainID CHAIN_ID) ([]*txmgrtypes.Tx[CHAIN_ID, ADDR, TX_HASH, BLOCK_HASH, SEQ, FEE], error) {
	return nil, nil
}

func (ms *inMemoryStore[CHAIN_ID, ADDR, TX_HASH, BLOCK_HASH, R, SEQ, FEE]) FindTxAttemptsRequiringResend(_ context.Context, olderThan time.Time, maxInFlightTransactions uint32, chainID CHAIN_ID, address ADDR) ([]txmgrtypes.TxAttempt[CHAIN_ID, ADDR, TX_HASH, BLOCK_HASH, SEQ, FEE], error) {
	return nil, nil
}

func (ms *inMemoryStore[CHAIN_ID, ADDR, TX_HASH, BLOCK_HASH, R, SEQ, FEE]) FindTxWithSequence(_ context.Context, fromAddress ADDR, seq SEQ) (*txmgrtypes.Tx[CHAIN_ID, ADDR, TX_HASH, BLOCK_HASH, SEQ, FEE], error) {
	return nil, nil
}

func (ms *inMemoryStore[CHAIN_ID, ADDR, TX_HASH, BLOCK_HASH, R, SEQ, FEE]) FindTransactionsConfirmedInBlockRange(_ context.Context, highBlockNumber, lowBlockNumber int64, chainID CHAIN_ID) ([]*txmgrtypes.Tx[CHAIN_ID, ADDR, TX_HASH, BLOCK_HASH, SEQ, FEE], error) {
	return nil, nil
}
func (ms *inMemoryStore[CHAIN_ID, ADDR, TX_HASH, BLOCK_HASH, R, SEQ, FEE]) FindEarliestUnconfirmedBroadcastTime(ctx context.Context, chainID CHAIN_ID) (null.Time, error) {
	return null.Time{}, nil
}

func (ms *inMemoryStore[CHAIN_ID, ADDR, TX_HASH, BLOCK_HASH, R, SEQ, FEE]) FindEarliestUnconfirmedTxAttemptBlock(ctx context.Context, chainID CHAIN_ID) (null.Int, error) {
	return null.Int{}, nil
}

func (ms *inMemoryStore[CHAIN_ID, ADDR, TX_HASH, BLOCK_HASH, R, SEQ, FEE]) GetInProgressTxAttempts(ctx context.Context, address ADDR, chainID CHAIN_ID) ([]txmgrtypes.TxAttempt[CHAIN_ID, ADDR, TX_HASH, BLOCK_HASH, SEQ, FEE], error) {
	return nil, nil
}

func (ms *inMemoryStore[CHAIN_ID, ADDR, TX_HASH, BLOCK_HASH, R, SEQ, FEE]) GetNonFatalTransactions(ctx context.Context, chainID CHAIN_ID) ([]*txmgrtypes.Tx[CHAIN_ID, ADDR, TX_HASH, BLOCK_HASH, SEQ, FEE], error) {
	return nil, nil
}

func (ms *inMemoryStore[CHAIN_ID, ADDR, TX_HASH, BLOCK_HASH, R, SEQ, FEE]) GetTxByID(_ context.Context, id int64) (*txmgrtypes.Tx[CHAIN_ID, ADDR, TX_HASH, BLOCK_HASH, SEQ, FEE], error) {
	return nil, nil
}

func (ms *inMemoryStore[CHAIN_ID, ADDR, TX_HASH, BLOCK_HASH, R, SEQ, FEE]) HasInProgressTransaction(_ context.Context, account ADDR, chainID CHAIN_ID) (bool, error) {
	return false, nil
}
func (ms *inMemoryStore[CHAIN_ID, ADDR, TX_HASH, BLOCK_HASH, R, SEQ, FEE]) LoadTxAttempts(_ context.Context, etx *txmgrtypes.Tx[CHAIN_ID, ADDR, TX_HASH, BLOCK_HASH, SEQ, FEE]) error {
	return nil
}
func (ms *inMemoryStore[CHAIN_ID, ADDR, TX_HASH, BLOCK_HASH, R, SEQ, FEE]) PreloadTxes(_ context.Context, attempts []txmgrtypes.TxAttempt[CHAIN_ID, ADDR, TX_HASH, BLOCK_HASH, SEQ, FEE]) error {
	return nil
}
func (ms *inMemoryStore[CHAIN_ID, ADDR, TX_HASH, BLOCK_HASH, R, SEQ, FEE]) SaveConfirmedMissingReceiptAttempt(ctx context.Context, timeout time.Duration, attempt *txmgrtypes.TxAttempt[CHAIN_ID, ADDR, TX_HASH, BLOCK_HASH, SEQ, FEE], broadcastAt time.Time) error {
	return nil
}
func (ms *inMemoryStore[CHAIN_ID, ADDR, TX_HASH, BLOCK_HASH, R, SEQ, FEE]) SaveInProgressAttempt(ctx context.Context, attempt *txmgrtypes.TxAttempt[CHAIN_ID, ADDR, TX_HASH, BLOCK_HASH, SEQ, FEE]) error {
	return nil
}
func (ms *inMemoryStore[CHAIN_ID, ADDR, TX_HASH, BLOCK_HASH, R, SEQ, FEE]) SaveInsufficientFundsAttempt(ctx context.Context, timeout time.Duration, attempt *txmgrtypes.TxAttempt[CHAIN_ID, ADDR, TX_HASH, BLOCK_HASH, SEQ, FEE], broadcastAt time.Time) error {
	return nil
}
func (ms *inMemoryStore[CHAIN_ID, ADDR, TX_HASH, BLOCK_HASH, R, SEQ, FEE]) SaveSentAttempt(ctx context.Context, timeout time.Duration, attempt *txmgrtypes.TxAttempt[CHAIN_ID, ADDR, TX_HASH, BLOCK_HASH, SEQ, FEE], broadcastAt time.Time) error {
	return nil
}
func (ms *inMemoryStore[CHAIN_ID, ADDR, TX_HASH, BLOCK_HASH, R, SEQ, FEE]) UpdateTxForRebroadcast(ctx context.Context, etx txmgrtypes.Tx[CHAIN_ID, ADDR, TX_HASH, BLOCK_HASH, SEQ, FEE], etxAttempt txmgrtypes.TxAttempt[CHAIN_ID, ADDR, TX_HASH, BLOCK_HASH, SEQ, FEE]) error {
	return nil
}
func (ms *inMemoryStore[CHAIN_ID, ADDR, TX_HASH, BLOCK_HASH, R, SEQ, FEE]) IsTxFinalized(ctx context.Context, blockHeight int64, txID int64, chainID CHAIN_ID) (bool, error) {
	return false, nil
}

func (ms *inMemoryStore[CHAIN_ID, ADDR, TX_HASH, BLOCK_HASH, R, SEQ, FEE]) FindTxsRequiringGasBump(ctx context.Context, address ADDR, blockNum, gasBumpThreshold, depth int64, chainID CHAIN_ID) ([]*txmgrtypes.Tx[CHAIN_ID, ADDR, TX_HASH, BLOCK_HASH, SEQ, FEE], error) {
	return nil, nil
}
func (ms *inMemoryStore[CHAIN_ID, ADDR, TX_HASH, BLOCK_HASH, R, SEQ, FEE]) MarkAllConfirmedMissingReceipt(ctx context.Context, chainID CHAIN_ID) error {
	return nil
}
func (ms *inMemoryStore[CHAIN_ID, ADDR, TX_HASH, BLOCK_HASH, R, SEQ, FEE]) MarkOldTxesMissingReceiptAsErrored(ctx context.Context, blockNum int64, finalityDepth uint32, chainID CHAIN_ID) error {
	return nil
}

func (ms *inMemoryStore[CHAIN_ID, ADDR, TX_HASH, BLOCK_HASH, R, SEQ, FEE]) deepCopyTx(
	tx txmgrtypes.Tx[CHAIN_ID, ADDR, TX_HASH, BLOCK_HASH, SEQ, FEE],
) *txmgrtypes.Tx[CHAIN_ID, ADDR, TX_HASH, BLOCK_HASH, SEQ, FEE] {
	copyTx := txmgrtypes.Tx[CHAIN_ID, ADDR, TX_HASH, BLOCK_HASH, SEQ, FEE]{
		ID:                 tx.ID,
		IdempotencyKey:     tx.IdempotencyKey,
		Sequence:           tx.Sequence,
		FromAddress:        tx.FromAddress,
		ToAddress:          tx.ToAddress,
		EncodedPayload:     make([]byte, len(tx.EncodedPayload)),
		Value:              *new(big.Int).Set(&tx.Value),
		FeeLimit:           tx.FeeLimit,
		Error:              tx.Error,
		BroadcastAt:        tx.BroadcastAt,
		InitialBroadcastAt: tx.InitialBroadcastAt,
		CreatedAt:          tx.CreatedAt,
		State:              tx.State,
		TxAttempts:         make([]txmgrtypes.TxAttempt[CHAIN_ID, ADDR, TX_HASH, BLOCK_HASH, SEQ, FEE], len(tx.TxAttempts)),
		Meta:               tx.Meta,
		Subject:            tx.Subject,
		ChainID:            tx.ChainID,
		PipelineTaskRunID:  tx.PipelineTaskRunID,
		MinConfirmations:   tx.MinConfirmations,
		TransmitChecker:    tx.TransmitChecker,
		SignalCallback:     tx.SignalCallback,
		CallbackCompleted:  tx.CallbackCompleted,
	}

	// Copy the EncodedPayload
	copy(copyTx.EncodedPayload, tx.EncodedPayload)

	// Copy the TxAttempts
	for i, attempt := range tx.TxAttempts {
		copyTx.TxAttempts[i] = ms.deepCopyTxAttempt(copyTx, attempt)
	}

	return &copyTx
}

func (ms *inMemoryStore[CHAIN_ID, ADDR, TX_HASH, BLOCK_HASH, R, SEQ, FEE]) deepCopyTxAttempt(
	tx txmgrtypes.Tx[CHAIN_ID, ADDR, TX_HASH, BLOCK_HASH, SEQ, FEE],
	attempt txmgrtypes.TxAttempt[CHAIN_ID, ADDR, TX_HASH, BLOCK_HASH, SEQ, FEE],
) txmgrtypes.TxAttempt[CHAIN_ID, ADDR, TX_HASH, BLOCK_HASH, SEQ, FEE] {
	copyAttempt := txmgrtypes.TxAttempt[CHAIN_ID, ADDR, TX_HASH, BLOCK_HASH, SEQ, FEE]{
		ID:                      attempt.ID,
		TxID:                    attempt.TxID,
		Tx:                      tx,
		TxFee:                   attempt.TxFee,
		ChainSpecificFeeLimit:   attempt.ChainSpecificFeeLimit,
		SignedRawTx:             make([]byte, len(attempt.SignedRawTx)),
		Hash:                    attempt.Hash,
		CreatedAt:               attempt.CreatedAt,
		BroadcastBeforeBlockNum: attempt.BroadcastBeforeBlockNum,
		State:                   attempt.State,
		Receipts:                make([]txmgrtypes.ChainReceipt[TX_HASH, BLOCK_HASH], len(attempt.Receipts)),
		TxType:                  attempt.TxType,
	}

	copy(copyAttempt.SignedRawTx, attempt.SignedRawTx)
	copy(copyAttempt.Receipts, attempt.Receipts)

	return copyAttempt
}<|MERGE_RESOLUTION|>--- conflicted
+++ resolved
@@ -5,6 +5,7 @@
 	"errors"
 	"fmt"
 	"math/big"
+	"sync"
 	"time"
 
 	"github.com/google/uuid"
@@ -46,7 +47,8 @@
 	keyStore          txmgrtypes.KeyStore[ADDR, CHAIN_ID, SEQ]
 	persistentTxStore txmgrtypes.TxStore[ADDR, CHAIN_ID, TX_HASH, BLOCK_HASH, R, SEQ, FEE]
 
-	addressStates map[ADDR]*addressState[CHAIN_ID, ADDR, TX_HASH, BLOCK_HASH, R, SEQ, FEE]
+	addressStatesLock sync.RWMutex
+	addressStates     map[ADDR]*addressState[CHAIN_ID, ADDR, TX_HASH, BLOCK_HASH, R, SEQ, FEE]
 }
 
 // NewInMemoryStore returns a new inMemoryStore
@@ -189,14 +191,13 @@
 }
 
 // SetBroadcastBeforeBlockNum sets the broadcast_before_block_num for a given chain ID
-<<<<<<< HEAD
-func (ms *InMemoryStore[CHAIN_ID, ADDR, TX_HASH, BLOCK_HASH, R, SEQ, FEE]) SetBroadcastBeforeBlockNum(ctx context.Context, blockNum int64, chainID CHAIN_ID) error {
+func (ms *inMemoryStore[CHAIN_ID, ADDR, TX_HASH, BLOCK_HASH, R, SEQ, FEE]) SetBroadcastBeforeBlockNum(ctx context.Context, blockNum int64, chainID CHAIN_ID) error {
 	if ms.chainID.String() != chainID.String() {
 		return fmt.Errorf("set_broadcast_before_block_num: %w", ErrInvalidChainID)
 	}
 
 	// Persist to persistent storage
-	if err := ms.txStore.SetBroadcastBeforeBlockNum(ctx, blockNum, chainID); err != nil {
+	if err := ms.persistentTxStore.SetBroadcastBeforeBlockNum(ctx, blockNum, chainID); err != nil {
 		return fmt.Errorf("set_broadcast_before_block_num: %w", err)
 	}
 
@@ -215,12 +216,9 @@
 	ms.addressStatesLock.RLock()
 	defer ms.addressStatesLock.RUnlock()
 	for _, as := range ms.addressStates {
-		as.ApplyToTxsByState(nil, fn)
-	}
-
-=======
-func (ms *inMemoryStore[CHAIN_ID, ADDR, TX_HASH, BLOCK_HASH, R, SEQ, FEE]) SetBroadcastBeforeBlockNum(ctx context.Context, blockNum int64, chainID CHAIN_ID) error {
->>>>>>> 950a9b15
+		as.applyToTxsByState(nil, fn)
+	}
+
 	return nil
 }
 
