--- conflicted
+++ resolved
@@ -93,11 +93,7 @@
 	lggr.Tracew("Alive loop starting", "nodeState", n.getCachedState())
 
 	headsC := make(chan HEAD)
-<<<<<<< HEAD
-	sub, err := n.rpc.SubscribeNewHead(n.nodeCtx, headsC)
-=======
-	sub, err := n.rpc.Subscribe(ctx, headsC, rpcSubscriptionMethodNewHeads)
->>>>>>> 5db47b63
+	sub, err := n.rpc.SubscribeNewHead(ctx, headsC)
 	if err != nil {
 		lggr.Errorw("Initial subscribe for heads failed", "nodeState", n.getCachedState())
 		n.declareUnreachable()
@@ -152,19 +148,12 @@
 			return
 		case <-pollCh:
 			promPoolRPCNodePolls.WithLabelValues(n.chainID.String(), n.name).Inc()
-<<<<<<< HEAD
 			lggr.Tracew("Polling for version", "nodeState", n.getCachedState(), "pollFailures", pollFailures)
-			ctx, cancel := context.WithTimeout(n.nodeCtx, pollInterval)
-			version, err := n.RPC().ClientVersion(ctx)
-			cancel()
-=======
-			lggr.Tracew("Polling for version", "nodeState", n.State(), "pollFailures", pollFailures)
 			version, err := func(ctx context.Context) (string, error) {
 				ctx, cancel := context.WithTimeout(ctx, pollInterval)
 				defer cancel()
 				return n.RPC().ClientVersion(ctx)
 			}(ctx)
->>>>>>> 5db47b63
 			if err != nil {
 				// prevent overflow
 				if pollFailures < math.MaxUint32 {
@@ -336,11 +325,7 @@
 	lggr.Tracew("Successfully subscribed to heads feed on out-of-sync RPC node", "nodeState", n.getCachedState())
 
 	ch := make(chan HEAD)
-<<<<<<< HEAD
-	sub, err := n.rpc.SubscribeNewHead(n.nodeCtx, ch)
-=======
-	sub, err := n.rpc.Subscribe(ctx, ch, rpcSubscriptionMethodNewHeads)
->>>>>>> 5db47b63
+	sub, err := n.rpc.SubscribeNewHead(ctx, ch)
 	if err != nil {
 		lggr.Errorw("Failed to subscribe heads on out-of-sync RPC node", "nodeState", n.getCachedState(), "err", err)
 		n.declareUnreachable()
@@ -523,13 +508,8 @@
 		case <-ctx.Done():
 			return
 		case <-time.After(recheckBackoff.Duration()):
-<<<<<<< HEAD
 			lggr.Tracew("Trying to recheck if the node is still syncing", "nodeState", n.getCachedState())
-			isSyncing, err := n.rpc.IsSyncing(n.nodeCtx)
-=======
-			lggr.Tracew("Trying to recheck if the node is still syncing", "nodeState", n.State())
 			isSyncing, err := n.rpc.IsSyncing(ctx)
->>>>>>> 5db47b63
 			if err != nil {
 				lggr.Errorw("Unexpected error while verifying RPC node synchronization status", "err", err, "nodeState", n.getCachedState())
 				n.declareUnreachable()
