package smoke

import (
	"context"
	"math/big"
	"testing"
	"time"

	"github.com/ethereum/go-ethereum/common"
	"github.com/google/go-cmp/cmp"
	"github.com/google/go-cmp/cmp/cmpopts"
	"github.com/stretchr/testify/require"

<<<<<<< HEAD
=======
	commonassets "github.com/smartcontractkit/chainlink-common/pkg/assets"

	"github.com/smartcontractkit/chainlink-testing-framework/blockchain"
>>>>>>> c32efca1
	"github.com/smartcontractkit/chainlink-testing-framework/logging"
	"github.com/smartcontractkit/chainlink-testing-framework/utils/ptr"
	"github.com/smartcontractkit/chainlink-testing-framework/utils/testcontext"

	"github.com/smartcontractkit/chainlink/integration-tests/actions"
	"github.com/smartcontractkit/chainlink/integration-tests/actions/vrfv2_actions"
	tc "github.com/smartcontractkit/chainlink/integration-tests/testconfig"

	"github.com/smartcontractkit/chainlink/integration-tests/docker/test_env"

	"github.com/smartcontractkit/chainlink-testing-framework/blockchain"
)

func TestVRFv2Basic(t *testing.T) {
	t.Parallel()
	l := logging.GetTestLogger(t)

	config, err := tc.GetConfig("Smoke", tc.VRFv2)
	if err != nil {
		t.Fatal(err)
	}

	network, err := actions.EthereumNetworkConfigFromConfig(l, &config)
	require.NoError(t, err, "Error building ethereum network config")

	env, err := test_env.NewCLTestEnvBuilder().
		WithTestInstance(t).
		WithTestConfig(&config).
		WithPrivateEthereumNetwork(network).
		WithCLNodes(1).
		WithFunding(big.NewFloat(*config.Common.ChainlinkNodeFunding)).
		WithStandardCleanup().
		Build()
	require.NoError(t, err, "error creating test env")

	env.ParallelTransactions(true)

	mockETHLinkFeed, err := actions.DeployMockETHLinkFeed(env.ContractDeployer, big.NewInt(*config.VRFv2.General.LinkNativeFeedResponse))
	require.NoError(t, err)
	linkToken, err := actions.DeployLINKToken(env.ContractDeployer)
	require.NoError(t, err)

	// register proving key against oracle address (sending key) in order to test oracleWithdraw
	defaultWalletAddress := env.EVMClient.GetDefaultWallet().Address()

	numberOfTxKeysToCreate := 1
	vrfv2Contracts, subIDs, vrfv2Data, err := vrfv2_actions.SetupVRFV2Environment(
		env,
		&config,
		linkToken,
		mockETHLinkFeed,
		defaultWalletAddress,
		numberOfTxKeysToCreate,
		1,
		1,
		l,
	)
	require.NoError(t, err, "error setting up VRF v2 env")

	subID := subIDs[0]

	subscription, err := vrfv2Contracts.Coordinator.GetSubscription(context.Background(), subID)
	require.NoError(t, err, "error getting subscription information")

	vrfv2_actions.LogSubDetails(l, subscription, subID, vrfv2Contracts.Coordinator)

	t.Run("Request Randomness", func(t *testing.T) {
		configCopy := config.MustCopy()
		subBalanceBeforeRequest := subscription.Balance

		jobRunsBeforeTest, err := env.ClCluster.Nodes[0].API.MustReadRunsByJob(vrfv2Data.VRFJob.Data.ID)
		require.NoError(t, err, "error reading job runs")

		// test and assert
		randomWordsFulfilledEvent, err := vrfv2_actions.RequestRandomnessAndWaitForFulfillment(
			vrfv2Contracts.LoadTestConsumers[0],
			vrfv2Contracts.Coordinator,
			vrfv2Data,
			subID,
			*configCopy.VRFv2.General.RandomnessRequestCountPerRequest,
			&configCopy,
			configCopy.VRFv2.General.RandomWordsFulfilledEventTimeout.Duration,
			l,
		)
		require.NoError(t, err, "error requesting randomness and waiting for fulfilment")

		expectedSubBalanceJuels := new(big.Int).Sub(subBalanceBeforeRequest, randomWordsFulfilledEvent.Payment)
		subscription, err = vrfv2Contracts.Coordinator.GetSubscription(context.Background(), subID)
		require.NoError(t, err, "error getting subscription information")
		subBalanceAfterRequest := subscription.Balance
		require.Equal(t, expectedSubBalanceJuels, subBalanceAfterRequest)

		jobRuns, err := env.ClCluster.Nodes[0].API.MustReadRunsByJob(vrfv2Data.VRFJob.Data.ID)
		require.NoError(t, err, "error reading job runs")
		require.Equal(t, len(jobRunsBeforeTest.Data)+1, len(jobRuns.Data))

		status, err := vrfv2Contracts.LoadTestConsumers[0].GetRequestStatus(context.Background(), randomWordsFulfilledEvent.RequestId)
		require.NoError(t, err, "error getting rand request status")
		require.True(t, status.Fulfilled)
		l.Debug().Bool("Fulfilment Status", status.Fulfilled).Msg("Random Words Request Fulfilment Status")

		require.Equal(t, *config.VRFv2.General.NumberOfWords, uint32(len(status.RandomWords)))
		for _, w := range status.RandomWords {
			l.Info().Str("Output", w.String()).Msg("Randomness fulfilled")
			require.Equal(t, 1, w.Cmp(big.NewInt(0)), "Expected the VRF job give an answer bigger than 0")
		}
	})

	t.Run("Direct Funding (VRFV2Wrapper)", func(t *testing.T) {
		testConfig := vrfv2Config
		wrapperContracts, wrapperSubID, err := vrfv2_actions.SetupVRFV2WrapperEnvironment(
			env,
			testConfig,
			linkToken,
			mockETHLinkFeed,
			vrfv2Contracts.Coordinator,
			vrfv2Data.KeyHash,
			1,
		)
		require.NoError(t, err)
		wrapperConsumer := wrapperContracts.LoadTestConsumers[0]

		wrapperConsumerJuelsBalanceBeforeRequest, err := linkToken.BalanceOf(testcontext.Get(t), wrapperConsumer.Address())
		require.NoError(t, err, "Error getting wrapper consumer balance")

		wrapperSubscription, err := vrfv2Contracts.Coordinator.GetSubscription(testcontext.Get(t), *wrapperSubID)
		require.NoError(t, err, "Error getting subscription information")
		subBalanceBeforeRequest := wrapperSubscription.Balance

		// Request Randomness and wait for fulfillment event
		randomWordsFulfilledEvent, err := vrfv2_actions.DirectFundingRequestRandomnessAndWaitForFulfillment(
			wrapperConsumer,
			vrfv2Contracts.Coordinator,
			vrfv2Data,
			*wrapperSubID,
			vrfv2Config.RandomnessRequestCountPerRequest,
			vrfv2Config,
			testConfig.RandomWordsFulfilledEventTimeout,
			l,
		)
		require.NoError(t, err, "Error requesting randomness and waiting for fulfilment")

		// Check wrapper subscription balance
		expectedSubBalanceJuels := new(big.Int).Sub(subBalanceBeforeRequest, randomWordsFulfilledEvent.Payment)
		wrapperSubscription, err = vrfv2Contracts.Coordinator.GetSubscription(testcontext.Get(t), *wrapperSubID)
		require.NoError(t, err, "Error getting subscription information")
		subBalanceAfterRequest := wrapperSubscription.Balance
		require.Equal(t, expectedSubBalanceJuels, subBalanceAfterRequest)

		// Check status of randomness request within the wrapper consumer contract
		consumerStatus, err := wrapperConsumer.GetRequestStatus(testcontext.Get(t), randomWordsFulfilledEvent.RequestId)
		require.NoError(t, err, "Error getting randomness request status")
		require.True(t, consumerStatus.Fulfilled)

		// Check wrapper consumer LINK balance
		expectedWrapperConsumerJuelsBalance := new(big.Int).Sub(wrapperConsumerJuelsBalanceBeforeRequest, consumerStatus.Paid)
		wrapperConsumerJuelsBalanceAfterRequest, err := linkToken.BalanceOf(testcontext.Get(t), wrapperConsumer.Address())
		require.NoError(t, err, "Error getting wrapper consumer balance")
		require.Equal(t, expectedWrapperConsumerJuelsBalance, wrapperConsumerJuelsBalanceAfterRequest)

		// Check random word count
		require.Equal(t, testConfig.NumberOfWords, uint32(len(consumerStatus.RandomWords)))
		for _, w := range consumerStatus.RandomWords {
			l.Info().Str("Output", w.String()).Msg("Randomness fulfilled")
			require.Equal(t, 1, w.Cmp(big.NewInt(0)), "Expected the VRF job give an answer bigger than 0")
		}

		l.Info().
			Str("Consumer Balance Before Request (Link)", (*commonassets.Link)(wrapperConsumerJuelsBalanceBeforeRequest).Link()).
			Str("Consumer Balance After Request (Link)", (*commonassets.Link)(wrapperConsumerJuelsBalanceAfterRequest).Link()).
			Bool("Fulfilment Status", consumerStatus.Fulfilled).
			Str("Paid by Consumer Contract (Link)", (*commonassets.Link)(consumerStatus.Paid).Link()).
			Str("Paid by Coordinator Sub (Link)", (*commonassets.Link)(randomWordsFulfilledEvent.Payment).Link()).
			Str("RequestTimestamp", consumerStatus.RequestTimestamp.String()).
			Str("FulfilmentTimestamp", consumerStatus.FulfilmentTimestamp.String()).
			Str("RequestBlockNumber", consumerStatus.RequestBlockNumber.String()).
			Str("FulfilmentBlockNumber", consumerStatus.FulfilmentBlockNumber.String()).
			Str("TX Hash", randomWordsFulfilledEvent.Raw.TxHash.String()).
			Msg("Random Words Fulfilment Details For Link Billing")
	})

	t.Run("Oracle Withdraw", func(t *testing.T) {
		configCopy := config.MustCopy()
		testConfig := configCopy.VRFv2.General
		subIDsForOracleWithDraw, err := vrfv2_actions.CreateFundSubsAndAddConsumers(
			env,
			&configCopy,
			linkToken,
			vrfv2Contracts.Coordinator,
			vrfv2Contracts.LoadTestConsumers,
			1,
		)
		require.NoError(t, err)

		subIDForOracleWithdraw := subIDsForOracleWithDraw[0]

		fulfilledEventLink, err := vrfv2_actions.RequestRandomnessAndWaitForFulfillment(
			vrfv2Contracts.LoadTestConsumers[0],
			vrfv2Contracts.Coordinator,
			vrfv2Data,
			subIDForOracleWithdraw,
			*testConfig.RandomnessRequestCountPerRequest,
			&configCopy,
			testConfig.RandomWordsFulfilledEventTimeout.Duration,
			l,
		)
		require.NoError(t, err)

		amountToWithdrawLink := fulfilledEventLink.Payment

		defaultWalletBalanceLinkBeforeOracleWithdraw, err := linkToken.BalanceOf(testcontext.Get(t), defaultWalletAddress)
		require.NoError(t, err)

		l.Info().
			Str("Returning to", defaultWalletAddress).
			Str("Amount", amountToWithdrawLink.String()).
			Msg("Invoking Oracle Withdraw for LINK")

		err = vrfv2Contracts.Coordinator.OracleWithdraw(common.HexToAddress(defaultWalletAddress), amountToWithdrawLink)
		require.NoError(t, err, "Error withdrawing LINK from coordinator to default wallet")

		err = env.EVMClient.WaitForEvents()
		require.NoError(t, err, vrfv2_actions.ErrWaitTXsComplete)

		defaultWalletBalanceLinkAfterOracleWithdraw, err := linkToken.BalanceOf(testcontext.Get(t), defaultWalletAddress)
		require.NoError(t, err)

		require.Equal(
			t,
			1,
			defaultWalletBalanceLinkAfterOracleWithdraw.Cmp(defaultWalletBalanceLinkBeforeOracleWithdraw),
			"LINK funds were not returned after oracle withdraw",
		)
	})

	t.Run("Canceling Sub And Returning Funds", func(t *testing.T) {
		configCopy := config.MustCopy()
		subIDsForCancelling, err := vrfv2_actions.CreateFundSubsAndAddConsumers(
			env,
			&configCopy,
			linkToken,
			vrfv2Contracts.Coordinator,
			vrfv2Contracts.LoadTestConsumers,
			1,
		)
		require.NoError(t, err)
		subIDForCancelling := subIDsForCancelling[0]

		testWalletAddress, err := actions.GenerateWallet()
		require.NoError(t, err)

		testWalletBalanceLinkBeforeSubCancelling, err := linkToken.BalanceOf(testcontext.Get(t), testWalletAddress.String())
		require.NoError(t, err)

		subscriptionForCancelling, err := vrfv2Contracts.Coordinator.GetSubscription(testcontext.Get(t), subIDForCancelling)
		require.NoError(t, err, "error getting subscription information")

		subBalanceLink := subscriptionForCancelling.Balance

		l.Info().
			Str("Subscription Amount Link", subBalanceLink.String()).
			Uint64("Returning funds from SubID", subIDForCancelling).
			Str("Returning funds to", testWalletAddress.String()).
			Msg("Canceling subscription and returning funds to subscription owner")

		tx, err := vrfv2Contracts.Coordinator.CancelSubscription(subIDForCancelling, testWalletAddress)
		require.NoError(t, err, "Error canceling subscription")

		subscriptionCanceledEvent, err := vrfv2Contracts.Coordinator.WaitForSubscriptionCanceledEvent([]uint64{subIDForCancelling}, time.Second*30)
		require.NoError(t, err, "error waiting for subscription canceled event")

		cancellationTxReceipt, err := env.EVMClient.GetTxReceipt(tx.Hash())
		require.NoError(t, err, "error getting tx cancellation Tx Receipt")

		txGasUsed := new(big.Int).SetUint64(cancellationTxReceipt.GasUsed)
		cancellationTxFeeWei := new(big.Int).Mul(txGasUsed, cancellationTxReceipt.EffectiveGasPrice)

		l.Info().
			Str("Cancellation Tx Fee Wei", cancellationTxFeeWei.String()).
			Str("Effective Gas Price", cancellationTxReceipt.EffectiveGasPrice.String()).
			Uint64("Gas Used", cancellationTxReceipt.GasUsed).
			Msg("Cancellation TX Receipt")

		l.Info().
			Str("Returned Subscription Amount Link", subscriptionCanceledEvent.Amount.String()).
			Uint64("SubID", subscriptionCanceledEvent.SubId).
			Str("Returned to", subscriptionCanceledEvent.To.String()).
			Msg("Subscription Canceled Event")

		require.Equal(t, subBalanceLink, subscriptionCanceledEvent.Amount, "SubscriptionCanceled event LINK amount is not equal to sub amount while canceling subscription")

		testWalletBalanceLinkAfterSubCancelling, err := linkToken.BalanceOf(testcontext.Get(t), testWalletAddress.String())
		require.NoError(t, err)

		//Verify that sub was deleted from Coordinator
		_, err = vrfv2Contracts.Coordinator.GetSubscription(testcontext.Get(t), subIDForCancelling)
		require.Error(t, err, "error not occurred when trying to get deleted subscription from old Coordinator after sub migration")

		subFundsReturnedLinkActual := new(big.Int).Sub(testWalletBalanceLinkAfterSubCancelling, testWalletBalanceLinkBeforeSubCancelling)

		l.Info().
			Str("Cancellation Tx Fee Wei", cancellationTxFeeWei.String()).
			Str("Sub Funds Returned Actual - Link", subFundsReturnedLinkActual.String()).
			Str("Sub Balance - Link", subBalanceLink.String()).
			Msg("Sub funds returned")

		require.Equal(t, 0, subBalanceLink.Cmp(subFundsReturnedLinkActual), "Returned LINK funds are not equal to sub balance that was cancelled")
	})

	t.Run("Owner Canceling Sub And Returning Funds While Having Pending Requests", func(t *testing.T) {
		configCopy := config.MustCopy()
		// Underfund subscription to force fulfillments to fail
		configCopy.VRFv2.General.SubscriptionFundingAmountLink = ptr.Ptr(float64(0.000000000000000001)) // 1 Juel

		subIDsForCancelling, err := vrfv2_actions.CreateFundSubsAndAddConsumers(
			env,
			&configCopy,
			linkToken,
			vrfv2Contracts.Coordinator,
			vrfv2Contracts.LoadTestConsumers,
			1,
		)
		require.NoError(t, err)

		subIDForCancelling := subIDsForCancelling[0]

		subscriptionForCancelling, err := vrfv2Contracts.Coordinator.GetSubscription(testcontext.Get(t), subIDForCancelling)
		require.NoError(t, err, "Error getting subscription information")

		vrfv2_actions.LogSubDetails(l, subscriptionForCancelling, subIDForCancelling, vrfv2Contracts.Coordinator)

		// No GetActiveSubscriptionIds function available - skipping check

		pendingRequestsExist, err := vrfv2Contracts.Coordinator.PendingRequestsExist(testcontext.Get(t), subIDForCancelling)
		require.NoError(t, err)
		require.False(t, pendingRequestsExist, "Pending requests should not exist")

		// Request randomness - should fail due to underfunded subscription
		randomWordsFulfilledEventTimeout := 5 * time.Second
		_, err = vrfv2_actions.RequestRandomnessAndWaitForFulfillment(
			vrfv2Contracts.LoadTestConsumers[0],
			vrfv2Contracts.Coordinator,
			vrfv2Data,
			subIDForCancelling,
			*configCopy.VRFv2.General.RandomnessRequestCountPerRequest,
			&configCopy,
			randomWordsFulfilledEventTimeout,
			l,
		)
		require.Error(t, err, "Error should occur while waiting for fulfilment due to low sub balance")

		pendingRequestsExist, err = vrfv2Contracts.Coordinator.PendingRequestsExist(testcontext.Get(t), subIDForCancelling)
		require.NoError(t, err)
		require.True(t, pendingRequestsExist, "Pending requests should exist after unfilfulled requests due to low sub balance")

		walletBalanceLinkBeforeSubCancelling, err := linkToken.BalanceOf(testcontext.Get(t), defaultWalletAddress)
		require.NoError(t, err)

		subscriptionForCancelling, err = vrfv2Contracts.Coordinator.GetSubscription(testcontext.Get(t), subIDForCancelling)
		require.NoError(t, err, "Error getting subscription information")
		subBalanceLink := subscriptionForCancelling.Balance

		l.Info().
			Str("Subscription Amount Link", subBalanceLink.String()).
			Uint64("Returning funds from SubID", subIDForCancelling).
			Str("Returning funds to", defaultWalletAddress).
			Msg("Canceling subscription and returning funds to subscription owner")

		// Call OwnerCancelSubscription
		tx, err := vrfv2Contracts.Coordinator.OwnerCancelSubscription(subIDForCancelling)
		require.NoError(t, err, "Error canceling subscription")

		subscriptionCanceledEvent, err := vrfv2Contracts.Coordinator.WaitForSubscriptionCanceledEvent([]uint64{subIDForCancelling}, time.Second*30)
		require.NoError(t, err, "error waiting for subscription canceled event")

		cancellationTxReceipt, err := env.EVMClient.GetTxReceipt(tx.Hash())
		require.NoError(t, err, "error getting tx cancellation Tx Receipt")

		txGasUsed := new(big.Int).SetUint64(cancellationTxReceipt.GasUsed)
		cancellationTxFeeWei := new(big.Int).Mul(txGasUsed, cancellationTxReceipt.EffectiveGasPrice)

		l.Info().
			Str("Cancellation Tx Fee Wei", cancellationTxFeeWei.String()).
			Str("Effective Gas Price", cancellationTxReceipt.EffectiveGasPrice.String()).
			Uint64("Gas Used", cancellationTxReceipt.GasUsed).
			Msg("Cancellation TX Receipt")

		l.Info().
			Str("Returned Subscription Amount Link", subscriptionCanceledEvent.Amount.String()).
			Uint64("SubID", subscriptionCanceledEvent.SubId).
			Str("Returned to", subscriptionCanceledEvent.To.String()).
			Msg("Subscription Canceled Event")

		require.Equal(t, subBalanceLink, subscriptionCanceledEvent.Amount, "SubscriptionCanceled event LINK amount is not equal to sub amount while canceling subscription")

		walletBalanceLinkAfterSubCancelling, err := linkToken.BalanceOf(testcontext.Get(t), defaultWalletAddress)
		require.NoError(t, err)

		// Verify that subscription was deleted from Coordinator contract
		_, err = vrfv2Contracts.Coordinator.GetSubscription(testcontext.Get(t), subIDForCancelling)
		l.Info().
			Str("Expected error message", err.Error())
		require.Error(t, err, "Error did not occur when fetching deleted subscription from the Coordinator after owner cancelation")

		subFundsReturnedLinkActual := new(big.Int).Sub(walletBalanceLinkAfterSubCancelling, walletBalanceLinkBeforeSubCancelling)
		l.Info().
			Str("Wallet Balance Before Owner Cancelation", walletBalanceLinkBeforeSubCancelling.String()).
			Str("Cancellation Tx Fee Wei", cancellationTxFeeWei.String()).
			Str("Sub Funds Returned Actual - Link", subFundsReturnedLinkActual.String()).
			Str("Sub Balance - Link", subBalanceLink.String()).
			Str("Wallet Balance After Owner Cancelation", walletBalanceLinkAfterSubCancelling.String()).
			Msg("Sub funds returned")

		require.Equal(t, 0, subBalanceLink.Cmp(subFundsReturnedLinkActual), "Returned LINK funds are not equal to sub balance that was cancelled")

		// Again, there is no GetActiveSubscriptionIds method on the v2 Coordinator contract, so we can't double check that the cancelled
		// subID is no longer in the list of active subs
	})
}

func TestVRFv2MultipleSendingKeys(t *testing.T) {
	t.Parallel()
	l := logging.GetTestLogger(t)

	config, err := tc.GetConfig("Smoke", tc.VRFv2)
	if err != nil {
		t.Fatal(err)
	}

	network, err := actions.EthereumNetworkConfigFromConfig(l, &config)
	require.NoError(t, err, "Error building ethereum network config")

	env, err := test_env.NewCLTestEnvBuilder().
		WithTestConfig(&config).
		WithTestInstance(t).
		WithPrivateEthereumNetwork(network).
		WithCLNodes(1).
		WithFunding(big.NewFloat(*config.Common.ChainlinkNodeFunding)).
		WithStandardCleanup().
		Build()
	require.NoError(t, err, "error creating test env")

	env.ParallelTransactions(true)

	mockETHLinkFeed, err := actions.DeployMockETHLinkFeed(env.ContractDeployer, big.NewInt(*config.VRFv2.General.LinkNativeFeedResponse))
	require.NoError(t, err)
	linkToken, err := actions.DeployLINKToken(env.ContractDeployer)
	require.NoError(t, err)

	// register proving key against oracle address (sending key) in order to test oracleWithdraw
	defaultWalletAddress := env.EVMClient.GetDefaultWallet().Address()

	numberOfTxKeysToCreate := 2
	vrfv2Contracts, subIDs, vrfv2Data, err := vrfv2_actions.SetupVRFV2Environment(
		env,
		&config,
		linkToken,
		mockETHLinkFeed,
		defaultWalletAddress,
		numberOfTxKeysToCreate,
		1,
		1,
		l,
	)
	require.NoError(t, err, "error setting up VRF v2 env")

	subID := subIDs[0]

	subscription, err := vrfv2Contracts.Coordinator.GetSubscription(context.Background(), subID)
	require.NoError(t, err, "error getting subscription information")

	vrfv2_actions.LogSubDetails(l, subscription, subID, vrfv2Contracts.Coordinator)

	t.Run("Request Randomness with multiple sending keys", func(t *testing.T) {
		txKeys, _, err := env.ClCluster.Nodes[0].API.ReadTxKeys("evm")
		require.NoError(t, err, "error reading tx keys")

		require.Equal(t, numberOfTxKeysToCreate+1, len(txKeys.Data))

		var fulfillmentTxFromAddresses []string
		for i := 0; i < numberOfTxKeysToCreate+1; i++ {
			randomWordsFulfilledEvent, err := vrfv2_actions.RequestRandomnessAndWaitForFulfillment(
				vrfv2Contracts.LoadTestConsumers[0],
				vrfv2Contracts.Coordinator,
				vrfv2Data,
				subID,
				*config.VRFv2.General.RandomnessRequestCountPerRequest,
				&config,
				config.VRFv2.General.RandomWordsFulfilledEventTimeout.Duration,
				l,
			)
			require.NoError(t, err, "error requesting randomness and waiting for fulfilment")

			//todo - move TransactionByHash to EVMClient in CTF
			fulfillmentTx, _, err := env.EVMClient.(*blockchain.EthereumMultinodeClient).DefaultClient.(*blockchain.EthereumClient).
				Client.TransactionByHash(context.Background(), randomWordsFulfilledEvent.Raw.TxHash)
			require.NoError(t, err, "error getting tx from hash")
			fulfillmentTxFromAddress, err := actions.GetTxFromAddress(fulfillmentTx)
			require.NoError(t, err, "error getting tx from address")
			fulfillmentTxFromAddresses = append(fulfillmentTxFromAddresses, fulfillmentTxFromAddress)
		}
		require.Equal(t, numberOfTxKeysToCreate+1, len(fulfillmentTxFromAddresses))
		var txKeyAddresses []string
		for _, txKey := range txKeys.Data {
			txKeyAddresses = append(txKeyAddresses, txKey.ID)
		}
		less := func(a, b string) bool { return a < b }
		equalIgnoreOrder := cmp.Diff(txKeyAddresses, fulfillmentTxFromAddresses, cmpopts.SortSlices(less)) == ""
		require.True(t, equalIgnoreOrder)
	})
}<|MERGE_RESOLUTION|>--- conflicted
+++ resolved
@@ -11,12 +11,8 @@
 	"github.com/google/go-cmp/cmp/cmpopts"
 	"github.com/stretchr/testify/require"
 
-<<<<<<< HEAD
-=======
 	commonassets "github.com/smartcontractkit/chainlink-common/pkg/assets"
 
-	"github.com/smartcontractkit/chainlink-testing-framework/blockchain"
->>>>>>> c32efca1
 	"github.com/smartcontractkit/chainlink-testing-framework/logging"
 	"github.com/smartcontractkit/chainlink-testing-framework/utils/ptr"
 	"github.com/smartcontractkit/chainlink-testing-framework/utils/testcontext"
@@ -94,10 +90,10 @@
 		randomWordsFulfilledEvent, err := vrfv2_actions.RequestRandomnessAndWaitForFulfillment(
 			vrfv2Contracts.LoadTestConsumers[0],
 			vrfv2Contracts.Coordinator,
+			subID,
 			vrfv2Data,
-			subID,
+			&configCopy,
 			*configCopy.VRFv2.General.RandomnessRequestCountPerRequest,
-			&configCopy,
 			configCopy.VRFv2.General.RandomWordsFulfilledEventTimeout.Duration,
 			l,
 		)
@@ -126,10 +122,10 @@
 	})
 
 	t.Run("Direct Funding (VRFV2Wrapper)", func(t *testing.T) {
-		testConfig := vrfv2Config
+		configCopy := config.MustCopy()
 		wrapperContracts, wrapperSubID, err := vrfv2_actions.SetupVRFV2WrapperEnvironment(
 			env,
-			testConfig,
+			&configCopy,
 			linkToken,
 			mockETHLinkFeed,
 			vrfv2Contracts.Coordinator,
@@ -150,11 +146,12 @@
 		randomWordsFulfilledEvent, err := vrfv2_actions.DirectFundingRequestRandomnessAndWaitForFulfillment(
 			wrapperConsumer,
 			vrfv2Contracts.Coordinator,
+			*wrapperSubID,
 			vrfv2Data,
-			*wrapperSubID,
-			vrfv2Config.RandomnessRequestCountPerRequest,
-			vrfv2Config,
-			testConfig.RandomWordsFulfilledEventTimeout,
+			&configCopy,
+			*configCopy.VRFv2.General.RandomnessRequestCountPerRequest,
+			*configCopy.VRFv2.General,
+			configCopy.VRFv2.General.RandomWordsFulfilledEventTimeout.Duration,
 			l,
 		)
 		require.NoError(t, err, "Error requesting randomness and waiting for fulfilment")
@@ -178,7 +175,7 @@
 		require.Equal(t, expectedWrapperConsumerJuelsBalance, wrapperConsumerJuelsBalanceAfterRequest)
 
 		// Check random word count
-		require.Equal(t, testConfig.NumberOfWords, uint32(len(consumerStatus.RandomWords)))
+		require.Equal(t, *configCopy.VRFv2.General.NumberOfWords, uint32(len(consumerStatus.RandomWords)))
 		for _, w := range consumerStatus.RandomWords {
 			l.Info().Str("Output", w.String()).Msg("Randomness fulfilled")
 			require.Equal(t, 1, w.Cmp(big.NewInt(0)), "Expected the VRF job give an answer bigger than 0")
@@ -216,10 +213,10 @@
 		fulfilledEventLink, err := vrfv2_actions.RequestRandomnessAndWaitForFulfillment(
 			vrfv2Contracts.LoadTestConsumers[0],
 			vrfv2Contracts.Coordinator,
+			subIDForOracleWithdraw,
 			vrfv2Data,
-			subIDForOracleWithdraw,
+			&configCopy,
 			*testConfig.RandomnessRequestCountPerRequest,
-			&configCopy,
 			testConfig.RandomWordsFulfilledEventTimeout.Duration,
 			l,
 		)
@@ -359,10 +356,10 @@
 		_, err = vrfv2_actions.RequestRandomnessAndWaitForFulfillment(
 			vrfv2Contracts.LoadTestConsumers[0],
 			vrfv2Contracts.Coordinator,
+			subIDForCancelling,
 			vrfv2Data,
-			subIDForCancelling,
+			&configCopy,
 			*configCopy.VRFv2.General.RandomnessRequestCountPerRequest,
-			&configCopy,
 			randomWordsFulfilledEventTimeout,
 			l,
 		)
@@ -501,10 +498,10 @@
 			randomWordsFulfilledEvent, err := vrfv2_actions.RequestRandomnessAndWaitForFulfillment(
 				vrfv2Contracts.LoadTestConsumers[0],
 				vrfv2Contracts.Coordinator,
+				subID,
 				vrfv2Data,
-				subID,
+				&config,
 				*config.VRFv2.General.RandomnessRequestCountPerRequest,
-				&config,
 				config.VRFv2.General.RandomWordsFulfilledEventTimeout.Duration,
 				l,
 			)
