package smoke

import (
	"context"
	"fmt"
	"math/big"
	"testing"
	"time"

	"github.com/ethereum/go-ethereum/common"
	"github.com/google/go-cmp/cmp"
	"github.com/google/go-cmp/cmp/cmpopts"
	"github.com/stretchr/testify/require"

	"github.com/smartcontractkit/chainlink-testing-framework/blockchain"
	"github.com/smartcontractkit/chainlink-testing-framework/logging"
	"github.com/smartcontractkit/chainlink-testing-framework/utils/ptr"
	"github.com/smartcontractkit/chainlink-testing-framework/utils/testcontext"
	"github.com/smartcontractkit/chainlink/v2/core/gethwrappers/generated/vrf_v2plus_upgraded_version"

	"github.com/smartcontractkit/chainlink/integration-tests/actions"
	"github.com/smartcontractkit/chainlink/integration-tests/actions/vrfv2plus"
	"github.com/smartcontractkit/chainlink/integration-tests/docker/test_env"
	tc "github.com/smartcontractkit/chainlink/integration-tests/testconfig"
	it_utils "github.com/smartcontractkit/chainlink/integration-tests/utils"
)

func TestVRFv2Plus(t *testing.T) {
	t.Parallel()
	l := logging.GetTestLogger(t)

	config, err := tc.GetConfig(t.Name(), tc.Smoke, tc.VRFv2Plus)
	if err != nil {
		t.Fatal(err)
	}

	// network, err := actions.EthereumNetworkConfigFromConfig(l, &config)
	// require.NoError(t, err, "Error building ethereum network config")

	env, err := test_env.NewCLTestEnvBuilder().
		WithTestInstance(t).
		WithTestConfig(&config).
		// WithPrivateEthereumNetwork(network).
		WithGeth().
		WithCLNodes(1).
		WithFunding(big.NewFloat(*config.Common.ChainlinkNodeFunding)).
		WithStandardCleanup().
		WithLogStream().
		Build()
	require.NoError(t, err, "error creating test env")

	env.ParallelTransactions(true)

	mockETHLinkFeed, err := actions.DeployMockETHLinkFeed(env.ContractDeployer, big.NewInt(*config.VRFv2Plus.General.LinkNativeFeedResponse))
	require.NoError(t, err, "error deploying mock ETH/LINK feed")

	linkToken, err := actions.DeployLINKToken(env.ContractDeployer)
	require.NoError(t, err, "error deploying LINK contract")

	// register proving key against oracle address (sending key) in order to test oracleWithdraw
	defaultWalletAddress := env.EVMClient.GetDefaultWallet().Address()

	numberOfTxKeysToCreate := 2
	vrfv2PlusContracts, subIDs, vrfv2PlusData, err := vrfv2plus.SetupVRFV2_5Environment(
		env,
		&config,
		linkToken,
		mockETHLinkFeed,
		defaultWalletAddress,
		numberOfTxKeysToCreate,
		1,
		1,
		l,
	)
	require.NoError(t, err, "error setting up VRF v2_5 env")

	subID := subIDs[0]

	subscription, err := vrfv2PlusContracts.Coordinator.GetSubscription(testcontext.Get(t), subID)
	require.NoError(t, err, "error getting subscription information")

	vrfv2plus.LogSubDetails(l, subscription, subID, vrfv2PlusContracts.Coordinator)

	t.Run("Link Billing", func(t *testing.T) {
		c := config
		testConfig := c.VRFv2Plus.General
		var isNativeBilling = false
		subBalanceBeforeRequest := subscription.Balance

		jobRunsBeforeTest, err := env.ClCluster.Nodes[0].API.MustReadRunsByJob(vrfv2PlusData.VRFJob.Data.ID)
		require.NoError(t, err, "error reading job runs")

		// test and assert
		randomWordsFulfilledEvent, err := vrfv2plus.RequestRandomnessAndWaitForFulfillment(
			vrfv2PlusContracts.LoadTestConsumers[0],
			vrfv2PlusContracts.Coordinator,
			vrfv2PlusData,
			subID,
			isNativeBilling,
			*testConfig.RandomnessRequestCountPerRequest,
			&c,
			testConfig.RandomWordsFulfilledEventTimeout.Duration(),
			l,
		)
		require.NoError(t, err, "error requesting randomness and waiting for fulfilment")

		expectedSubBalanceJuels := new(big.Int).Sub(subBalanceBeforeRequest, randomWordsFulfilledEvent.Payment)
		subscription, err = vrfv2PlusContracts.Coordinator.GetSubscription(testcontext.Get(t), subID)
		require.NoError(t, err, "error getting subscription information")
		subBalanceAfterRequest := subscription.Balance
		require.Equal(t, expectedSubBalanceJuels, subBalanceAfterRequest)

		jobRuns, err := env.ClCluster.Nodes[0].API.MustReadRunsByJob(vrfv2PlusData.VRFJob.Data.ID)
		require.NoError(t, err, "error reading job runs")
		require.Equal(t, len(jobRunsBeforeTest.Data)+1, len(jobRuns.Data))

		status, err := vrfv2PlusContracts.LoadTestConsumers[0].GetRequestStatus(testcontext.Get(t), randomWordsFulfilledEvent.RequestId)
		require.NoError(t, err, "error getting rand request status")
		require.True(t, status.Fulfilled)
		l.Debug().Bool("Fulfilment Status", status.Fulfilled).Msg("Random Words Request Fulfilment Status")

		require.Equal(t, *testConfig.NumberOfWords, uint32(len(status.RandomWords)))
		for _, w := range status.RandomWords {
			l.Info().Str("Output", w.String()).Msg("Randomness fulfilled")
			require.Equal(t, 1, w.Cmp(big.NewInt(0)), "Expected the VRF job give an answer bigger than 0")
		}
	})

	t.Run("Native Billing", func(t *testing.T) {
		c := config
		testConfig := c.VRFv2Plus.General
		var isNativeBilling = true
		subNativeTokenBalanceBeforeRequest := subscription.NativeBalance

		jobRunsBeforeTest, err := env.ClCluster.Nodes[0].API.MustReadRunsByJob(vrfv2PlusData.VRFJob.Data.ID)
		require.NoError(t, err, "error reading job runs")

		// test and assert
		randomWordsFulfilledEvent, err := vrfv2plus.RequestRandomnessAndWaitForFulfillment(
			vrfv2PlusContracts.LoadTestConsumers[0],
			vrfv2PlusContracts.Coordinator,
			vrfv2PlusData,
			subID,
			isNativeBilling,
			*testConfig.RandomnessRequestCountPerRequest,
			&c,
			testConfig.RandomWordsFulfilledEventTimeout.Duration(),
			l,
		)
		require.NoError(t, err, "error requesting randomness and waiting for fulfilment")
		expectedSubBalanceWei := new(big.Int).Sub(subNativeTokenBalanceBeforeRequest, randomWordsFulfilledEvent.Payment)
		subscription, err = vrfv2PlusContracts.Coordinator.GetSubscription(testcontext.Get(t), subID)
		require.NoError(t, err)
		subBalanceAfterRequest := subscription.NativeBalance
		require.Equal(t, expectedSubBalanceWei, subBalanceAfterRequest)

		jobRuns, err := env.ClCluster.Nodes[0].API.MustReadRunsByJob(vrfv2PlusData.VRFJob.Data.ID)
		require.NoError(t, err, "error reading job runs")
		require.Equal(t, len(jobRunsBeforeTest.Data)+1, len(jobRuns.Data))

		status, err := vrfv2PlusContracts.LoadTestConsumers[0].GetRequestStatus(testcontext.Get(t), randomWordsFulfilledEvent.RequestId)
		require.NoError(t, err, "error getting rand request status")
		require.True(t, status.Fulfilled)
		l.Debug().Bool("Fulfilment Status", status.Fulfilled).Msg("Random Words Request Fulfilment Status")

		require.Equal(t, *testConfig.NumberOfWords, uint32(len(status.RandomWords)))
		for _, w := range status.RandomWords {
			l.Info().Str("Output", w.String()).Msg("Randomness fulfilled")
			require.Equal(t, 1, w.Cmp(big.NewInt(0)), "Expected the VRF job give an answer bigger than 0")
		}
	})
	t.Run("Direct Funding (VRFV2PlusWrapper)", func(t *testing.T) {
		co := config
		wrapperContracts, wrapperSubID, err := vrfv2plus.SetupVRFV2PlusWrapperEnvironment(
			env,
			&co,
			linkToken,
			mockETHLinkFeed,
			vrfv2PlusContracts.Coordinator,
			vrfv2PlusData.KeyHash,
			1,
		)
		require.NoError(t, err)

		t.Run("Link Billing", func(t *testing.T) {
			c := config
			testConfig := c.VRFv2Plus.General
			var isNativeBilling = false

			wrapperConsumerJuelsBalanceBeforeRequest, err := linkToken.BalanceOf(testcontext.Get(t), wrapperContracts.LoadTestConsumers[0].Address())
			require.NoError(t, err, "error getting wrapper consumer balance")

			wrapperSubscription, err := vrfv2PlusContracts.Coordinator.GetSubscription(testcontext.Get(t), wrapperSubID)
			require.NoError(t, err, "error getting subscription information")
			subBalanceBeforeRequest := wrapperSubscription.Balance

			randomWordsFulfilledEvent, err := vrfv2plus.DirectFundingRequestRandomnessAndWaitForFulfillment(
				wrapperContracts.LoadTestConsumers[0],
				vrfv2PlusContracts.Coordinator,
				vrfv2PlusData,
				wrapperSubID,
				isNativeBilling,
				&c,
				testConfig.RandomWordsFulfilledEventTimeout.Duration(),
				l,
			)
			require.NoError(t, err, "error requesting randomness and waiting for fulfilment")

			expectedSubBalanceJuels := new(big.Int).Sub(subBalanceBeforeRequest, randomWordsFulfilledEvent.Payment)
			wrapperSubscription, err = vrfv2PlusContracts.Coordinator.GetSubscription(testcontext.Get(t), wrapperSubID)
			require.NoError(t, err, "error getting subscription information")
			subBalanceAfterRequest := wrapperSubscription.Balance
			require.Equal(t, expectedSubBalanceJuels, subBalanceAfterRequest)

			consumerStatus, err := wrapperContracts.LoadTestConsumers[0].GetRequestStatus(testcontext.Get(t), randomWordsFulfilledEvent.RequestId)
			require.NoError(t, err, "error getting rand request status")
			require.True(t, consumerStatus.Fulfilled)

			expectedWrapperConsumerJuelsBalance := new(big.Int).Sub(wrapperConsumerJuelsBalanceBeforeRequest, consumerStatus.Paid)

			wrapperConsumerJuelsBalanceAfterRequest, err := linkToken.BalanceOf(testcontext.Get(t), wrapperContracts.LoadTestConsumers[0].Address())
			require.NoError(t, err, "error getting wrapper consumer balance")
			require.Equal(t, expectedWrapperConsumerJuelsBalance, wrapperConsumerJuelsBalanceAfterRequest)

			//todo: uncomment when VRF-651 will be fixed
			//require.Equal(t, 1, consumerStatus.Paid.Cmp(randomWordsFulfilledEvent.Payment), "Expected Consumer contract pay more than the Coordinator Sub")
			vrfv2plus.LogFulfillmentDetailsLinkBilling(l, wrapperConsumerJuelsBalanceBeforeRequest, wrapperConsumerJuelsBalanceAfterRequest, consumerStatus, randomWordsFulfilledEvent)

			require.Equal(t, *testConfig.NumberOfWords, uint32(len(consumerStatus.RandomWords)))
			for _, w := range consumerStatus.RandomWords {
				l.Info().Str("Output", w.String()).Msg("Randomness fulfilled")
				require.Equal(t, 1, w.Cmp(big.NewInt(0)), "Expected the VRF job give an answer bigger than 0")
			}
		})
		t.Run("Native Billing", func(t *testing.T) {
			c := config
			testConfig := c.VRFv2Plus.General
			var isNativeBilling = true

			wrapperConsumerBalanceBeforeRequestWei, err := env.EVMClient.BalanceAt(testcontext.Get(t), common.HexToAddress(wrapperContracts.LoadTestConsumers[0].Address()))
			require.NoError(t, err, "error getting wrapper consumer balance")

			wrapperSubscription, err := vrfv2PlusContracts.Coordinator.GetSubscription(testcontext.Get(t), wrapperSubID)
			require.NoError(t, err, "error getting subscription information")
			subBalanceBeforeRequest := wrapperSubscription.NativeBalance

			randomWordsFulfilledEvent, err := vrfv2plus.DirectFundingRequestRandomnessAndWaitForFulfillment(
				wrapperContracts.LoadTestConsumers[0],
				vrfv2PlusContracts.Coordinator,
				vrfv2PlusData,
				wrapperSubID,
				isNativeBilling,
				&c,
				testConfig.RandomWordsFulfilledEventTimeout.Duration(),
				l,
			)
			require.NoError(t, err, "error requesting randomness and waiting for fulfilment")

			expectedSubBalanceWei := new(big.Int).Sub(subBalanceBeforeRequest, randomWordsFulfilledEvent.Payment)
			wrapperSubscription, err = vrfv2PlusContracts.Coordinator.GetSubscription(testcontext.Get(t), wrapperSubID)
			require.NoError(t, err, "error getting subscription information")
			subBalanceAfterRequest := wrapperSubscription.NativeBalance
			require.Equal(t, expectedSubBalanceWei, subBalanceAfterRequest)

			consumerStatus, err := wrapperContracts.LoadTestConsumers[0].GetRequestStatus(testcontext.Get(t), randomWordsFulfilledEvent.RequestId)
			require.NoError(t, err, "error getting rand request status")
			require.True(t, consumerStatus.Fulfilled)

			expectedWrapperConsumerWeiBalance := new(big.Int).Sub(wrapperConsumerBalanceBeforeRequestWei, consumerStatus.Paid)

			wrapperConsumerBalanceAfterRequestWei, err := env.EVMClient.BalanceAt(testcontext.Get(t), common.HexToAddress(wrapperContracts.LoadTestConsumers[0].Address()))
			require.NoError(t, err, "error getting wrapper consumer balance")
			require.Equal(t, expectedWrapperConsumerWeiBalance, wrapperConsumerBalanceAfterRequestWei)

			//todo: uncomment when VRF-651 will be fixed
			//require.Equal(t, 1, consumerStatus.Paid.Cmp(randomWordsFulfilledEvent.Payment), "Expected Consumer contract pay more than the Coordinator Sub")
			vrfv2plus.LogFulfillmentDetailsNativeBilling(l, wrapperConsumerBalanceBeforeRequestWei, wrapperConsumerBalanceAfterRequestWei, consumerStatus, randomWordsFulfilledEvent)

			require.Equal(t, *testConfig.NumberOfWords, uint32(len(consumerStatus.RandomWords)))
			for _, w := range consumerStatus.RandomWords {
				l.Info().Str("Output", w.String()).Msg("Randomness fulfilled")
				require.Equal(t, 1, w.Cmp(big.NewInt(0)), "Expected the VRF job give an answer bigger than 0")
			}
		})
	})
	t.Run("Canceling Sub And Returning Funds", func(t *testing.T) {
		c := config
		subIDsForCancelling, err := vrfv2plus.CreateFundSubsAndAddConsumers(
			env,
			&c,
			linkToken,
			vrfv2PlusContracts.Coordinator,
			vrfv2PlusContracts.LoadTestConsumers,
			1,
		)
		require.NoError(t, err)
		subIDForCancelling := subIDsForCancelling[0]

		testWalletAddress, err := actions.GenerateWallet()
		require.NoError(t, err)

		testWalletBalanceNativeBeforeSubCancelling, err := env.EVMClient.BalanceAt(testcontext.Get(t), testWalletAddress)
		require.NoError(t, err)

		testWalletBalanceLinkBeforeSubCancelling, err := linkToken.BalanceOf(testcontext.Get(t), testWalletAddress.String())
		require.NoError(t, err)

		subscriptionForCancelling, err := vrfv2PlusContracts.Coordinator.GetSubscription(testcontext.Get(t), subIDForCancelling)
		require.NoError(t, err, "error getting subscription information")

		subBalanceLink := subscriptionForCancelling.Balance
		subBalanceNative := subscriptionForCancelling.NativeBalance
		l.Info().
			Str("Subscription Amount Native", subBalanceNative.String()).
			Str("Subscription Amount Link", subBalanceLink.String()).
			Str("Returning funds from SubID", subIDForCancelling.String()).
			Str("Returning funds to", testWalletAddress.String()).
			Msg("Canceling subscription and returning funds to subscription owner")
		tx, err := vrfv2PlusContracts.Coordinator.CancelSubscription(subIDForCancelling, testWalletAddress)
		require.NoError(t, err, "Error canceling subscription")

		subscriptionCanceledEvent, err := vrfv2PlusContracts.Coordinator.WaitForSubscriptionCanceledEvent(subIDForCancelling, time.Second*30)
		require.NoError(t, err, "error waiting for subscription canceled event")

		cancellationTxReceipt, err := env.EVMClient.GetTxReceipt(tx.Hash())
		require.NoError(t, err, "error getting tx cancellation Tx Receipt")

		txGasUsed := new(big.Int).SetUint64(cancellationTxReceipt.GasUsed)
		cancellationTxFeeWei := new(big.Int).Mul(txGasUsed, cancellationTxReceipt.EffectiveGasPrice)

		l.Info().
			Str("Cancellation Tx Fee Wei", cancellationTxFeeWei.String()).
			Str("Effective Gas Price", cancellationTxReceipt.EffectiveGasPrice.String()).
			Uint64("Gas Used", cancellationTxReceipt.GasUsed).
			Msg("Cancellation TX Receipt")

		l.Info().
			Str("Returned Subscription Amount Native", subscriptionCanceledEvent.AmountNative.String()).
			Str("Returned Subscription Amount Link", subscriptionCanceledEvent.AmountLink.String()).
			Str("SubID", subscriptionCanceledEvent.SubId.String()).
			Str("Returned to", subscriptionCanceledEvent.To.String()).
			Msg("Subscription Canceled Event")

		require.Equal(t, subBalanceNative, subscriptionCanceledEvent.AmountNative, "SubscriptionCanceled event native amount is not equal to sub amount while canceling subscription")
		require.Equal(t, subBalanceLink, subscriptionCanceledEvent.AmountLink, "SubscriptionCanceled event LINK amount is not equal to sub amount while canceling subscription")

		testWalletBalanceNativeAfterSubCancelling, err := env.EVMClient.BalanceAt(testcontext.Get(t), testWalletAddress)
		require.NoError(t, err)

		testWalletBalanceLinkAfterSubCancelling, err := linkToken.BalanceOf(testcontext.Get(t), testWalletAddress.String())
		require.NoError(t, err)

		//Verify that sub was deleted from Coordinator
		_, err = vrfv2PlusContracts.Coordinator.GetSubscription(testcontext.Get(t), subIDForCancelling)
		require.Error(t, err, "error not occurred when trying to get deleted subscription from old Coordinator after sub migration")

		subFundsReturnedNativeActual := new(big.Int).Sub(testWalletBalanceNativeAfterSubCancelling, testWalletBalanceNativeBeforeSubCancelling)
		subFundsReturnedLinkActual := new(big.Int).Sub(testWalletBalanceLinkAfterSubCancelling, testWalletBalanceLinkBeforeSubCancelling)

		subFundsReturnedNativeExpected := new(big.Int).Sub(subBalanceNative, cancellationTxFeeWei)
		deltaSpentOnCancellationTxFee := new(big.Int).Sub(subBalanceNative, subFundsReturnedNativeActual)
		l.Info().
			Str("Sub Balance - Native", subBalanceNative.String()).
			Str("Delta Spent On Cancellation Tx Fee - `NativeBalance - subFundsReturnedNativeActual`", deltaSpentOnCancellationTxFee.String()).
			Str("Cancellation Tx Fee Wei", cancellationTxFeeWei.String()).
			Str("Sub Funds Returned Actual - Native", subFundsReturnedNativeActual.String()).
			Str("Sub Funds Returned Expected - `NativeBalance - cancellationTxFeeWei`", subFundsReturnedNativeExpected.String()).
			Str("Sub Funds Returned Actual - Link", subFundsReturnedLinkActual.String()).
			Str("Sub Balance - Link", subBalanceLink.String()).
			Msg("Sub funds returned")

		//todo - this fails on SIMULATED env as tx cost is calculated different as for testnets and it's not receipt.EffectiveGasPrice*receipt.GasUsed
		//require.Equal(t, subFundsReturnedNativeExpected, subFundsReturnedNativeActual, "Returned funds are not equal to sub balance that was cancelled")
		require.Equal(t, 1, testWalletBalanceNativeAfterSubCancelling.Cmp(testWalletBalanceNativeBeforeSubCancelling), "Native funds were not returned after sub cancellation")
		require.Equal(t, 0, subBalanceLink.Cmp(subFundsReturnedLinkActual), "Returned LINK funds are not equal to sub balance that was cancelled")

	})
	t.Run("Owner Canceling Sub And Returning Funds While Having Pending Requests", func(t *testing.T) {
		c := config
		testConfig := c.VRFv2Plus.General
		//underfund subs in order rand fulfillments to fail
		testConfig.SubscriptionFundingAmountNative = ptr.Ptr(float64(0.000000000000000001)) //1 Wei
		testConfig.SubscriptionFundingAmountLink = ptr.Ptr(float64(0.000000000000000001))   //1 Juels

		subIDsForCancelling, err := vrfv2plus.CreateFundSubsAndAddConsumers(
			env,
			&c,
			linkToken,
			vrfv2PlusContracts.Coordinator,
			vrfv2PlusContracts.LoadTestConsumers,
			1,
		)
		require.NoError(t, err)

		subIDForCancelling := subIDsForCancelling[0]

		subscriptionForCancelling, err := vrfv2PlusContracts.Coordinator.GetSubscription(testcontext.Get(t), subIDForCancelling)
		require.NoError(t, err, "error getting subscription information")

		vrfv2plus.LogSubDetails(l, subscriptionForCancelling, subIDForCancelling, vrfv2PlusContracts.Coordinator)

		activeSubscriptionIdsBeforeSubCancellation, err := vrfv2PlusContracts.Coordinator.GetActiveSubscriptionIds(testcontext.Get(t), big.NewInt(0), big.NewInt(0))
		require.NoError(t, err)

		require.True(t, it_utils.BigIntSliceContains(activeSubscriptionIdsBeforeSubCancellation, subIDForCancelling))

		pendingRequestsExist, err := vrfv2PlusContracts.Coordinator.PendingRequestsExist(testcontext.Get(t), subIDForCancelling)
		require.NoError(t, err)
		require.False(t, pendingRequestsExist, "Pending requests should not exist")

		randomWordsFulfilledEventTimeout := 5 * time.Second
		_, err = vrfv2plus.RequestRandomnessAndWaitForFulfillment(
			vrfv2PlusContracts.LoadTestConsumers[0],
			vrfv2PlusContracts.Coordinator,
			vrfv2PlusData,
			subIDForCancelling,
			false,
			*testConfig.RandomnessRequestCountPerRequest,
			&c,
			randomWordsFulfilledEventTimeout,
			l,
		)

		require.Error(t, err, "error should occur for waiting for fulfilment due to low sub balance")

		_, err = vrfv2plus.RequestRandomnessAndWaitForFulfillment(
			vrfv2PlusContracts.LoadTestConsumers[0],
			vrfv2PlusContracts.Coordinator,
			vrfv2PlusData,
			subIDForCancelling,
			true,
			*testConfig.RandomnessRequestCountPerRequest,
			&config,
			randomWordsFulfilledEventTimeout,
			l,
		)

		require.Error(t, err, "error should occur for waiting for fulfilment due to low sub balance")

		pendingRequestsExist, err = vrfv2PlusContracts.Coordinator.PendingRequestsExist(testcontext.Get(t), subIDForCancelling)
		require.NoError(t, err)
		require.True(t, pendingRequestsExist, "Pending requests should exist after unfulfilled rand requests due to low sub balance")

		walletBalanceNativeBeforeSubCancelling, err := env.EVMClient.BalanceAt(testcontext.Get(t), common.HexToAddress(defaultWalletAddress))
		require.NoError(t, err)

		walletBalanceLinkBeforeSubCancelling, err := linkToken.BalanceOf(testcontext.Get(t), defaultWalletAddress)
		require.NoError(t, err)

		subscriptionForCancelling, err = vrfv2PlusContracts.Coordinator.GetSubscription(testcontext.Get(t), subIDForCancelling)
		require.NoError(t, err, "error getting subscription information")

		subBalanceLink := subscriptionForCancelling.Balance
		subBalanceNative := subscriptionForCancelling.NativeBalance
		l.Info().
			Str("Subscription Amount Native", subBalanceNative.String()).
			Str("Subscription Amount Link", subBalanceLink.String()).
			Str("Returning funds from SubID", subIDForCancelling.String()).
			Str("Returning funds to", defaultWalletAddress).
			Msg("Canceling subscription and returning funds to subscription owner")
		tx, err := vrfv2PlusContracts.Coordinator.OwnerCancelSubscription(subIDForCancelling)
		require.NoError(t, err, "Error canceling subscription")

		subscriptionCanceledEvent, err := vrfv2PlusContracts.Coordinator.WaitForSubscriptionCanceledEvent(subIDForCancelling, time.Second*30)
		require.NoError(t, err, "error waiting for subscription canceled event")

		cancellationTxReceipt, err := env.EVMClient.GetTxReceipt(tx.Hash())
		require.NoError(t, err, "error getting tx cancellation Tx Receipt")

		txGasUsed := new(big.Int).SetUint64(cancellationTxReceipt.GasUsed)
		cancellationTxFeeWei := new(big.Int).Mul(txGasUsed, cancellationTxReceipt.EffectiveGasPrice)

		l.Info().
			Str("Cancellation Tx Fee Wei", cancellationTxFeeWei.String()).
			Str("Effective Gas Price", cancellationTxReceipt.EffectiveGasPrice.String()).
			Uint64("Gas Used", cancellationTxReceipt.GasUsed).
			Msg("Cancellation TX Receipt")

		l.Info().
			Str("Returned Subscription Amount Native", subscriptionCanceledEvent.AmountNative.String()).
			Str("Returned Subscription Amount Link", subscriptionCanceledEvent.AmountLink.String()).
			Str("SubID", subscriptionCanceledEvent.SubId.String()).
			Str("Returned to", subscriptionCanceledEvent.To.String()).
			Msg("Subscription Canceled Event")

		require.Equal(t, subBalanceNative, subscriptionCanceledEvent.AmountNative, "SubscriptionCanceled event native amount is not equal to sub amount while canceling subscription")
		require.Equal(t, subBalanceLink, subscriptionCanceledEvent.AmountLink, "SubscriptionCanceled event LINK amount is not equal to sub amount while canceling subscription")

		walletBalanceNativeAfterSubCancelling, err := env.EVMClient.BalanceAt(testcontext.Get(t), common.HexToAddress(defaultWalletAddress))
		require.NoError(t, err)

		walletBalanceLinkAfterSubCancelling, err := linkToken.BalanceOf(testcontext.Get(t), defaultWalletAddress)
		require.NoError(t, err)

		//Verify that sub was deleted from Coordinator
		_, err = vrfv2PlusContracts.Coordinator.GetSubscription(testcontext.Get(t), subIDForCancelling)
		fmt.Println("err", err)
		require.Error(t, err, "error not occurred when trying to get deleted subscription from old Coordinator after sub migration")

		subFundsReturnedNativeActual := new(big.Int).Sub(walletBalanceNativeAfterSubCancelling, walletBalanceNativeBeforeSubCancelling)
		subFundsReturnedLinkActual := new(big.Int).Sub(walletBalanceLinkAfterSubCancelling, walletBalanceLinkBeforeSubCancelling)

		subFundsReturnedNativeExpected := new(big.Int).Sub(subBalanceNative, cancellationTxFeeWei)
		deltaSpentOnCancellationTxFee := new(big.Int).Sub(subBalanceNative, subFundsReturnedNativeActual)
		l.Info().
			Str("Sub Balance - Native", subBalanceNative.String()).
			Str("Delta Spent On Cancellation Tx Fee - `NativeBalance - subFundsReturnedNativeActual`", deltaSpentOnCancellationTxFee.String()).
			Str("Cancellation Tx Fee Wei", cancellationTxFeeWei.String()).
			Str("Sub Funds Returned Actual - Native", subFundsReturnedNativeActual.String()).
			Str("Sub Funds Returned Expected - `NativeBalance - cancellationTxFeeWei`", subFundsReturnedNativeExpected.String()).
			Str("Sub Funds Returned Actual - Link", subFundsReturnedLinkActual.String()).
			Str("Sub Balance - Link", subBalanceLink.String()).
			Str("walletBalanceNativeBeforeSubCancelling", walletBalanceNativeBeforeSubCancelling.String()).
			Str("walletBalanceNativeAfterSubCancelling", walletBalanceNativeAfterSubCancelling.String()).
			Msg("Sub funds returned")

		//todo - need to use different wallet for each test to verify exact amount of Native/LINK returned
		//todo - as defaultWallet is used in other tests in parallel which might affect the balance - TT-684
		//require.Equal(t, 1, walletBalanceNativeAfterSubCancelling.Cmp(walletBalanceNativeBeforeSubCancelling), "Native funds were not returned after sub cancellation")

		//todo - this fails on SIMULATED env as tx cost is calculated different as for testnets and it's not receipt.EffectiveGasPrice*receipt.GasUsed
		//require.Equal(t, subFundsReturnedNativeExpected, subFundsReturnedNativeActual, "Returned funds are not equal to sub balance that was cancelled")
		require.Equal(t, 0, subBalanceLink.Cmp(subFundsReturnedLinkActual), "Returned LINK funds are not equal to sub balance that was cancelled")

		activeSubscriptionIdsAfterSubCancellation, err := vrfv2PlusContracts.Coordinator.GetActiveSubscriptionIds(testcontext.Get(t), big.NewInt(0), big.NewInt(0))
		require.NoError(t, err, "error getting active subscription ids")

		require.False(
			t,
			it_utils.BigIntSliceContains(activeSubscriptionIdsAfterSubCancellation, subIDForCancelling),
			"Active subscription ids should not contain sub id after sub cancellation",
		)
	})
	t.Run("Oracle Withdraw", func(t *testing.T) {
		c := config
		testConfig := c.VRFv2Plus.General
		subIDsForOracleWithDraw, err := vrfv2plus.CreateFundSubsAndAddConsumers(
			env,
			&c,
			linkToken,
			vrfv2PlusContracts.Coordinator,
			vrfv2PlusContracts.LoadTestConsumers,
			1,
		)
		require.NoError(t, err)
		subIDForOracleWithdraw := subIDsForOracleWithDraw[0]

		fulfilledEventLink, err := vrfv2plus.RequestRandomnessAndWaitForFulfillment(
			vrfv2PlusContracts.LoadTestConsumers[0],
			vrfv2PlusContracts.Coordinator,
			vrfv2PlusData,
			subIDForOracleWithdraw,
			false,
			*testConfig.RandomnessRequestCountPerRequest,
			&c,
			testConfig.RandomWordsFulfilledEventTimeout.Duration(),
			l,
		)
		require.NoError(t, err)

		fulfilledEventNative, err := vrfv2plus.RequestRandomnessAndWaitForFulfillment(
			vrfv2PlusContracts.LoadTestConsumers[0],
			vrfv2PlusContracts.Coordinator,
			vrfv2PlusData,
			subIDForOracleWithdraw,
			true,
			*testConfig.RandomnessRequestCountPerRequest,
			&c,
			testConfig.RandomWordsFulfilledEventTimeout.Duration(),
			l,
		)
		require.NoError(t, err)
		amountToWithdrawLink := fulfilledEventLink.Payment

		defaultWalletBalanceNativeBeforeOracleWithdraw, err := env.EVMClient.BalanceAt(testcontext.Get(t), common.HexToAddress(defaultWalletAddress))
		require.NoError(t, err)

		defaultWalletBalanceLinkBeforeOracleWithdraw, err := linkToken.BalanceOf(testcontext.Get(t), defaultWalletAddress)
		require.NoError(t, err)

		l.Info().
			Str("Returning to", defaultWalletAddress).
			Str("Amount", amountToWithdrawLink.String()).
			Msg("Invoking Oracle Withdraw for LINK")

		err = vrfv2PlusContracts.Coordinator.OracleWithdraw(
			common.HexToAddress(defaultWalletAddress),
			amountToWithdrawLink,
		)
		require.NoError(t, err, "error withdrawing LINK from coordinator to default wallet")
		amountToWithdrawNative := fulfilledEventNative.Payment

		l.Info().
			Str("Returning to", defaultWalletAddress).
			Str("Amount", amountToWithdrawNative.String()).
			Msg("Invoking Oracle Withdraw for Native")

		err = vrfv2PlusContracts.Coordinator.OracleWithdrawNative(
			common.HexToAddress(defaultWalletAddress),
			amountToWithdrawNative,
		)
		require.NoError(t, err, "error withdrawing Native tokens from coordinator to default wallet")

		err = env.EVMClient.WaitForEvents()
		require.NoError(t, err, vrfv2plus.ErrWaitTXsComplete)

		defaultWalletBalanceNativeAfterOracleWithdraw, err := env.EVMClient.BalanceAt(testcontext.Get(t), common.HexToAddress(defaultWalletAddress))
		require.NoError(t, err)

		defaultWalletBalanceLinkAfterOracleWithdraw, err := linkToken.BalanceOf(testcontext.Get(t), defaultWalletAddress)
		require.NoError(t, err)

		//not possible to verify exact amount of Native/LINK returned as defaultWallet is used in other tests in parallel which might affect the balance
		require.Equal(t, 1, defaultWalletBalanceNativeAfterOracleWithdraw.Cmp(defaultWalletBalanceNativeBeforeOracleWithdraw), "Native funds were not returned after oracle withdraw native")
		require.Equal(t, 1, defaultWalletBalanceLinkAfterOracleWithdraw.Cmp(defaultWalletBalanceLinkBeforeOracleWithdraw), "LINK funds were not returned after oracle withdraw")
	})
}

func TestVRFv2PlusMultipleSendingKeys(t *testing.T) {
	t.Parallel()
	l := logging.GetTestLogger(t)

<<<<<<< HEAD
	config, err := tc.GetConfig(t.Name(), tc.Smoke, tc.VRFv2Plus)
	if err != nil {
		t.Fatal(err)
	}

	env, err := test_env.NewCLTestEnvBuilder().
		WithTestInstance(t).
		WithTestConfig(&config).
		WithGeth().
=======
	network, err := actions.EthereumNetworkConfigFromEnvOrDefault(l)
	require.NoError(t, err, "Error building ethereum network config")

	var vrfv2PlusConfig vrfv2plus_config.VRFV2PlusConfig
	err = envconfig.Process("VRFV2PLUS", &vrfv2PlusConfig)
	require.NoError(t, err)

	env, err := test_env.NewCLTestEnvBuilder().
		WithTestInstance(t).
		WithPrivateEthereumNetwork(network).
>>>>>>> be535196
		WithCLNodes(1).
		WithFunding(big.NewFloat(*config.Common.ChainlinkNodeFunding)).
		WithStandardCleanup().
		WithLogStream().
		Build()
	require.NoError(t, err, "error creating test env")

	env.ParallelTransactions(true)

	mockETHLinkFeed, err := actions.DeployMockETHLinkFeed(env.ContractDeployer, big.NewInt(*config.VRFv2Plus.General.LinkNativeFeedResponse))
	require.NoError(t, err, "error deploying mock ETH/LINK feed")

	linkToken, err := actions.DeployLINKToken(env.ContractDeployer)
	require.NoError(t, err, "error deploying LINK contract")

	// register proving key against oracle address (sending key) in order to test oracleWithdraw
	defaultWalletAddress := env.EVMClient.GetDefaultWallet().Address()

	numberOfTxKeysToCreate := 2
	vrfv2PlusContracts, subIDs, vrfv2PlusData, err := vrfv2plus.SetupVRFV2_5Environment(
		env,
		&config,
		linkToken,
		mockETHLinkFeed,
		defaultWalletAddress,
		numberOfTxKeysToCreate,
		1,
		1,
		l,
	)
	require.NoError(t, err, "error setting up VRF v2_5 env")

	subID := subIDs[0]

	subscription, err := vrfv2PlusContracts.Coordinator.GetSubscription(testcontext.Get(t), subID)
	require.NoError(t, err, "error getting subscription information")

	vrfv2plus.LogSubDetails(l, subscription, subID, vrfv2PlusContracts.Coordinator)

	t.Run("Request Randomness with multiple sending keys", func(t *testing.T) {
		c := config
		testConfig := c.VRFv2Plus.General
		var isNativeBilling = false
		txKeys, _, err := env.ClCluster.Nodes[0].API.ReadTxKeys("evm")
		require.NoError(t, err, "error reading tx keys")

		require.Equal(t, numberOfTxKeysToCreate+1, len(txKeys.Data))

		var fulfillmentTxFromAddresses []string
		for i := 0; i < numberOfTxKeysToCreate+1; i++ {
			randomWordsFulfilledEvent, err := vrfv2plus.RequestRandomnessAndWaitForFulfillment(
				vrfv2PlusContracts.LoadTestConsumers[0],
				vrfv2PlusContracts.Coordinator,
				vrfv2PlusData,
				subID,
				isNativeBilling,
				*testConfig.RandomnessRequestCountPerRequest,
				&c,
				testConfig.RandomWordsFulfilledEventTimeout.Duration(),
				l,
			)
			require.NoError(t, err, "error requesting randomness and waiting for fulfilment")

			//todo - move TransactionByHash to EVMClient in CTF
			fulfillmentTx, _, err := env.EVMClient.(*blockchain.EthereumMultinodeClient).DefaultClient.(*blockchain.EthereumClient).
				Client.TransactionByHash(context.Background(), randomWordsFulfilledEvent.Raw.TxHash)
			require.NoError(t, err, "error getting tx from hash")
			fulfillmentTxFromAddress, err := actions.GetTxFromAddress(fulfillmentTx)
			require.NoError(t, err, "error getting tx from address")
			fulfillmentTxFromAddresses = append(fulfillmentTxFromAddresses, fulfillmentTxFromAddress)
		}
		require.Equal(t, numberOfTxKeysToCreate+1, len(fulfillmentTxFromAddresses))
		var txKeyAddresses []string
		for _, txKey := range txKeys.Data {
			txKeyAddresses = append(txKeyAddresses, txKey.ID)
		}
		less := func(a, b string) bool { return a < b }
		equalIgnoreOrder := cmp.Diff(txKeyAddresses, fulfillmentTxFromAddresses, cmpopts.SortSlices(less)) == ""
		require.True(t, equalIgnoreOrder)
	})
}

func TestVRFv2PlusMigration(t *testing.T) {
	t.Parallel()
	l := logging.GetTestLogger(t)
<<<<<<< HEAD
	config, err := tc.GetConfig(t.Name(), tc.Smoke, tc.VRFv2Plus)
	if err != nil {
		t.Fatal(err)
	}

	env, err := test_env.NewCLTestEnvBuilder().
		WithTestInstance(t).
		WithTestConfig(&config).
		WithGeth().
=======

	network, err := actions.EthereumNetworkConfigFromEnvOrDefault(l)
	require.NoError(t, err, "Error building ethereum network config")

	var vrfv2PlusConfig vrfv2plus_config.VRFV2PlusConfig
	err = envconfig.Process("VRFV2PLUS", &vrfv2PlusConfig)
	require.NoError(t, err)

	env, err := test_env.NewCLTestEnvBuilder().
		WithTestInstance(t).
		WithPrivateEthereumNetwork(network).
>>>>>>> be535196
		WithCLNodes(1).
		WithFunding(big.NewFloat(*config.Common.ChainlinkNodeFunding)).
		WithStandardCleanup().
		WithLogStream().
		Build()
	require.NoError(t, err, "error creating test env")
	env.ParallelTransactions(true)

	mockETHLinkFeedAddress, err := actions.DeployMockETHLinkFeed(env.ContractDeployer, big.NewInt(*config.VRFv2Plus.General.LinkNativeFeedResponse))
	require.NoError(t, err, "error deploying mock ETH/LINK feed")

	linkAddress, err := actions.DeployLINKToken(env.ContractDeployer)
	require.NoError(t, err, "error deploying LINK contract")

	nativeTokenPrimaryKeyAddress, err := env.ClCluster.NodeAPIs()[0].PrimaryEthAddress()
	require.NoError(t, err, "error getting primary eth address")

	vrfv2PlusContracts, subIDs, vrfv2PlusData, err := vrfv2plus.SetupVRFV2_5Environment(
		env,
		&config,
		linkAddress,
		mockETHLinkFeedAddress,
		nativeTokenPrimaryKeyAddress,
		0,
		2,
		1,
		l,
	)
	require.NoError(t, err, "error setting up VRF v2_5 env")

	subID := subIDs[0]

	subscription, err := vrfv2PlusContracts.Coordinator.GetSubscription(testcontext.Get(t), subID)
	require.NoError(t, err, "error getting subscription information")

	vrfv2plus.LogSubDetails(l, subscription, subID, vrfv2PlusContracts.Coordinator)

	activeSubIdsOldCoordinatorBeforeMigration, err := vrfv2PlusContracts.Coordinator.GetActiveSubscriptionIds(testcontext.Get(t), big.NewInt(0), big.NewInt(0))
	require.NoError(t, err, "error occurred getting active sub ids")
	require.Len(t, activeSubIdsOldCoordinatorBeforeMigration, 1, "Active Sub Ids length is not equal to 1")
	require.Equal(t, subID, activeSubIdsOldCoordinatorBeforeMigration[0])

	oldSubscriptionBeforeMigration, err := vrfv2PlusContracts.Coordinator.GetSubscription(testcontext.Get(t), subID)
	require.NoError(t, err, "error getting subscription information")

	//Migration Process
	newCoordinator, err := env.ContractDeployer.DeployVRFCoordinatorV2PlusUpgradedVersion(vrfv2PlusContracts.BHS.Address())
	require.NoError(t, err, "error deploying VRF CoordinatorV2PlusUpgradedVersion")

	err = env.EVMClient.WaitForEvents()
	require.NoError(t, err, vrfv2plus.ErrWaitTXsComplete)

	_, err = vrfv2plus.VRFV2PlusUpgradedVersionRegisterProvingKey(vrfv2PlusData.VRFKey, vrfv2PlusData.PrimaryEthAddress, newCoordinator)
	require.NoError(t, err, fmt.Errorf("%s, err: %w", vrfv2plus.ErrRegisteringProvingKey, err))

	vrfv2PlusConfig := config.VRFv2Plus.General
	err = newCoordinator.SetConfig(
		*vrfv2PlusConfig.MinimumConfirmations,
		*vrfv2PlusConfig.MaxGasLimitCoordinatorConfig,
		*vrfv2PlusConfig.StalenessSeconds,
		*vrfv2PlusConfig.GasAfterPaymentCalculation,
		big.NewInt(*vrfv2PlusConfig.LinkNativeFeedResponse),
		vrf_v2plus_upgraded_version.VRFCoordinatorV2PlusUpgradedVersionFeeConfig{
			FulfillmentFlatFeeLinkPPM:   *vrfv2PlusConfig.FulfillmentFlatFeeLinkPPM,
			FulfillmentFlatFeeNativePPM: *vrfv2PlusConfig.FulfillmentFlatFeeNativePPM,
		},
	)
	require.NoError(t, err)

	err = newCoordinator.SetLINKAndLINKNativeFeed(linkAddress.Address(), mockETHLinkFeedAddress.Address())
	require.NoError(t, err, vrfv2plus.ErrSetLinkNativeLinkFeed)
	err = env.EVMClient.WaitForEvents()
	require.NoError(t, err, vrfv2plus.ErrWaitTXsComplete)

	_, err = vrfv2plus.CreateVRFV2PlusJob(
		env.ClCluster.NodeAPIs()[0],
		newCoordinator.Address(),
		[]string{vrfv2PlusData.PrimaryEthAddress},
		vrfv2PlusData.VRFKey.Data.ID,
		vrfv2PlusData.ChainID.String(),
		*vrfv2PlusConfig.MinimumConfirmations,
	)
	require.NoError(t, err, vrfv2plus.ErrCreateVRFV2PlusJobs)

	err = vrfv2PlusContracts.Coordinator.RegisterMigratableCoordinator(newCoordinator.Address())
	require.NoError(t, err, "error registering migratable coordinator")

	err = env.EVMClient.WaitForEvents()
	require.NoError(t, err, vrfv2plus.ErrWaitTXsComplete)

	oldCoordinatorLinkTotalBalanceBeforeMigration, oldCoordinatorEthTotalBalanceBeforeMigration, err := vrfv2plus.GetCoordinatorTotalBalance(vrfv2PlusContracts.Coordinator)
	require.NoError(t, err)

	migratedCoordinatorLinkTotalBalanceBeforeMigration, migratedCoordinatorEthTotalBalanceBeforeMigration, err := vrfv2plus.GetUpgradedCoordinatorTotalBalance(newCoordinator)
	require.NoError(t, err)

	err = env.EVMClient.WaitForEvents()
	require.NoError(t, err, vrfv2plus.ErrWaitTXsComplete)

	err = vrfv2PlusContracts.Coordinator.Migrate(subID, newCoordinator.Address())
	require.NoError(t, err, "error migrating sub id ", subID.String(), " from ", vrfv2PlusContracts.Coordinator.Address(), " to new Coordinator address ", newCoordinator.Address())
	migrationCompletedEvent, err := vrfv2PlusContracts.Coordinator.WaitForMigrationCompletedEvent(time.Minute * 1)
	require.NoError(t, err, "error waiting for MigrationCompleted event")
	err = env.EVMClient.WaitForEvents()
	require.NoError(t, err, vrfv2plus.ErrWaitTXsComplete)

	vrfv2plus.LogMigrationCompletedEvent(l, migrationCompletedEvent, vrfv2PlusContracts)

	oldCoordinatorLinkTotalBalanceAfterMigration, oldCoordinatorEthTotalBalanceAfterMigration, err := vrfv2plus.GetCoordinatorTotalBalance(vrfv2PlusContracts.Coordinator)
	require.NoError(t, err)

	migratedCoordinatorLinkTotalBalanceAfterMigration, migratedCoordinatorEthTotalBalanceAfterMigration, err := vrfv2plus.GetUpgradedCoordinatorTotalBalance(newCoordinator)
	require.NoError(t, err)

	migratedSubscription, err := newCoordinator.GetSubscription(testcontext.Get(t), subID)
	require.NoError(t, err, "error getting subscription information")

	vrfv2plus.LogSubDetailsAfterMigration(l, newCoordinator, subID, migratedSubscription)

	//Verify that Coordinators were updated in Consumers
	for _, consumer := range vrfv2PlusContracts.LoadTestConsumers {
		coordinatorAddressInConsumerAfterMigration, err := consumer.GetCoordinator(testcontext.Get(t))
		require.NoError(t, err, "error getting Coordinator from Consumer contract")
		require.Equal(t, newCoordinator.Address(), coordinatorAddressInConsumerAfterMigration.String())
		l.Debug().
			Str("Consumer", consumer.Address()).
			Str("Coordinator", coordinatorAddressInConsumerAfterMigration.String()).
			Msg("Coordinator Address in Consumer After Migration")
	}

	//Verify old and migrated subs
	require.Equal(t, oldSubscriptionBeforeMigration.NativeBalance, migratedSubscription.NativeBalance)
	require.Equal(t, oldSubscriptionBeforeMigration.Balance, migratedSubscription.Balance)
	require.Equal(t, oldSubscriptionBeforeMigration.Owner, migratedSubscription.Owner)
	require.Equal(t, oldSubscriptionBeforeMigration.Consumers, migratedSubscription.Consumers)

	//Verify that old sub was deleted from old Coordinator
	_, err = vrfv2PlusContracts.Coordinator.GetSubscription(testcontext.Get(t), subID)
	require.Error(t, err, "error not occurred when trying to get deleted subscription from old Coordinator after sub migration")

	_, err = vrfv2PlusContracts.Coordinator.GetActiveSubscriptionIds(testcontext.Get(t), big.NewInt(0), big.NewInt(0))
	require.Error(t, err, "error not occurred getting active sub ids. Should occur since it should revert when sub id array is empty")

	activeSubIdsMigratedCoordinator, err := newCoordinator.GetActiveSubscriptionIds(testcontext.Get(t), big.NewInt(0), big.NewInt(0))
	require.NoError(t, err, "error occurred getting active sub ids")
	require.Len(t, activeSubIdsMigratedCoordinator, 1, "Active Sub Ids length is not equal to 1 for Migrated Coordinator after migration")
	require.Equal(t, subID, activeSubIdsMigratedCoordinator[0])

	//Verify that total balances changed for Link and Eth for new and old coordinator
	expectedLinkTotalBalanceForMigratedCoordinator := new(big.Int).Add(oldSubscriptionBeforeMigration.Balance, migratedCoordinatorLinkTotalBalanceBeforeMigration)
	expectedEthTotalBalanceForMigratedCoordinator := new(big.Int).Add(oldSubscriptionBeforeMigration.NativeBalance, migratedCoordinatorEthTotalBalanceBeforeMigration)

	expectedLinkTotalBalanceForOldCoordinator := new(big.Int).Sub(oldCoordinatorLinkTotalBalanceBeforeMigration, oldSubscriptionBeforeMigration.Balance)
	expectedEthTotalBalanceForOldCoordinator := new(big.Int).Sub(oldCoordinatorEthTotalBalanceBeforeMigration, oldSubscriptionBeforeMigration.NativeBalance)
	require.Equal(t, 0, expectedLinkTotalBalanceForMigratedCoordinator.Cmp(migratedCoordinatorLinkTotalBalanceAfterMigration))
	require.Equal(t, 0, expectedEthTotalBalanceForMigratedCoordinator.Cmp(migratedCoordinatorEthTotalBalanceAfterMigration))
	require.Equal(t, 0, expectedLinkTotalBalanceForOldCoordinator.Cmp(oldCoordinatorLinkTotalBalanceAfterMigration))
	require.Equal(t, 0, expectedEthTotalBalanceForOldCoordinator.Cmp(oldCoordinatorEthTotalBalanceAfterMigration))

	//Verify rand requests fulfills with Link Token billing
	_, err = vrfv2plus.RequestRandomnessAndWaitForFulfillmentUpgraded(
		vrfv2PlusContracts.LoadTestConsumers[0],
		newCoordinator,
		vrfv2PlusData,
		subID,
		false,
		&config,
		l,
	)
	require.NoError(t, err, "error requesting randomness and waiting for fulfilment")

	//Verify rand requests fulfills with Native Token billing
	_, err = vrfv2plus.RequestRandomnessAndWaitForFulfillmentUpgraded(
		vrfv2PlusContracts.LoadTestConsumers[1],
		newCoordinator,
		vrfv2PlusData,
		subID,
		true,
		&config,
		l,
	)
	require.NoError(t, err, "error requesting randomness and waiting for fulfilment")

}<|MERGE_RESOLUTION|>--- conflicted
+++ resolved
@@ -620,28 +620,18 @@
 	t.Parallel()
 	l := logging.GetTestLogger(t)
 
-<<<<<<< HEAD
 	config, err := tc.GetConfig(t.Name(), tc.Smoke, tc.VRFv2Plus)
 	if err != nil {
 		t.Fatal(err)
 	}
 
+	network, err := actions.EthereumNetworkConfigFromConfig(l, &config)
+	require.NoError(t, err, "Error building ethereum network config")
+
 	env, err := test_env.NewCLTestEnvBuilder().
 		WithTestInstance(t).
 		WithTestConfig(&config).
-		WithGeth().
-=======
-	network, err := actions.EthereumNetworkConfigFromEnvOrDefault(l)
-	require.NoError(t, err, "Error building ethereum network config")
-
-	var vrfv2PlusConfig vrfv2plus_config.VRFV2PlusConfig
-	err = envconfig.Process("VRFV2PLUS", &vrfv2PlusConfig)
-	require.NoError(t, err)
-
-	env, err := test_env.NewCLTestEnvBuilder().
-		WithTestInstance(t).
 		WithPrivateEthereumNetwork(network).
->>>>>>> be535196
 		WithCLNodes(1).
 		WithFunding(big.NewFloat(*config.Common.ChainlinkNodeFunding)).
 		WithStandardCleanup().
@@ -727,29 +717,19 @@
 func TestVRFv2PlusMigration(t *testing.T) {
 	t.Parallel()
 	l := logging.GetTestLogger(t)
-<<<<<<< HEAD
+
 	config, err := tc.GetConfig(t.Name(), tc.Smoke, tc.VRFv2Plus)
 	if err != nil {
 		t.Fatal(err)
 	}
 
+	network, err := actions.EthereumNetworkConfigFromConfig(l, &config)
+	require.NoError(t, err, "Error building ethereum network config")
+
 	env, err := test_env.NewCLTestEnvBuilder().
 		WithTestInstance(t).
 		WithTestConfig(&config).
-		WithGeth().
-=======
-
-	network, err := actions.EthereumNetworkConfigFromEnvOrDefault(l)
-	require.NoError(t, err, "Error building ethereum network config")
-
-	var vrfv2PlusConfig vrfv2plus_config.VRFV2PlusConfig
-	err = envconfig.Process("VRFV2PLUS", &vrfv2PlusConfig)
-	require.NoError(t, err)
-
-	env, err := test_env.NewCLTestEnvBuilder().
-		WithTestInstance(t).
 		WithPrivateEthereumNetwork(network).
->>>>>>> be535196
 		WithCLNodes(1).
 		WithFunding(big.NewFloat(*config.Common.ChainlinkNodeFunding)).
 		WithStandardCleanup().
