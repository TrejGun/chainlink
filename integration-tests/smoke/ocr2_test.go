--- conflicted
+++ resolved
@@ -11,10 +11,7 @@
 
 	"github.com/smartcontractkit/chainlink-testing-framework/logging"
 	"github.com/smartcontractkit/chainlink-testing-framework/utils/testcontext"
-<<<<<<< HEAD
 	"github.com/smartcontractkit/chainlink/v2/core/config/env"
-=======
->>>>>>> 8d415c1a
 
 	"github.com/smartcontractkit/chainlink/integration-tests/actions"
 	"github.com/smartcontractkit/chainlink/integration-tests/contracts"
@@ -192,11 +189,7 @@
 	require.NoError(t, err, "Error configuring OCRv2 aggregator contracts")
 
 	err = actions.WatchNewOCR2Round(1, aggregatorContracts, env.EVMClient, time.Minute*5, l)
-<<<<<<< HEAD
 	require.NoError(t, err, "Error watching for new OCR2 round")
-=======
-	require.NoError(t, err, "Error starting new OCR2 round")
->>>>>>> 8d415c1a
 	roundData, err := aggregatorContracts[0].GetRound(testcontext.Get(t), big.NewInt(1))
 	require.NoError(t, err, "Getting latest answer from OCR contract shouldn't fail")
 	require.Equal(t, int64(5), roundData.Answer.Int64(),
@@ -204,7 +197,6 @@
 		roundData.Answer.Int64(),
 	)
 
-<<<<<<< HEAD
 	// Keep the mockserver value the same and continually request new rounds
 	for round := 2; round <= 4; round++ {
 		err = actions.StartNewOCR2Round(int64(round), aggregatorContracts, env.EVMClient, time.Minute*5, l)
@@ -217,19 +209,6 @@
 			roundData.Answer.Int64(),
 		)
 	}
-=======
-	err = env.MockAdapter.SetAdapterBasedIntValuePath("ocr2", []string{http.MethodGet, http.MethodPost}, 10)
-	require.NoError(t, err)
-	err = actions.WatchNewOCR2Round(2, aggregatorContracts, env.EVMClient, time.Minute*5, l)
-	require.NoError(t, err)
-
-	roundData, err = aggregatorContracts[0].GetRound(testcontext.Get(t), big.NewInt(2))
-	require.NoError(t, err, "Error getting latest OCR answer")
-	require.Equal(t, int64(10), roundData.Answer.Int64(),
-		"Expected latest answer from OCR contract to be 10 but got %d",
-		roundData.Answer.Int64(),
-	)
->>>>>>> 8d415c1a
 }
 
 // Tests that just calling requestNewRound() will properly induce more rounds
@@ -369,11 +348,7 @@
 	require.NoError(t, err, "Error configuring OCRv2 aggregator contracts")
 
 	err = actions.WatchNewOCR2Round(1, aggregatorContracts, env.EVMClient, time.Minute*5, l)
-<<<<<<< HEAD
 	require.NoError(t, err, "Error watching for new OCR2 round")
-=======
-	require.NoError(t, err, "Error starting new OCR2 round")
->>>>>>> 8d415c1a
 	roundData, err := aggregatorContracts[0].GetRound(testcontext.Get(t), big.NewInt(1))
 	require.NoError(t, err, "Getting latest answer from OCR contract shouldn't fail")
 	require.Equal(t, int64(5), roundData.Answer.Int64(),
@@ -403,11 +378,7 @@
 	require.NoError(t, err, "Error creating OCRv2 jobs")
 
 	err = actions.WatchNewOCR2Round(3, aggregatorContracts, env.EVMClient, time.Minute*3, l)
-<<<<<<< HEAD
 	require.NoError(t, err, "Error watching for new OCR2 round")
-=======
-	require.NoError(t, err, "Error starting new OCR2 round")
->>>>>>> 8d415c1a
 	roundData, err = aggregatorContracts[0].GetRound(testcontext.Get(t), big.NewInt(3))
 	require.NoError(t, err, "Getting latest answer from OCR contract shouldn't fail")
 	require.Equal(t, int64(15), roundData.Answer.Int64(),
