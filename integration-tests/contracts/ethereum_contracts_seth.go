--- conflicted
+++ resolved
@@ -990,7 +990,6 @@
 	return err
 }
 
-<<<<<<< HEAD
 // EthereumMockETHLINKFeed represents mocked ETH/LINK feed contract
 type EthereumMockETHLINKFeed struct {
 	client  *seth.Client
@@ -1131,7 +1130,8 @@
 	}
 
 	return data.Address, nil
-=======
+}
+
 func LoadFunctionsCoordinator(seth *seth.Client, addr string) (FunctionsCoordinator, error) {
 	abi, err := functions_coordinator.FunctionsCoordinatorMetaData.GetAbi()
 	if err != nil {
@@ -1317,5 +1317,4 @@
 func (e *EthereumFunctionsLoadTestClient) SendRequestWithDONHostedSecrets(times uint32, source string, slotID uint8, slotVersion uint64, args []string, subscriptionId uint64, donID [32]byte) error {
 	_, err := e.client.Decode(e.instance.SendRequestWithDONHostedSecrets(e.client.NewTXOpts(), times, source, slotID, slotVersion, args, subscriptionId, donID))
 	return err
->>>>>>> d4dd1ec6
 }