--- conflicted
+++ resolved
@@ -220,17 +220,8 @@
 	}
 
 	var err error
-<<<<<<< HEAD
-	if b.t != nil {
-		b.te.WithTestInstance(b.t)
-	}
-
-	if b.hasLogWatch {
-		b.te.LogWatch, err = logstream.NewLogStream(b.te.t, nil)
-=======
 	if b.hasLogStream {
 		b.te.LogStream, err = logstream.NewLogStream(b.t, nil)
->>>>>>> 1b357f63
 		if err != nil {
 			return nil, err
 		}
@@ -250,7 +241,7 @@
 	}
 
 	if b.t != nil {
-		b.te.WithTestLogger(b.t)
+		b.te.WithTestInstance(b.t)
 	}
 
 	switch b.cleanUpType {
