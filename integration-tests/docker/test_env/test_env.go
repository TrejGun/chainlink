--- conflicted
+++ resolved
@@ -20,10 +20,6 @@
 	"github.com/smartcontractkit/chainlink-testing-framework/docker/test_env"
 	"github.com/smartcontractkit/chainlink-testing-framework/logging"
 	"github.com/smartcontractkit/chainlink-testing-framework/logstream"
-<<<<<<< HEAD
-	"github.com/smartcontractkit/chainlink-testing-framework/utils/testcontext"
-=======
->>>>>>> 1b357f63
 	"github.com/smartcontractkit/chainlink/v2/core/services/chainlink"
 
 	"github.com/smartcontractkit/chainlink/integration-tests/client"
@@ -35,15 +31,9 @@
 )
 
 type CLClusterTestEnv struct {
-<<<<<<< HEAD
-	Cfg      *TestEnvConfig
-	Network  *tc.DockerNetwork
-	LogWatch *logstream.LogStream
-=======
 	Cfg       *TestEnvConfig
 	Network   *tc.DockerNetwork
 	LogStream *logstream.LogStream
->>>>>>> 1b357f63
 
 	/* components */
 	ClCluster             *ClCluster
@@ -84,13 +74,9 @@
 func (te *CLClusterTestEnv) WithTestInstance(t *testing.T) *CLClusterTestEnv {
 	te.t = t
 	te.l = logging.GetTestLogger(t)
-<<<<<<< HEAD
-	te.MockAdapter.WithTestInstance(t)
-=======
 	if te.MockAdapter != nil {
-		te.MockAdapter.WithTestLogger(t)
-	}
->>>>>>> 1b357f63
+		te.MockAdapter.WithTestInstance(t)
+	}
 	return te
 }
 
