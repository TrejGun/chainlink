package cmd

import (
	"fmt"
	"strings"

	"github.com/urfave/cli"
<<<<<<< HEAD

	"github.com/smartcontractkit/chainlink/v2/core/chains"
)

func initCosmosNodeSubCmd(client *Client) cli.Command {
	return nodeCommand("Cosmos", NewCosmosNodeClient(client),
		cli.StringFlag{
			Name:  "chain-id",
			Usage: "chain ID",
		},
		cli.StringFlag{
			Name:  "tendermint-url",
			Usage: "Tendermint URL",
		})
=======
)

func initCosmosNodeSubCmd(client *Client) cli.Command {
	return nodeCommand("Cosmos", NewCosmosNodeClient(client))
>>>>>>> 450989d2
}

func initStarkNetNodeSubCmd(client *Client) cli.Command {
	return nodeCommand("StarkNet", NewStarkNetNodeClient(client))
}

func initEVMNodeSubCmd(client *Client) cli.Command {
	return nodeCommand("EVM", NewEVMNodeClient(client))
}

func initSolanaNodeSubCmd(client *Client) cli.Command {
	return nodeCommand("Solana", NewSolanaNodeClient(client))
}

// nodeCommand returns a cli.Command with subcommands for the given NodeClient.
// A string cli.Flag for "name" is automatically included.
func nodeCommand(typ string, client NodeClient) cli.Command {
	lower := strings.ToLower(typ)
	return cli.Command{
		Name:  lower,
		Usage: fmt.Sprintf("Commands for handling %s node configuration", typ),
		Subcommands: cli.Commands{
			{
				Name:   "list",
				Usage:  fmt.Sprintf("List all existing %s nodes", typ),
				Action: client.IndexNodes,
			},
		},
	}
}

// NodeClient is a generic client interface for any of node.
type NodeClient interface {
	IndexNodes(c *cli.Context) error
}

type nodeClient[P TableRenderer] struct {
	*Client
	path string
}

// newNodeClient returns a new NodeClient for a particular type of NodeStatus.
// P is a TableRenderer for []types.NodeStatus.
func newNodeClient[P TableRenderer](c *Client, name string) NodeClient {
	return &nodeClient[P]{
		Client: c,
		path:   "/v2/nodes/" + name,
	}
}

// IndexNodes returns all nodes.
func (cli *nodeClient[P2]) IndexNodes(c *cli.Context) (err error) {
	var p P2
	return cli.getPage(cli.path, c.Int("page"), &p)
<<<<<<< HEAD
}
=======
}

var nodeHeaders = []string{"Name", "Chain ID", "State", "Config"}
>>>>>>> 450989d2
<|MERGE_RESOLUTION|>--- conflicted
+++ resolved
@@ -5,27 +5,10 @@
 	"strings"
 
 	"github.com/urfave/cli"
-<<<<<<< HEAD
-
-	"github.com/smartcontractkit/chainlink/v2/core/chains"
-)
-
-func initCosmosNodeSubCmd(client *Client) cli.Command {
-	return nodeCommand("Cosmos", NewCosmosNodeClient(client),
-		cli.StringFlag{
-			Name:  "chain-id",
-			Usage: "chain ID",
-		},
-		cli.StringFlag{
-			Name:  "tendermint-url",
-			Usage: "Tendermint URL",
-		})
-=======
 )
 
 func initCosmosNodeSubCmd(client *Client) cli.Command {
 	return nodeCommand("Cosmos", NewCosmosNodeClient(client))
->>>>>>> 450989d2
 }
 
 func initStarkNetNodeSubCmd(client *Client) cli.Command {
@@ -80,10 +63,6 @@
 func (cli *nodeClient[P2]) IndexNodes(c *cli.Context) (err error) {
 	var p P2
 	return cli.getPage(cli.path, c.Int("page"), &p)
-<<<<<<< HEAD
-}
-=======
 }
 
-var nodeHeaders = []string{"Name", "Chain ID", "State", "Config"}
->>>>>>> 450989d2
+var nodeHeaders = []string{"Name", "Chain ID", "State", "Config"}