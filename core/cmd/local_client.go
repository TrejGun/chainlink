--- conflicted
+++ resolved
@@ -32,18 +32,12 @@
 
 	"github.com/smartcontractkit/sqlx"
 
-<<<<<<< HEAD
-	"github.com/smartcontractkit/chainlink/v2/core/chains/evm/txmgr"
-	"github.com/smartcontractkit/chainlink/v2/core/logger"
-	"github.com/smartcontractkit/chainlink/v2/core/services"
-=======
 	"github.com/smartcontractkit/chainlink/v2/core/build"
 	"github.com/smartcontractkit/chainlink/v2/core/chains/evm/txmgr"
 	evmtypes "github.com/smartcontractkit/chainlink/v2/core/chains/evm/types"
 	"github.com/smartcontractkit/chainlink/v2/core/logger"
 	"github.com/smartcontractkit/chainlink/v2/core/services"
 	"github.com/smartcontractkit/chainlink/v2/core/services/keystore/chaintype"
->>>>>>> 4d02c579
 	"github.com/smartcontractkit/chainlink/v2/core/services/pg"
 	"github.com/smartcontractkit/chainlink/v2/core/sessions"
 	"github.com/smartcontractkit/chainlink/v2/core/shutdown"
@@ -109,11 +103,7 @@
 					Required: true,
 				},
 				cli.StringFlag{
-<<<<<<< HEAD
-					Name:  "evmChainID",
-=======
 					Name:  "evmChainID, evm-chain-id",
->>>>>>> 4d02c579
 					Usage: "Chain ID for which to rebroadcast transactions. If left blank, EVM.ChainID will be used.",
 				},
 				cli.Uint64Flag{
@@ -604,7 +594,6 @@
 			return cli.errorOut(fmt.Errorf("error reading password: %+v", err))
 		}
 		cli.Config.SetPasswords(&pwd, nil)
-<<<<<<< HEAD
 	}
 
 	err = cli.Config.Validate()
@@ -615,30 +604,12 @@
 	err = keyStore.Unlock(cli.Config.KeystorePassword())
 	if err != nil {
 		return cli.errorOut(errors.Wrap(err, "error authenticating keystore"))
-=======
->>>>>>> 4d02c579
-	}
-
-	err = cli.Config.Validate()
-	if err != nil {
-		return cli.errorOut(fmt.Errorf("error validating configuration: %+v", err))
-	}
-
-	err = keyStore.Unlock(cli.Config.KeystorePassword())
-	if err != nil {
-		return cli.errorOut(errors.Wrap(err, "error authenticating keystore"))
 	}
 
 	if err = keyStore.Eth().CheckEnabled(address, chain.ID()); err != nil {
 		return cli.errorOut(err)
 	}
 
-<<<<<<< HEAD
-	orm := txmgr.NewORM(app.GetSqlxDB(), lggr, cli.Config)
-	txBuilder := txmgr.NewEvmTxAttemptBuilder(*ethClient.ChainID(), chain.Config(), keyStore.Eth(), nil)
-	ec := txmgr.NewEthConfirmer(orm, ethClient, chain.Config(), keyStore.Eth(), keyStates, nil, txBuilder, chain.Logger())
-	err = ec.ForceRebroadcast(beginningNonce, endingNonce, gasPriceWei, address, uint32(overrideGasLimit))
-=======
 	cli.Logger.Infof("Rebroadcasting transactions from %v to %v", beginningNonce, endingNonce)
 
 	orm := txmgr.NewTxStore(app.GetSqlxDB(), lggr, cli.Config)
@@ -651,7 +622,6 @@
 		nonces[i] = evmtypes.Nonce(beginningNonce + i)
 	}
 	err = ec.ForceRebroadcast(nonces, gasPriceWei, address, uint32(overrideGasLimit))
->>>>>>> 4d02c579
 	return cli.errorOut(err)
 }
 
@@ -699,11 +669,7 @@
 
 // ConfigValidate validate the client configuration and pretty-prints results
 func (cli *Client) ConfigFileValidate(c *clipkg.Context) error {
-<<<<<<< HEAD
-	cli.Config.LogConfiguration(func(params ...any) { fmt.Println(params...) })
-=======
 	cli.Config.LogConfiguration(func(f string, params ...any) { fmt.Printf(f, params...) })
->>>>>>> 4d02c579
 	err := cli.Config.Validate()
 	if err != nil {
 		fmt.Println("Invalid configuration:", err)
