package config

import (
	"math/big"
	"net/url"
	"strings"
	"time"

	"github.com/gin-contrib/sessions"
	"github.com/pkg/errors"
	uuid "github.com/satori/go.uuid"
	"go.uber.org/zap/zapcore"

	"github.com/smartcontractkit/chainlink/v2/core/logger/audit"
	"github.com/smartcontractkit/chainlink/v2/core/store/dialects"
	"github.com/smartcontractkit/chainlink/v2/core/store/models"
	"github.com/smartcontractkit/chainlink/v2/core/utils"
)

// nolint
var (
	ErrEnvUnset = errors.New("env var unset")
)

// FeatureFlags contains bools that toggle various features or chains
// TODO: document the new ones
type FeatureFlags interface {
	FeatureExternalInitiators() bool
	FeatureFeedsManager() bool
	FeatureOffchainReporting() bool
	FeatureOffchainReporting2() bool
	FeatureUICSAKeys() bool
	FeatureLogPoller() bool

	AutoPprofEnabled() bool
	EVMEnabled() bool
	EVMRPCEnabled() bool
	P2PEnabled() bool
	CosmosEnabled() bool
	SolanaEnabled() bool
	StarkNetEnabled() bool
}

type LogfFn func(string, ...any)

type BasicConfig interface {
	Validate() error
	LogConfiguration(log LogfFn)
	SetLogLevel(lvl zapcore.Level) error
	SetLogSQL(logSQL bool)
	SetPasswords(keystore, vrf *string)

	FeatureFlags
	audit.Config

	AllowOrigins() string
	AppID() uuid.UUID
	AuthenticatedRateLimit() int64
	AuthenticatedRateLimitPeriod() models.Duration
	AutoPprofBlockProfileRate() int
	AutoPprofCPUProfileRate() int
	AutoPprofGatherDuration() models.Duration
	AutoPprofGatherTraceDuration() models.Duration
	AutoPprofGoroutineThreshold() int
	AutoPprofMaxProfileSize() utils.FileSize
	AutoPprofMemProfileRate() int
	AutoPprofMemThreshold() utils.FileSize
	AutoPprofMutexProfileFraction() int
	AutoPprofPollInterval() models.Duration
	AutoPprofProfileRoot() string
	BridgeResponseURL() *url.URL
	BridgeCacheTTL() time.Duration
	CertFile() string
	DatabaseBackupDir() string
	DatabaseBackupFrequency() time.Duration
	DatabaseBackupMode() DatabaseBackupMode
	DatabaseBackupOnVersionUpgrade() bool
	DatabaseBackupURL() *url.URL
	DatabaseDefaultIdleInTxSessionTimeout() time.Duration
	DatabaseDefaultLockTimeout() time.Duration
	DatabaseDefaultQueryTimeout() time.Duration
	DatabaseListenerMaxReconnectDuration() time.Duration
	DatabaseListenerMinReconnectInterval() time.Duration
	DatabaseLockingMode() string
	DatabaseURL() url.URL
	DefaultChainID() *big.Int
	DefaultHTTPLimit() int64
	DefaultHTTPTimeout() models.Duration
	DefaultLogLevel() zapcore.Level
	Dev() bool
	ShutdownGracePeriod() time.Duration
	EthereumHTTPURL() *url.URL
	EthereumSecondaryURLs() []url.URL
	EthereumURL() string
	ExplorerAccessKey() string
	ExplorerSecret() string
	ExplorerURL() *url.URL
	FMDefaultTransactionQueueDepth() uint32
	FMSimulateTransactions() bool
	GetDatabaseDialectConfiguredOrDefault() dialects.DialectName
	HTTPServerWriteTimeout() time.Duration
	JSONConsole() bool
	JobPipelineMaxRunDuration() time.Duration
	JobPipelineMaxSuccessfulRuns() uint64
	JobPipelineReaperInterval() time.Duration
	JobPipelineReaperThreshold() time.Duration
	JobPipelineResultWriteQueueDepth() uint64
	KeeperDefaultTransactionQueueDepth() uint32
	KeeperGasPriceBufferPercent() uint16
	KeeperGasTipCapBufferPercent() uint16
	KeeperBaseFeeBufferPercent() uint16
	KeeperMaximumGracePeriod() int64
	KeeperRegistryCheckGasOverhead() uint32
	KeeperRegistryPerformGasOverhead() uint32
	KeeperRegistryMaxPerformDataSize() uint32
	KeeperRegistrySyncInterval() time.Duration
	KeeperRegistrySyncUpkeepQueueSize() uint32
	KeeperTurnLookBack() int64
	KeyFile() string
	KeystorePassword() string
	LeaseLockDuration() time.Duration
	LeaseLockRefreshInterval() time.Duration
	LogFileDir() string
	LogLevel() zapcore.Level
	LogSQL() bool
	LogFileMaxSize() utils.FileSize
	LogFileMaxAge() int64
	LogFileMaxBackups() int64
	LogUnixTimestamps() bool
	MigrateDatabase() bool
	ORMMaxIdleConns() int
	ORMMaxOpenConns() int
	Port() uint16
	PrometheusAuthToken() string
	PyroscopeAuthToken() string
	PyroscopeServerAddress() string
	PyroscopeEnvironment() string
	RPID() string
	RPOrigin() string
	ReaperExpiration() models.Duration
	RootDir() string
	SecureCookies() bool
	SentryDSN() string
	SentryDebug() bool
	SentryEnvironment() string
	SentryRelease() string
	SessionOptions() sessions.Options
	SessionTimeout() models.Duration
	TLSCertPath() string
	TLSDir() string
	TLSHost() string
	TLSKeyPath() string
	TLSPort() uint16
	TLSRedirect() bool
	TelemetryIngressLogging() bool
	TelemetryIngressUniConn() bool
	TelemetryIngressServerPubKey() string
	TelemetryIngressURL() *url.URL
	TelemetryIngressBufferSize() uint
	TelemetryIngressMaxBatchSize() uint
	TelemetryIngressSendInterval() time.Duration
	TelemetryIngressSendTimeout() time.Duration
	TelemetryIngressUseBatchSend() bool
	TriggerFallbackDBPollInterval() time.Duration
	UnAuthenticatedRateLimit() int64
	UnAuthenticatedRateLimitPeriod() models.Duration
	VRFPassword() string

	// Insecure config
	DevWebServer() bool
	InsecureFastScrypt() bool
	OCRDevelopmentMode() bool
	DisableRateLimiting() bool
	InfiniteDepthQueries() bool

	OCR1Config
	OCR2Config

	P2PNetworking
	P2PV1Networking
	P2PV2Networking
}

type GeneralConfig interface {
	BasicConfig
<<<<<<< HEAD
=======
	ValidateDB() error
>>>>>>> c51bf53a
}

func ValidateDBURL(dbURI url.URL) error {
	if strings.Contains(dbURI.Redacted(), "_test") {
		return nil
	}

	// url params take priority if present, multiple params are ignored by postgres (it picks the first)
	q := dbURI.Query()
	// careful, this is a raw database password
	pw := q.Get("password")
	if pw == "" {
		// fallback to user info
		userInfo := dbURI.User
		if userInfo == nil {
			return errors.Errorf("DB URL must be authenticated; plaintext URLs are not allowed")
		}
		var pwSet bool
		pw, pwSet = userInfo.Password()
		if !pwSet {
			return errors.Errorf("DB URL must be authenticated; password is required")
		}
	}

	return utils.VerifyPasswordComplexity(pw)
}

type DatabaseBackupMode string

var (
	DatabaseBackupModeNone DatabaseBackupMode = "none"
	DatabaseBackupModeLite DatabaseBackupMode = "lite"
	DatabaseBackupModeFull DatabaseBackupMode = "full"
)<|MERGE_RESOLUTION|>--- conflicted
+++ resolved
@@ -183,10 +183,7 @@
 
 type GeneralConfig interface {
 	BasicConfig
-<<<<<<< HEAD
-=======
 	ValidateDB() error
->>>>>>> c51bf53a
 }
 
 func ValidateDBURL(dbURI url.URL) error {
