--- conflicted
+++ resolved
@@ -183,10 +183,7 @@
 
 type GeneralConfig interface {
 	BasicConfig
-<<<<<<< HEAD
-=======
 	ValidateDB() error
->>>>>>> 4d02c579
 }
 
 func ValidateDBURL(dbURI url.URL) error {
