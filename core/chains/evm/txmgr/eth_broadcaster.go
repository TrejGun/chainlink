--- conflicted
+++ resolved
@@ -8,10 +8,6 @@
 	"sync"
 	"time"
 
-<<<<<<< HEAD
-	gethCommon "github.com/ethereum/go-ethereum/common"
-=======
->>>>>>> 4d02c579
 	"github.com/jpillora/backoff"
 	"github.com/pkg/errors"
 	"github.com/prometheus/client_golang/prometheus"
@@ -19,22 +15,14 @@
 	"go.uber.org/multierr"
 	"gopkg.in/guregu/null.v4"
 
-<<<<<<< HEAD
-	txmgrtypes "github.com/smartcontractkit/chainlink/v2/common/txmgr/types"
-=======
 	clienttypes "github.com/smartcontractkit/chainlink/v2/common/chains/client"
 	txmgrtypes "github.com/smartcontractkit/chainlink/v2/common/txmgr/types"
 	"github.com/smartcontractkit/chainlink/v2/common/types"
->>>>>>> 4d02c579
 	evmclient "github.com/smartcontractkit/chainlink/v2/core/chains/evm/client"
 	"github.com/smartcontractkit/chainlink/v2/core/chains/evm/gas"
 	"github.com/smartcontractkit/chainlink/v2/core/chains/evm/label"
 	evmtypes "github.com/smartcontractkit/chainlink/v2/core/chains/evm/types"
 	"github.com/smartcontractkit/chainlink/v2/core/logger"
-<<<<<<< HEAD
-	"github.com/smartcontractkit/chainlink/v2/core/services/keystore/keys/ethkey"
-=======
->>>>>>> 4d02c579
 	"github.com/smartcontractkit/chainlink/v2/core/services/pg"
 	"github.com/smartcontractkit/chainlink/v2/core/utils"
 )
@@ -110,14 +98,6 @@
 	FEE txmgrtypes.Fee,
 ] struct {
 	logger    logger.Logger
-<<<<<<< HEAD
-	orm       ORM
-	ethClient evmclient.Client
-	txmgrtypes.TxAttemptBuilder[*evmtypes.Head, gas.EvmFee, gethCommon.Address, gethCommon.Hash, EthTx, EthTxAttempt]
-	resumeCallback ResumeCallback
-	chainID        big.Int
-	config         Config
-=======
 	txStore   txmgrtypes.TxStore[ADDR, CHAIN_ID, TX_HASH, BLOCK_HASH, NewTx[ADDR], *evmtypes.Receipt, EthTx[ADDR, TX_HASH], EthTxAttempt[ADDR, TX_HASH], SEQ]
 	ethClient evmclient.Client
 	txmgrtypes.TxAttemptBuilder[HEAD, gas.EvmFee, ADDR, TX_HASH, EthTx[ADDR, TX_HASH], EthTxAttempt[ADDR, TX_HASH], SEQ]
@@ -125,7 +105,6 @@
 	resumeCallback ResumeCallback
 	chainID        CHAIN_ID
 	config         EvmBroadcasterConfig
->>>>>>> 4d02c579
 
 	// autoSyncNonce, if set, will cause EthBroadcaster to fast-forward the nonce
 	// when Start is called
@@ -135,15 +114,10 @@
 	eventBroadcaster           pg.EventBroadcaster
 	processUnstartedEthTxsImpl ProcessUnstartedEthTxs[ADDR]
 
-<<<<<<< HEAD
-	ks        KeyStore
-	keyStates []ethkey.State
-=======
 	// TODO: When EthTx is generalized for Nonce, then change below nonce type
 	// to SEQ. https://smartcontract-it.atlassian.net/browse/BCI-1129
 	ks               txmgrtypes.KeyStore[ADDR, CHAIN_ID, evmtypes.Nonce]
 	enabledAddresses []ADDR
->>>>>>> 4d02c579
 
 	checkerFactory TransmitCheckerFactory[ADDR, TX_HASH]
 
@@ -163,13 +137,6 @@
 }
 
 // NewEthBroadcaster returns a new concrete EthBroadcaster
-<<<<<<< HEAD
-func NewEthBroadcaster(orm ORM, ethClient evmclient.Client, config Config, keystore KeyStore,
-	eventBroadcaster pg.EventBroadcaster,
-	keyStates []ethkey.State, resumeCallback ResumeCallback,
-	txAttemptBuilder txmgrtypes.TxAttemptBuilder[*evmtypes.Head, gas.EvmFee, gethCommon.Address, gethCommon.Hash, EthTx, EthTxAttempt],
-	logger logger.Logger, checkerFactory TransmitCheckerFactory, autoSyncNonce bool) *EthBroadcaster {
-=======
 func NewEthBroadcaster(
 	txStore EvmTxStore,
 	ethClient evmclient.Client,
@@ -182,22 +149,8 @@
 	checkerFactory EvmTransmitCheckerFactory,
 	autoSyncNonce bool,
 ) *EvmBroadcaster {
->>>>>>> 4d02c579
 
 	logger = logger.Named("EthBroadcaster")
-<<<<<<< HEAD
-	return &EthBroadcaster{
-		logger:           logger,
-		orm:              orm,
-		ethClient:        ethClient,
-		TxAttemptBuilder: txAttemptBuilder,
-		resumeCallback:   resumeCallback,
-		chainID:          *ethClient.ChainID(),
-		config:           config,
-		eventBroadcaster: eventBroadcaster,
-		ks:               keystore,
-		keyStates:        keyStates,
-=======
 	b := &EvmBroadcaster{
 		logger:           logger,
 		txStore:          txStore,
@@ -208,7 +161,6 @@
 		config:           config,
 		eventBroadcaster: eventBroadcaster,
 		ks:               keystore,
->>>>>>> 4d02c579
 		checkerFactory:   checkerFactory,
 		initSync:         sync.Mutex{},
 		isStarted:        false,
@@ -274,13 +226,6 @@
 	})
 }
 
-<<<<<<< HEAD
-func (eb *EthBroadcaster) Name() string {
-	return eb.logger.Name()
-}
-
-func (eb *EthBroadcaster) HealthReport() map[string]error {
-=======
 func (eb *EthBroadcaster[CHAIN_ID, HEAD, ADDR, TX_HASH, BLOCK_HASH, R, SEQ, FEE]) closeInternal() error {
 	eb.initSync.Lock()
 	defer eb.initSync.Unlock()
@@ -305,7 +250,6 @@
 }
 
 func (eb *EthBroadcaster[CHAIN_ID, HEAD, ADDR, TX_HASH, BLOCK_HASH, R, SEQ, FEE]) HealthReport() map[string]error {
->>>>>>> 4d02c579
 	return map[string]error{eb.Name(): eb.StartStopOnce.Healthy()}
 }
 
@@ -426,16 +370,7 @@
 }
 
 // syncNonce tries to sync the key nonce, retrying indefinitely until success
-<<<<<<< HEAD
-func (eb *EthBroadcaster) SyncNonce(ctx context.Context, k ethkey.State) {
-	if k.Disabled {
-		eb.logger.Infow("Skipping nonce sync for disabled key", "address", k.Address)
-		return
-	}
-	syncer := NewNonceSyncer(eb.orm, eb.logger, eb.ethClient, eb.ks)
-=======
 func (eb *EthBroadcaster[CHAIN_ID, HEAD, ADDR, TX_HASH, BLOCK_HASH, R, SEQ, FEE]) SyncNonce(ctx context.Context, addr ADDR) {
->>>>>>> 4d02c579
 	nonceSyncRetryBackoff := eb.newNonceSyncBackoff()
 	if err := eb.nonceSyncer.Sync(ctx, addr); err != nil {
 		// Enter retry loop with backoff
@@ -450,11 +385,7 @@
 
 				if err := eb.nonceSyncer.Sync(ctx, addr); err != nil {
 					if attempt > 5 {
-<<<<<<< HEAD
-						eb.logger.Criticalw("Failed to sync with on-chain nonce", "address", k.Address, "attempt", attempt, "err", err)
-=======
 						eb.logger.Criticalw("Failed to sync with on-chain nonce", "address", addr.String(), "attempt", attempt, "err", err)
->>>>>>> 4d02c579
 						eb.SvcErrBuffer.Append(err)
 					} else {
 						eb.logger.Warnw("Failed to sync with on-chain nonce", "address", addr.String(), "attempt", attempt, "err", err)
@@ -493,20 +424,12 @@
 	for {
 		maxInFlightTransactions := eb.config.MaxInFlightTransactions()
 		if maxInFlightTransactions > 0 {
-<<<<<<< HEAD
-			nUnconfirmed, err := eb.orm.CountUnconfirmedTransactions(fromAddress, eb.chainID)
-=======
 			nUnconfirmed, err := eb.txStore.CountUnconfirmedTransactions(fromAddress, eb.chainID)
->>>>>>> 4d02c579
 			if err != nil {
 				return true, errors.Wrap(err, "CountUnconfirmedTransactions failed")
 			}
 			if nUnconfirmed >= maxInFlightTransactions {
-<<<<<<< HEAD
-				nUnstarted, err := eb.orm.CountUnstartedTransactions(fromAddress, eb.chainID)
-=======
 				nUnstarted, err := eb.txStore.CountUnstartedTransactions(fromAddress, eb.chainID)
->>>>>>> 4d02c579
 				if err != nil {
 					return true, errors.Wrap(err, "CountUnstartedTransactions failed")
 				}
@@ -527,20 +450,6 @@
 			return false, nil
 		}
 		n++
-<<<<<<< HEAD
-		var a EthTxAttempt
-		var retryable bool
-		a, _, _, retryable, err = eb.NewTxAttempt(ctx, *etx, eb.logger)
-		if err != nil {
-			return errors.Wrap(err, "processUnstartedEthTxs failed on NewAttempt"), retryable
-		}
-
-		if err := eb.orm.UpdateEthTxUnstartedToInProgress(etx, &a); errors.Is(err, errEthTxRemoved) {
-			eb.logger.Debugw("eth_tx removed", "etxID", etx.ID, "subject", etx.Subject)
-			continue
-		} else if err != nil {
-			return errors.Wrap(err, "processUnstartedEthTxs failed on UpdateEthTxUnstartedToInProgress"), true
-=======
 		var a EthTxAttempt[ADDR, TX_HASH]
 		var retryable bool
 		a, _, _, retryable, err = eb.NewTxAttempt(ctx, *etx, eb.logger)
@@ -553,7 +462,6 @@
 			continue
 		} else if err != nil {
 			return true, errors.Wrap(err, "processUnstartedEthTxs failed on UpdateEthTxUnstartedToInProgress")
->>>>>>> 4d02c579
 		}
 
 		if err, retryable := eb.handleInProgressEthTx(ctx, *etx, a, time.Now()); err != nil {
@@ -564,13 +472,8 @@
 
 // handleInProgressEthTx checks if there is any transaction
 // in_progress and if so, finishes the job
-<<<<<<< HEAD
-func (eb *EthBroadcaster) handleAnyInProgressEthTx(ctx context.Context, fromAddress gethCommon.Address) (err error, retryable bool) {
-	etx, err := eb.orm.GetEthTxInProgress(fromAddress)
-=======
 func (eb *EthBroadcaster[CHAIN_ID, HEAD, ADDR, TX_HASH, BLOCK_HASH, R, SEQ, FEE]) handleAnyInProgressEthTx(ctx context.Context, fromAddress ADDR) (err error, retryable bool) {
 	etx, err := eb.txStore.GetEthTxInProgress(fromAddress)
->>>>>>> 4d02c579
 	if err != nil {
 		return errors.Wrap(err, "handleAnyInProgressEthTx failed"), true
 	}
@@ -585,13 +488,8 @@
 // This function is used to pass the queryer from the txmgr to the keystore.
 // It is inevitable we have to pass the queryer because we need the keystate's next nonce to be incremented
 // atomically alongside the transition from `in_progress` to `broadcast` so it is ready for the next transaction
-<<<<<<< HEAD
-func (eb *EthBroadcaster) incrementNextNonceAtomic(tx pg.Queryer, etx EthTx) error {
-	if err := eb.incrementNextNonce(etx.FromAddress, *etx.Nonce, pg.WithQueryer(tx)); err != nil {
-=======
 func (eb *EthBroadcaster[CHAIN_ID, HEAD, ADDR, TX_HASH, BLOCK_HASH, R, SEQ, FEE]) incrementNextNonceAtomic(tx pg.Queryer, etx EthTx[ADDR, TX_HASH]) error {
 	if err := eb.incrementNextNonce(etx.FromAddress, evmtypes.Nonce(*etx.Nonce), pg.WithQueryer(tx)); err != nil {
->>>>>>> 4d02c579
 		return errors.Wrap(err, "saveUnconfirmed failed")
 	}
 	return nil
@@ -634,20 +532,10 @@
 	}
 	cancel()
 
-<<<<<<< HEAD
-	sendError := sendTransaction(ctx, eb.ethClient, attempt, etx, lgr)
-
-	if sendError.Fatal() {
-		lgr.Criticalw("Fatal error sending transaction", "err", sendError, "etx", etx)
-		eb.SvcErrBuffer.Append(sendError)
-		etx.Error = null.StringFrom(sendError.Error())
-		// Attempt is thrown away in this case; we don't need it since it never got accepted by a node
-=======
 	signedTx, err := attempt.GetSignedTx()
 	if err != nil {
 		lgr.Criticalw("Fatal error signing transaction", "err", err, "etx", etx)
 		etx.Error = null.StringFrom(err.Error())
->>>>>>> 4d02c579
 		return eb.saveFatallyErroredTransaction(lgr, &etx), true
 	}
 
@@ -712,48 +600,6 @@
 		// In all scenarios, the correct thing to do is assume success for now
 		// and hand off to the eth confirmer to get the receipt (or mark as
 		// failed).
-<<<<<<< HEAD
-		sendError = nil
-	}
-
-	if sendError.IsTerminallyUnderpriced() {
-		return eb.tryAgainBumpingGas(ctx, lgr, sendError, etx, attempt, initialBroadcastAt)
-	}
-
-	// L2-specific cases
-	if sendError.L2FeeTooLow() || sendError.IsL2FeeTooHigh() || sendError.IsL2Full() {
-		if eb.config.ChainType().IsL2() {
-			return eb.tryAgainWithNewEstimation(ctx, lgr, sendError, etx, attempt, initialBroadcastAt)
-		}
-		return errors.Wrap(sendError, "this error type only handled for L2s"), false
-	}
-
-	if sendError.IsNonceTooHighError() {
-		// Nethermind specific error. Nethermind throws a NonceGap error when the tx nonce is
-		// greater than current_nonce + tx_count_in_mempool, instead of keeping the tx in mempool.
-		// This can happen if previous transactions haven't reached the client yet.
-		// The correct thing to do is assume success for now and let the eth_confirmer retry until
-		// the nonce gap gets filled by the previous transactions.
-		lgr.Warnw("Transaction has a nonce gap.", "err", sendError.Error())
-		return sendError, true
-	}
-
-	if sendError.IsTemporarilyUnderpriced() {
-		// If we can't even get the transaction into the mempool at all, assume
-		// success (even though the transaction will never confirm) and hand
-		// off to the ethConfirmer to bump gas periodically until we _can_ get
-		// it in
-		lgr.Infow("Transaction temporarily underpriced", "err", sendError.Error())
-		sendError = nil
-	}
-
-	if sendError.IsInsufficientEth() {
-		lgr.Criticalw(fmt.Sprintf("Tx 0x%x with type 0x%d was rejected due to insufficient eth: %s\n"+
-			"ACTION REQUIRED: Chainlink wallet with address 0x%x is OUT OF FUNDS",
-			attempt.Hash, attempt.TxType, sendError.Error(), etx.FromAddress,
-		), "err", sendError)
-		eb.SvcErrBuffer.Append(sendError)
-=======
 		observeTimeUntilBroadcast(eb.chainID, etx.CreatedAt, time.Now())
 		return eb.txStore.UpdateEthTxAttemptInProgressToBroadcast(&etx, attempt, txmgrtypes.TxAttemptBroadcast, func(tx pg.Queryer) error {
 			return eb.incrementNextNonceAtomic(tx, etx)
@@ -761,7 +607,6 @@
 	case clienttypes.Underpriced:
 		return eb.tryAgainBumpingGas(ctx, lgr, err, etx, attempt, initialBroadcastAt)
 	case clienttypes.InsufficientFunds:
->>>>>>> 4d02c579
 		// NOTE: This bails out of the entire cycle and essentially "blocks" on
 		// any transaction that gets insufficient_eth. This is OK if a
 		// transaction with a large VALUE blocks because this always comes last
@@ -769,51 +614,6 @@
 		// If it blocks because of a transaction that is expensive due to large
 		// gas limit, we could have smaller transactions "above" it that could
 		// theoretically be sent, but will instead be blocked.
-<<<<<<< HEAD
-		return sendError, true
-	}
-
-	if sendError == nil {
-		// We want to observe the time until the first _successful_ broadcast.
-		// Since we can re-enter this method by way of tryAgainBumpingGas,
-		// and we pass the same initialBroadcastAt timestamp there, when we re-enter
-		// this function we'll be using the same initialBroadcastAt.
-		observeTimeUntilBroadcast(eb.chainID, etx.CreatedAt, time.Now())
-		return eb.orm.UpdateEthTxAttemptInProgressToBroadcast(&etx, attempt, txmgrtypes.TxAttemptBroadcast, func(tx pg.Queryer) error {
-			return eb.incrementNextNonceAtomic(tx, etx)
-		}), true
-	}
-
-	// In the case of timeout, we fall back to the backoff retry loop and
-	// subsequent tries ought to resend the exact same in-progress transaction
-	// attempt and get a definitive answer on what happened
-	if sendError.IsTimeout() {
-		return errors.Wrapf(sendError, "timeout while sending transaction %s (eth_tx ID %d)", attempt.Hash.Hex(), etx.ID), true
-	}
-
-	// Unknown error here. All bets are off in this case, it is possible the
-	// transaction could have been accepted. We may be running on an
-	// unsupported RPC or chain.
-	//
-	// The most conservative course of action would be to retry this
-	// transaction forever (or until success) however this can lead to nodes
-	// getting stuck if we are on an unsupported new chain.
-	//
-	// We can continue in a kind of gracefully degraded manner if we check the
-	// chain for its view on our latest nonce. If it has been incremented, then
-	// it accepted the transaction despite the error and we can move forwards
-	// assuming success in this case.
-
-	if sendError.IsTxFeeExceedsCap() {
-		lgr.Criticalw(fmt.Sprintf("Sending transaction failed; %s", label.RPCTxFeeCapConfiguredIncorrectlyWarning),
-			"etx", etx,
-			"attempt", attempt,
-			"err", sendError,
-			"id", "RPCTxFeeCapExceeded",
-		)
-		eb.SvcErrBuffer.Append(sendError)
-		// Note that we may have broadcast to multiple nodes and had it
-=======
 		eb.SvcErrBuffer.Append(err)
 		fallthrough
 	case clienttypes.Retryable:
@@ -824,37 +624,12 @@
 		return err, false
 	case clienttypes.ExceedsMaxFee:
 		// Broadcaster: Note that we may have broadcast to multiple nodes and had it
->>>>>>> 4d02c579
 		// accepted by one of them! It is not guaranteed that all nodes share
 		// the same tx fee cap. That is why we must treat this as an unknown
 		// error that may have been confirmed.
 		// If there is only one RPC node, or all RPC nodes have the same
 		// configured cap, this transaction will get stuck and keep repeating
 		// forever until the issue is resolved.
-<<<<<<< HEAD
-	} else {
-		lgr.Criticalw("Unknown error occurred while handling eth_tx queue in ProcessUnstartedEthTxs. This chain/RPC client may not be supported. Urgent resolution required, Chainlink is currently operating in a degraded state and may miss transactions", "err", sendError, "etx", etx, "attempt", attempt)
-		eb.SvcErrBuffer.Append(sendError)
-	}
-
-	nextNonce, err := eb.ethClient.PendingNonceAt(ctx, etx.FromAddress)
-	if err != nil {
-		err = multierr.Combine(err, sendError)
-		return errors.Wrapf(err, "failed to fetch latest pending nonce after encountering unknown RPC error while sending transaction"), true
-	}
-
-	if nextNonce > math.MaxInt64 {
-		return errors.Errorf("nonce overflow, got: %v", nextNonce), true
-	}
-
-	if int64(nextNonce) > *etx.Nonce {
-		// Despite the error, the RPC node considers the previously sent
-		// transaction to have been accepted. In this case, the right thing to
-		// do is assume success and hand off to EthConfirmer
-		return eb.orm.UpdateEthTxAttemptInProgressToBroadcast(&etx, attempt, txmgrtypes.TxAttemptBroadcast, func(tx pg.Queryer) error {
-			return eb.incrementNextNonceAtomic(tx, etx)
-		}), true
-=======
 		lgr.Criticalw(`RPC node rejected this tx as outside Fee Cap`)
 		fallthrough
 	default:
@@ -887,22 +662,15 @@
 		// In all cases, the best thing we can do is go into a retry loop and keep
 		// trying to send the transaction over again.
 		return errors.Wrapf(err, "retryable error while sending transaction %s (eth_tx ID %d)", attempt.Hash.String(), etx.ID), true
->>>>>>> 4d02c579
 	}
 
 }
 
 // Finds next transaction in the queue, assigns a nonce, and moves it to "in_progress" state ready for broadcast.
 // Returns nil if no transactions are in queue
-<<<<<<< HEAD
-func (eb *EthBroadcaster) nextUnstartedTransactionWithNonce(fromAddress gethCommon.Address) (*EthTx, error) {
-	etx := &EthTx{}
-	if err := eb.orm.FindNextUnstartedTransactionFromAddress(etx, fromAddress, eb.chainID); err != nil {
-=======
 func (eb *EthBroadcaster[CHAIN_ID, HEAD, ADDR, TX_HASH, BLOCK_HASH, R, SEQ, FEE]) nextUnstartedTransactionWithNonce(fromAddress ADDR) (*EthTx[ADDR, TX_HASH], error) {
 	etx := &EthTx[ADDR, TX_HASH]{}
 	if err := eb.txStore.FindNextUnstartedTransactionFromAddress(etx, fromAddress, eb.chainID); err != nil {
->>>>>>> 4d02c579
 		if errors.Is(err, sql.ErrNoRows) {
 			// Finish. No more transactions left to process. Hoorah!
 			return nil, nil
@@ -919,11 +687,7 @@
 	return etx, nil
 }
 
-<<<<<<< HEAD
-func (eb *EthBroadcaster) tryAgainBumpingGas(ctx context.Context, lgr logger.Logger, sendError *evmclient.SendError, etx EthTx, attempt EthTxAttempt, initialBroadcastAt time.Time) (err error, retryable bool) {
-=======
 func (eb *EthBroadcaster[CHAIN_ID, HEAD, ADDR, TX_HASH, BLOCK_HASH, R, SEQ, FEE]) tryAgainBumpingGas(ctx context.Context, lgr logger.Logger, txError error, etx EthTx[ADDR, TX_HASH], attempt EthTxAttempt[ADDR, TX_HASH], initialBroadcastAt time.Time) (err error, retryable bool) {
->>>>>>> 4d02c579
 	lgr.With(
 		"sendError", txError,
 		"attemptGasFeeCap", attempt.GasFeeCap,
@@ -934,11 +698,7 @@
 		"Eth node returned: '%s'. "+
 		"Will bump and retry. ACTION REQUIRED: This is a configuration error. "+
 		"Consider increasing EVM.GasEstimator.PriceDefault (current value: %s)",
-<<<<<<< HEAD
-		attempt.GasPrice, sendError.Error(), eb.config.EvmGasPriceDefault().String())
-=======
 		attempt.GasPrice, txError.Error(), eb.config.FeePriceDefault().String())
->>>>>>> 4d02c579
 
 	replacementAttempt, bumpedFee, bumpedFeeLimit, retryable, err := eb.NewBumpTxAttempt(ctx, etx, attempt, nil, lgr)
 	if err != nil {
@@ -965,18 +725,10 @@
 	return eb.saveTryAgainAttempt(ctx, lgr, etx, attempt, replacementAttempt, initialBroadcastAt, fee, feeLimit)
 }
 
-<<<<<<< HEAD
-func (eb *EthBroadcaster) saveTryAgainAttempt(ctx context.Context, lgr logger.Logger, etx EthTx, attempt EthTxAttempt, replacementAttempt EthTxAttempt, initialBroadcastAt time.Time, newFee gas.EvmFee, newFeeLimit uint32) (err error, retyrable bool) {
-	if err = eb.orm.SaveReplacementInProgressAttempt(attempt, &replacementAttempt); err != nil {
-		return errors.Wrap(err, "tryAgainWithNewFee failed"), true
-	}
-
-=======
 func (eb *EthBroadcaster[CHAIN_ID, HEAD, ADDR, TX_HASH, BLOCK_HASH, R, SEQ, FEE]) saveTryAgainAttempt(ctx context.Context, lgr logger.Logger, etx EthTx[ADDR, TX_HASH], attempt EthTxAttempt[ADDR, TX_HASH], replacementAttempt EthTxAttempt[ADDR, TX_HASH], initialBroadcastAt time.Time, newFee gas.EvmFee, newFeeLimit uint32) (err error, retyrable bool) {
 	if err = eb.txStore.SaveReplacementInProgressAttempt(attempt, &replacementAttempt); err != nil {
 		return errors.Wrap(err, "tryAgainWithNewFee failed"), true
 	}
->>>>>>> 4d02c579
 	lgr.Debugw("Bumped fee on initial send", "oldFee", attempt.Fee().String(), "newFee", newFee.String(), "newFeeLimit", newFeeLimit)
 	return eb.handleInProgressEthTx(ctx, etx, replacementAttempt, initialBroadcastAt)
 }
@@ -1008,17 +760,6 @@
 			return errors.Wrap(err, "failed to resume pipeline")
 		}
 	}
-<<<<<<< HEAD
-	return eb.orm.UpdateEthTxFatalError(etx)
-}
-
-func (eb *EthBroadcaster) getNextNonce(address gethCommon.Address) (nonce int64, err error) {
-	return eb.ks.GetNextNonce(address, &eb.chainID)
-}
-
-func (eb *EthBroadcaster) incrementNextNonce(address gethCommon.Address, currentNonce int64, qopts ...pg.QOpt) error {
-	return eb.ks.IncrementNextNonce(address, &eb.chainID, currentNonce, qopts...)
-=======
 	return eb.txStore.UpdateEthTxFatalError(etx)
 }
 
@@ -1028,7 +769,6 @@
 
 func (eb *EthBroadcaster[CHAIN_ID, HEAD, ADDR, TX_HASH, BLOCK_HASH, R, SEQ, FEE]) incrementNextNonce(address ADDR, currentNonce evmtypes.Nonce, qopts ...pg.QOpt) error {
 	return eb.ks.IncrementNextSequence(address, eb.chainID, currentNonce, qopts...)
->>>>>>> 4d02c579
 }
 
 func observeTimeUntilBroadcast[CHAIN_ID txmgrtypes.ID](chainID CHAIN_ID, createdAt, broadcastAt time.Time) {
