--- conflicted
+++ resolved
@@ -2,10 +2,7 @@
 
 import (
 	"math/big"
-<<<<<<< HEAD
-=======
 	"sort"
->>>>>>> 854225a3
 	"testing"
 
 	"github.com/ethereum/go-ethereum/common"
@@ -15,12 +12,9 @@
 
 	"github.com/smartcontractkit/chainlink-common/pkg/logger"
 	commontxmgr "github.com/smartcontractkit/chainlink/v2/common/txmgr"
-<<<<<<< HEAD
+	txmgrtypes "github.com/smartcontractkit/chainlink/v2/common/txmgr/types"
+
 	evmassets "github.com/smartcontractkit/chainlink/v2/core/chains/evm/assets"
-=======
-	txmgrtypes "github.com/smartcontractkit/chainlink/v2/common/txmgr/types"
-
->>>>>>> 854225a3
 	evmgas "github.com/smartcontractkit/chainlink/v2/core/chains/evm/gas"
 	evmtxmgr "github.com/smartcontractkit/chainlink/v2/core/chains/evm/txmgr"
 	evmtypes "github.com/smartcontractkit/chainlink/v2/core/chains/evm/types"
@@ -30,11 +24,7 @@
 	"github.com/smartcontractkit/chainlink/v2/core/internal/testutils/pgtest"
 )
 
-<<<<<<< HEAD
 func TestInMemoryStore_CreateTransaction(t *testing.T) {
-=======
-func TestInMemoryStore_PruneUnstartedTxQueue(t *testing.T) {
->>>>>>> 854225a3
 	t.Parallel()
 
 	db := pgtest.NewSqlxDB(t)
@@ -57,7 +47,6 @@
 	](ctx, lggr, chainID, kst.Eth(), persistentStore, evmcfg.Transactions())
 	require.NoError(t, err)
 
-<<<<<<< HEAD
 	toAddress := testutils.NewAddress()
 	gasLimit := uint32(1000)
 	payload := []byte{1, 2, 3}
@@ -96,7 +85,31 @@
 		// check that the in-memory store has the same transaction data as the persistent store
 		assertTxEqual(t, expTx, actTx)
 	})
-=======
+}
+
+func TestInMemoryStore_PruneUnstartedTxQueue(t *testing.T) {
+	t.Parallel()
+
+	db := pgtest.NewSqlxDB(t)
+	_, dbcfg, evmcfg := evmtxmgr.MakeTestConfigs(t)
+	persistentStore := cltest.NewTestTxStore(t, db)
+	kst := cltest.NewKeyStore(t, db, dbcfg)
+	_, fromAddress := cltest.MustInsertRandomKey(t, kst.Eth())
+
+	ethClient := evmtest.NewEthClientMockWithDefaultChain(t)
+	lggr := logger.TestSugared(t)
+	chainID := ethClient.ConfiguredChainID()
+	ctx := testutils.Context(t)
+
+	inMemoryStore, err := commontxmgr.NewInMemoryStore[
+		*big.Int,
+		common.Address, common.Hash, common.Hash,
+		*evmtypes.Receipt,
+		evmtypes.Nonce,
+		evmgas.EvmFee,
+	](ctx, lggr, chainID, kst.Eth(), persistentStore, evmcfg.Transactions())
+	require.NoError(t, err)
+
 	t.Run("doesnt prune unstarted transactions if under maxQueueSize", func(t *testing.T) {
 		maxQueueSize := uint32(5)
 		nTxs := 3
@@ -172,7 +185,6 @@
 		}
 	})
 
->>>>>>> 854225a3
 }
 
 // assertTxEqual asserts that two transactions are equal
