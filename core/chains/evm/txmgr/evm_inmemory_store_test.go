package txmgr_test

import (
	"math/big"
	"testing"
	"time"

	"github.com/ethereum/go-ethereum/common"
	"github.com/stretchr/testify/assert"
	"github.com/stretchr/testify/require"

	"github.com/smartcontractkit/chainlink-common/pkg/logger"
	commontxmgr "github.com/smartcontractkit/chainlink/v2/common/txmgr"
	txmgrtypes "github.com/smartcontractkit/chainlink/v2/common/txmgr/types"

	evmgas "github.com/smartcontractkit/chainlink/v2/core/chains/evm/gas"
	evmtxmgr "github.com/smartcontractkit/chainlink/v2/core/chains/evm/txmgr"
	evmtypes "github.com/smartcontractkit/chainlink/v2/core/chains/evm/types"
	"github.com/smartcontractkit/chainlink/v2/core/internal/cltest"
	"github.com/smartcontractkit/chainlink/v2/core/internal/testutils"
	"github.com/smartcontractkit/chainlink/v2/core/internal/testutils/evmtest"
	"github.com/smartcontractkit/chainlink/v2/core/internal/testutils/pgtest"
)

<<<<<<< HEAD
func TestInMemoryStore_MarkOldTxesMissingReceiptAsErrored(t *testing.T) {
	t.Parallel()
	blockNum := int64(10)
	finalityDepth := uint32(2)

	t.Run("successfully mark errored transaction", func(t *testing.T) {
=======
func TestInMemoryStore_UpdateTxForRebroadcast(t *testing.T) {
	t.Parallel()

	t.Run("delete all receipts for transaction", func(t *testing.T) {
>>>>>>> 06938060
		db := pgtest.NewSqlxDB(t)
		_, dbcfg, evmcfg := evmtxmgr.MakeTestConfigs(t)
		persistentStore := cltest.NewTestTxStore(t, db)
		kst := cltest.NewKeyStore(t, db, dbcfg)
		_, fromAddress := cltest.MustInsertRandomKey(t, kst.Eth())

		ethClient := evmtest.NewEthClientMockWithDefaultChain(t)
		lggr := logger.TestSugared(t)
		chainID := ethClient.ConfiguredChainID()
		ctx := testutils.Context(t)

		inMemoryStore, err := commontxmgr.NewInMemoryStore[
			*big.Int,
			common.Address, common.Hash, common.Hash,
			*evmtypes.Receipt,
			evmtypes.Nonce,
			evmgas.EvmFee,
		](ctx, lggr, chainID, kst.Eth(), persistentStore, evmcfg.Transactions())
		require.NoError(t, err)

		// Insert a transaction into persistent store
<<<<<<< HEAD
		inTx := mustInsertConfirmedMissingReceiptEthTxWithLegacyAttempt(t, persistentStore, 1, 7, time.Now(), fromAddress)
		// Insert the transaction into the in-memory store
		require.NoError(t, inMemoryStore.XXXTestInsertTx(fromAddress, &inTx))

		err = inMemoryStore.MarkOldTxesMissingReceiptAsErrored(ctx, blockNum, finalityDepth, chainID)
=======
		inTx := mustInsertConfirmedEthTxWithReceipt(t, persistentStore, fromAddress, 777, 1)
		// Insert the transaction into the in-memory store
		require.NoError(t, inMemoryStore.XXXTestInsertTx(fromAddress, &inTx))

		txAttempt := inTx.TxAttempts[0]
		err = inMemoryStore.UpdateTxForRebroadcast(ctx, inTx, txAttempt)
>>>>>>> 06938060
		require.NoError(t, err)

		expTx, err := persistentStore.FindTxWithAttempts(ctx, inTx.ID)
		require.NoError(t, err)
<<<<<<< HEAD
		require.Len(t, expTx.TxAttempts, 1)
=======
>>>>>>> 06938060

		fn := func(tx *evmtxmgr.Tx) bool { return true }
		actTxs := inMemoryStore.XXXTestFindTxs(nil, fn, inTx.ID)
		require.Equal(t, 1, len(actTxs))
		actTx := actTxs[0]
<<<<<<< HEAD

		assertTxEqual(t, expTx, actTx)
		assert.Equal(t, txmgrtypes.TxAttemptBroadcast, actTx.TxAttempts[0].State)
		assert.Equal(t, commontxmgr.TxFatalError, actTx.State)
=======
		assertTxEqual(t, expTx, actTx)
		assert.Equal(t, commontxmgr.TxUnconfirmed, actTx.State)
		assert.Equal(t, txmgrtypes.TxAttemptInProgress, actTx.TxAttempts[0].State)
		assert.Nil(t, actTx.TxAttempts[0].BroadcastBeforeBlockNum)
		assert.Equal(t, 0, len(actTx.TxAttempts[0].Receipts))
	})

	t.Run("error parity for in-memory vs persistent store", func(t *testing.T) {
		db := pgtest.NewSqlxDB(t)
		_, dbcfg, evmcfg := evmtxmgr.MakeTestConfigs(t)
		persistentStore := cltest.NewTestTxStore(t, db)
		kst := cltest.NewKeyStore(t, db, dbcfg)
		_, fromAddress := cltest.MustInsertRandomKey(t, kst.Eth())

		ethClient := evmtest.NewEthClientMockWithDefaultChain(t)
		lggr := logger.TestSugared(t)
		chainID := ethClient.ConfiguredChainID()
		ctx := testutils.Context(t)

		inMemoryStore, err := commontxmgr.NewInMemoryStore[
			*big.Int,
			common.Address, common.Hash, common.Hash,
			*evmtypes.Receipt,
			evmtypes.Nonce,
			evmgas.EvmFee,
		](ctx, lggr, chainID, kst.Eth(), persistentStore, evmcfg.Transactions())
		require.NoError(t, err)

		// Insert a transaction into persistent store
		inTx := mustInsertConfirmedEthTxWithReceipt(t, persistentStore, fromAddress, 777, 1)
		// Insert the transaction into the in-memory store
		require.NoError(t, inMemoryStore.XXXTestInsertTx(fromAddress, &inTx))

		txAttempt := inTx.TxAttempts[0]

		t.Run("error when attempt is not in Broadcast state", func(t *testing.T) {
			txAttempt.State = txmgrtypes.TxAttemptInProgress
			expErr := persistentStore.UpdateTxForRebroadcast(ctx, inTx, txAttempt)
			actErr := inMemoryStore.UpdateTxForRebroadcast(ctx, inTx, txAttempt)
			assert.Error(t, expErr)
			assert.Error(t, actErr)
			txAttempt.State = txmgrtypes.TxAttemptBroadcast
		})
		t.Run("error when transaction is not in confirmed state", func(t *testing.T) {
			inTx.State = commontxmgr.TxUnconfirmed
			expErr := persistentStore.UpdateTxForRebroadcast(ctx, inTx, txAttempt)
			actErr := inMemoryStore.UpdateTxForRebroadcast(ctx, inTx, txAttempt)
			assert.Error(t, expErr)
			assert.Error(t, actErr)
			inTx.State = commontxmgr.TxConfirmed
		})
		t.Run("wrong fromAddress has no error", func(t *testing.T) {
			inTx.FromAddress = common.Address{}
			expErr := persistentStore.UpdateTxForRebroadcast(ctx, inTx, txAttempt)
			actErr := inMemoryStore.UpdateTxForRebroadcast(ctx, inTx, txAttempt)
			assert.Equal(t, expErr, actErr)
			assert.Nil(t, actErr)
			inTx.FromAddress = fromAddress
		})

>>>>>>> 06938060
	})
}

// assertTxEqual asserts that two transactions are equal
func assertTxEqual(t *testing.T, exp, act evmtxmgr.Tx) {
	assert.Equal(t, exp.ID, act.ID)
	assert.Equal(t, exp.IdempotencyKey, act.IdempotencyKey)
	assert.Equal(t, exp.Sequence, act.Sequence)
	assert.Equal(t, exp.FromAddress, act.FromAddress)
	assert.Equal(t, exp.ToAddress, act.ToAddress)
	assert.Equal(t, exp.EncodedPayload, act.EncodedPayload)
	assert.Equal(t, exp.Value, act.Value)
	assert.Equal(t, exp.FeeLimit, act.FeeLimit)
	assert.Equal(t, exp.Error, act.Error)
	if exp.BroadcastAt != nil {
		require.NotNil(t, act.BroadcastAt)
		assert.Equal(t, exp.BroadcastAt.Unix(), act.BroadcastAt.Unix())
	} else {
		assert.Equal(t, exp.BroadcastAt, act.BroadcastAt)
	}
	assert.Equal(t, exp.InitialBroadcastAt, act.InitialBroadcastAt)
	assert.Equal(t, exp.CreatedAt, act.CreatedAt)
	assert.Equal(t, exp.State, act.State)
	assert.Equal(t, exp.Meta, act.Meta)
	assert.Equal(t, exp.Subject, act.Subject)
	assert.Equal(t, exp.ChainID, act.ChainID)
	assert.Equal(t, exp.PipelineTaskRunID, act.PipelineTaskRunID)
	assert.Equal(t, exp.MinConfirmations, act.MinConfirmations)
	assert.Equal(t, exp.TransmitChecker, act.TransmitChecker)
	assert.Equal(t, exp.SignalCallback, act.SignalCallback)
	assert.Equal(t, exp.CallbackCompleted, act.CallbackCompleted)

	require.Equal(t, len(exp.TxAttempts), len(act.TxAttempts))
	for i := 0; i < len(exp.TxAttempts); i++ {
		assertTxAttemptEqual(t, exp.TxAttempts[i], act.TxAttempts[i])
	}
}

func assertTxAttemptEqual(t *testing.T, exp, act evmtxmgr.TxAttempt) {
	assert.Equal(t, exp.ID, act.ID)
	assert.Equal(t, exp.TxID, act.TxID)
	assert.Equal(t, exp.Tx, act.Tx)
	assert.Equal(t, exp.TxFee, act.TxFee)
	assert.Equal(t, exp.ChainSpecificFeeLimit, act.ChainSpecificFeeLimit)
	assert.Equal(t, exp.SignedRawTx, act.SignedRawTx)
	assert.Equal(t, exp.Hash, act.Hash)
	assert.Equal(t, exp.CreatedAt, act.CreatedAt)
	assert.Equal(t, exp.BroadcastBeforeBlockNum, act.BroadcastBeforeBlockNum)
	assert.Equal(t, exp.State, act.State)
	assert.Equal(t, exp.TxType, act.TxType)

	require.Equal(t, len(exp.Receipts), len(act.Receipts))
	for i := 0; i < len(exp.Receipts); i++ {
		assertChainReceiptEqual(t, exp.Receipts[i], act.Receipts[i])
	}
}

func assertChainReceiptEqual(t *testing.T, exp, act evmtxmgr.ChainReceipt) {
	assert.Equal(t, exp.GetStatus(), act.GetStatus())
	assert.Equal(t, exp.GetTxHash(), act.GetTxHash())
	assert.Equal(t, exp.GetBlockNumber(), act.GetBlockNumber())
	assert.Equal(t, exp.IsZero(), act.IsZero())
	assert.Equal(t, exp.IsUnmined(), act.IsUnmined())
	assert.Equal(t, exp.GetFeeUsed(), act.GetFeeUsed())
	assert.Equal(t, exp.GetTransactionIndex(), act.GetTransactionIndex())
	assert.Equal(t, exp.GetBlockHash(), act.GetBlockHash())
}<|MERGE_RESOLUTION|>--- conflicted
+++ resolved
@@ -22,19 +22,12 @@
 	"github.com/smartcontractkit/chainlink/v2/core/internal/testutils/pgtest"
 )
 
-<<<<<<< HEAD
 func TestInMemoryStore_MarkOldTxesMissingReceiptAsErrored(t *testing.T) {
 	t.Parallel()
 	blockNum := int64(10)
 	finalityDepth := uint32(2)
 
 	t.Run("successfully mark errored transaction", func(t *testing.T) {
-=======
-func TestInMemoryStore_UpdateTxForRebroadcast(t *testing.T) {
-	t.Parallel()
-
-	t.Run("delete all receipts for transaction", func(t *testing.T) {
->>>>>>> 06938060
 		db := pgtest.NewSqlxDB(t)
 		_, dbcfg, evmcfg := evmtxmgr.MakeTestConfigs(t)
 		persistentStore := cltest.NewTestTxStore(t, db)
@@ -56,39 +49,69 @@
 		require.NoError(t, err)
 
 		// Insert a transaction into persistent store
-<<<<<<< HEAD
 		inTx := mustInsertConfirmedMissingReceiptEthTxWithLegacyAttempt(t, persistentStore, 1, 7, time.Now(), fromAddress)
 		// Insert the transaction into the in-memory store
 		require.NoError(t, inMemoryStore.XXXTestInsertTx(fromAddress, &inTx))
 
 		err = inMemoryStore.MarkOldTxesMissingReceiptAsErrored(ctx, blockNum, finalityDepth, chainID)
-=======
-		inTx := mustInsertConfirmedEthTxWithReceipt(t, persistentStore, fromAddress, 777, 1)
-		// Insert the transaction into the in-memory store
-		require.NoError(t, inMemoryStore.XXXTestInsertTx(fromAddress, &inTx))
-
-		txAttempt := inTx.TxAttempts[0]
-		err = inMemoryStore.UpdateTxForRebroadcast(ctx, inTx, txAttempt)
->>>>>>> 06938060
 		require.NoError(t, err)
 
 		expTx, err := persistentStore.FindTxWithAttempts(ctx, inTx.ID)
 		require.NoError(t, err)
-<<<<<<< HEAD
-		require.Len(t, expTx.TxAttempts, 1)
-=======
->>>>>>> 06938060
 
 		fn := func(tx *evmtxmgr.Tx) bool { return true }
 		actTxs := inMemoryStore.XXXTestFindTxs(nil, fn, inTx.ID)
 		require.Equal(t, 1, len(actTxs))
 		actTx := actTxs[0]
-<<<<<<< HEAD
 
 		assertTxEqual(t, expTx, actTx)
 		assert.Equal(t, txmgrtypes.TxAttemptBroadcast, actTx.TxAttempts[0].State)
 		assert.Equal(t, commontxmgr.TxFatalError, actTx.State)
-=======
+	})
+}
+
+func TestInMemoryStore_UpdateTxForRebroadcast(t *testing.T) {
+	t.Parallel()
+
+	t.Run("delete all receipts for transaction", func(t *testing.T) {
+		db := pgtest.NewSqlxDB(t)
+		_, dbcfg, evmcfg := evmtxmgr.MakeTestConfigs(t)
+		persistentStore := cltest.NewTestTxStore(t, db)
+		kst := cltest.NewKeyStore(t, db, dbcfg)
+		_, fromAddress := cltest.MustInsertRandomKey(t, kst.Eth())
+
+		ethClient := evmtest.NewEthClientMockWithDefaultChain(t)
+		lggr := logger.TestSugared(t)
+		chainID := ethClient.ConfiguredChainID()
+		ctx := testutils.Context(t)
+
+		inMemoryStore, err := commontxmgr.NewInMemoryStore[
+			*big.Int,
+			common.Address, common.Hash, common.Hash,
+			*evmtypes.Receipt,
+			evmtypes.Nonce,
+			evmgas.EvmFee,
+		](ctx, lggr, chainID, kst.Eth(), persistentStore, evmcfg.Transactions())
+		require.NoError(t, err)
+
+		// Insert a transaction into persistent store
+		inTx := mustInsertConfirmedEthTxWithReceipt(t, persistentStore, fromAddress, 777, 1)
+		// Insert the transaction into the in-memory store
+		require.NoError(t, inMemoryStore.XXXTestInsertTx(fromAddress, &inTx))
+
+		txAttempt := inTx.TxAttempts[0]
+		err = inMemoryStore.UpdateTxForRebroadcast(ctx, inTx, txAttempt)
+		require.NoError(t, err)
+
+		expTx, err := persistentStore.FindTxWithAttempts(ctx, inTx.ID)
+		require.NoError(t, err)
+		require.Len(t, expTx.TxAttempts, 1)
+
+		fn := func(tx *evmtxmgr.Tx) bool { return true }
+		actTxs := inMemoryStore.XXXTestFindTxs(nil, fn, inTx.ID)
+		require.Equal(t, 1, len(actTxs))
+		actTx := actTxs[0]
+
 		assertTxEqual(t, expTx, actTx)
 		assert.Equal(t, commontxmgr.TxUnconfirmed, actTx.State)
 		assert.Equal(t, txmgrtypes.TxAttemptInProgress, actTx.TxAttempts[0].State)
@@ -148,8 +171,6 @@
 			assert.Nil(t, actErr)
 			inTx.FromAddress = fromAddress
 		})
-
->>>>>>> 06938060
 	})
 }
 
