package txmgr_test

import (
	"math/big"
	"testing"
	"time"

	"github.com/ethereum/go-ethereum/common"
	"github.com/stretchr/testify/assert"
	"github.com/stretchr/testify/require"
	"gopkg.in/guregu/null.v4"

	"github.com/smartcontractkit/chainlink-common/pkg/logger"
	commontxmgr "github.com/smartcontractkit/chainlink/v2/common/txmgr"
	txmgrtypes "github.com/smartcontractkit/chainlink/v2/common/txmgr/types"

	evmgas "github.com/smartcontractkit/chainlink/v2/core/chains/evm/gas"
	evmtxmgr "github.com/smartcontractkit/chainlink/v2/core/chains/evm/txmgr"
	evmtypes "github.com/smartcontractkit/chainlink/v2/core/chains/evm/types"
	"github.com/smartcontractkit/chainlink/v2/core/chains/evm/utils"
	"github.com/smartcontractkit/chainlink/v2/core/internal/cltest"
	"github.com/smartcontractkit/chainlink/v2/core/internal/testutils"
	"github.com/smartcontractkit/chainlink/v2/core/internal/testutils/evmtest"
	"github.com/smartcontractkit/chainlink/v2/core/internal/testutils/pgtest"
)

<<<<<<< HEAD
func TestInMemoryStore_SaveReplacementInProgressAttempt(t *testing.T) {
=======
func TestInMemoryStore_DeleteInProgressAttempt(t *testing.T) {
>>>>>>> d2e31521
	t.Parallel()

	t.Run("successfully replace tx attempt", func(t *testing.T) {
		db := pgtest.NewSqlxDB(t)
		_, dbcfg, evmcfg := evmtxmgr.MakeTestConfigs(t)
		persistentStore := cltest.NewTestTxStore(t, db)
		kst := cltest.NewKeyStore(t, db, dbcfg)
		_, fromAddress := cltest.MustInsertRandomKey(t, kst.Eth())

		ethClient := evmtest.NewEthClientMockWithDefaultChain(t)
		lggr := logger.TestSugared(t)
		chainID := ethClient.ConfiguredChainID()
		ctx := testutils.Context(t)

		inMemoryStore, err := commontxmgr.NewInMemoryStore[
			*big.Int,
			common.Address, common.Hash, common.Hash,
			*evmtypes.Receipt,
			evmtypes.Nonce,
			evmgas.EvmFee,
		](ctx, lggr, chainID, kst.Eth(), persistentStore, evmcfg.Transactions())
		require.NoError(t, err)

		// Insert a transaction into persistent store
<<<<<<< HEAD
		inTx := mustInsertInProgressEthTxWithAttempt(t, persistentStore, 123, fromAddress)
=======
		inTx := mustInsertInProgressEthTxWithAttempt(t, persistentStore, 1, fromAddress)
>>>>>>> d2e31521
		// Insert the transaction into the in-memory store
		require.NoError(t, inMemoryStore.XXXTestInsertTx(fromAddress, &inTx))

		oldAttempt := inTx.TxAttempts[0]
<<<<<<< HEAD
		newAttempt := cltest.NewDynamicFeeEthTxAttempt(t, inTx.ID)
		err = inMemoryStore.SaveReplacementInProgressAttempt(
			ctx,
			oldAttempt,
			&newAttempt,
		)
=======
		err = inMemoryStore.DeleteInProgressAttempt(ctx, oldAttempt)
>>>>>>> d2e31521
		require.NoError(t, err)

		expTx, err := persistentStore.FindTxWithAttempts(ctx, inTx.ID)
		require.NoError(t, err)
<<<<<<< HEAD
=======
		assert.Equal(t, 0, len(expTx.TxAttempts))

>>>>>>> d2e31521
		fn := func(tx *evmtxmgr.Tx) bool { return true }
		actTxs := inMemoryStore.XXXTestFindTxs(nil, fn, inTx.ID)
		require.Equal(t, 1, len(actTxs))
		actTx := actTxs[0]
		assertTxEqual(t, expTx, actTx)
<<<<<<< HEAD
		assert.Equal(t, txmgrtypes.TxAttemptInProgress, actTx.TxAttempts[0].State)
		assert.Equal(t, newAttempt.Hash, actTx.TxAttempts[0].Hash)
		assert.NotEqual(t, oldAttempt.ID, actTx.TxAttempts[0].ID)
=======
>>>>>>> d2e31521
	})

	t.Run("error parity for in-memory vs persistent store", func(t *testing.T) {
		db := pgtest.NewSqlxDB(t)
		_, dbcfg, evmcfg := evmtxmgr.MakeTestConfigs(t)
		persistentStore := cltest.NewTestTxStore(t, db)
		kst := cltest.NewKeyStore(t, db, dbcfg)
		_, fromAddress := cltest.MustInsertRandomKey(t, kst.Eth())

		ethClient := evmtest.NewEthClientMockWithDefaultChain(t)
		lggr := logger.TestSugared(t)
		chainID := ethClient.ConfiguredChainID()
		ctx := testutils.Context(t)

		inMemoryStore, err := commontxmgr.NewInMemoryStore[
			*big.Int,
			common.Address, common.Hash, common.Hash,
			*evmtypes.Receipt,
			evmtypes.Nonce,
			evmgas.EvmFee,
		](ctx, lggr, chainID, kst.Eth(), persistentStore, evmcfg.Transactions())
		require.NoError(t, err)

		// Insert a transaction into persistent store
		inTx := mustInsertInProgressEthTxWithAttempt(t, persistentStore, 124, fromAddress)
		// Insert the transaction into the in-memory store
		require.NoError(t, inMemoryStore.XXXTestInsertTx(fromAddress, &inTx))

		oldAttempt := inTx.TxAttempts[0]
<<<<<<< HEAD
		newAttempt := cltest.NewDynamicFeeEthTxAttempt(t, inTx.ID)

		t.Run("error when old attempt is not in progress", func(t *testing.T) {
			oldAttempt.State = txmgrtypes.TxAttemptBroadcast
			expErr := persistentStore.SaveReplacementInProgressAttempt(ctx, oldAttempt, &newAttempt)
			actErr := inMemoryStore.SaveReplacementInProgressAttempt(ctx, oldAttempt, &newAttempt)
=======
		t.Run("error when attempt is not in progress", func(t *testing.T) {
			oldAttempt.State = txmgrtypes.TxAttemptBroadcast
			expErr := persistentStore.DeleteInProgressAttempt(ctx, oldAttempt)
			actErr := inMemoryStore.DeleteInProgressAttempt(ctx, oldAttempt)
>>>>>>> d2e31521
			assert.Equal(t, expErr, actErr)
			oldAttempt.State = txmgrtypes.TxAttemptInProgress
		})

<<<<<<< HEAD
		t.Run("error when new attempt is not in progress", func(t *testing.T) {
			newAttempt.State = txmgrtypes.TxAttemptBroadcast
			expErr := persistentStore.SaveReplacementInProgressAttempt(ctx, oldAttempt, &newAttempt)
			actErr := inMemoryStore.SaveReplacementInProgressAttempt(ctx, oldAttempt, &newAttempt)
			assert.Equal(t, expErr, actErr)
			newAttempt.State = txmgrtypes.TxAttemptInProgress
		})

		t.Run("error when old attempt id is 0", func(t *testing.T) {
			originalID := oldAttempt.ID
			oldAttempt.ID = 0
			expErr := persistentStore.SaveReplacementInProgressAttempt(ctx, oldAttempt, &newAttempt)
			actErr := inMemoryStore.SaveReplacementInProgressAttempt(ctx, oldAttempt, &newAttempt)
=======
		t.Run("error when attempt has 0 id", func(t *testing.T) {
			originalID := oldAttempt.ID
			oldAttempt.ID = 0
			expErr := persistentStore.DeleteInProgressAttempt(ctx, oldAttempt)
			actErr := inMemoryStore.DeleteInProgressAttempt(ctx, oldAttempt)
>>>>>>> d2e31521
			assert.Equal(t, expErr, actErr)
			oldAttempt.ID = originalID
		})
	})
}

func TestInMemoryStore_ReapTxHistory(t *testing.T) {
	t.Parallel()

	t.Run("reap all confirmed txs", func(t *testing.T) {
		db := pgtest.NewSqlxDB(t)
		_, dbcfg, evmcfg := evmtxmgr.MakeTestConfigs(t)
		persistentStore := cltest.NewTestTxStore(t, db)
		kst := cltest.NewKeyStore(t, db, dbcfg)
		_, fromAddress := cltest.MustInsertRandomKey(t, kst.Eth())

		ethClient := evmtest.NewEthClientMockWithDefaultChain(t)
		lggr := logger.TestSugared(t)
		chainID := ethClient.ConfiguredChainID()
		ctx := testutils.Context(t)

		inMemoryStore, err := commontxmgr.NewInMemoryStore[
			*big.Int,
			common.Address, common.Hash, common.Hash,
			*evmtypes.Receipt,
			evmtypes.Nonce,
			evmgas.EvmFee,
		](ctx, lggr, chainID, kst.Eth(), persistentStore, evmcfg.Transactions())
		require.NoError(t, err)

		// Insert a transaction into persistent store
		inTx_0 := cltest.MustInsertConfirmedEthTxWithLegacyAttempt(t, persistentStore, 7, 1, fromAddress)
		r_0 := mustInsertEthReceipt(t, persistentStore, 1, utils.NewHash(), inTx_0.TxAttempts[0].Hash)
		inTx_0.TxAttempts[0].Receipts = append(inTx_0.TxAttempts[0].Receipts, evmtxmgr.DbReceiptToEvmReceipt(&r_0))
		inTx_1 := cltest.MustInsertConfirmedEthTxWithLegacyAttempt(t, persistentStore, 8, 2, fromAddress)
		r_1 := mustInsertEthReceipt(t, persistentStore, 2, utils.NewHash(), inTx_1.TxAttempts[0].Hash)
		inTx_1.TxAttempts[0].Receipts = append(inTx_1.TxAttempts[0].Receipts, evmtxmgr.DbReceiptToEvmReceipt(&r_1))
		inTx_2 := cltest.MustInsertConfirmedEthTxWithLegacyAttempt(t, persistentStore, 9, 3, fromAddress)
		r_2 := mustInsertEthReceipt(t, persistentStore, 3, utils.NewHash(), inTx_2.TxAttempts[0].Hash)
		inTx_2.TxAttempts[0].Receipts = append(inTx_2.TxAttempts[0].Receipts, evmtxmgr.DbReceiptToEvmReceipt(&r_2))
		// Insert the transaction into the in-memory store
		require.NoError(t, inMemoryStore.XXXTestInsertTx(fromAddress, &inTx_0))
		require.NoError(t, inMemoryStore.XXXTestInsertTx(fromAddress, &inTx_1))
		require.NoError(t, inMemoryStore.XXXTestInsertTx(fromAddress, &inTx_2))

		minBlockNumberToKeep := int64(3)
		timeThreshold := inTx_2.CreatedAt
		expErr := persistentStore.ReapTxHistory(ctx, minBlockNumberToKeep, timeThreshold, chainID)
		actErr := inMemoryStore.ReapTxHistory(ctx, minBlockNumberToKeep, timeThreshold, chainID)
		require.NoError(t, expErr)
		require.NoError(t, actErr)

		fn := func(tx *evmtxmgr.Tx) bool { return true }
		// Check that the transactions were reaped in persistent store
		expTx_0, err := persistentStore.FindTxWithAttempts(ctx, inTx_0.ID)
		require.Error(t, err)
		require.Equal(t, int64(0), expTx_0.ID)
		expTx_1, err := persistentStore.FindTxWithAttempts(ctx, inTx_1.ID)
		require.Error(t, err)
		require.Equal(t, int64(0), expTx_1.ID)
		// Check that the transactions were reaped in in-memory store
		actTxs_0 := inMemoryStore.XXXTestFindTxs(nil, fn, inTx_0.ID)
		require.Equal(t, 0, len(actTxs_0))
		actTxs_1 := inMemoryStore.XXXTestFindTxs(nil, fn, inTx_1.ID)
		require.Equal(t, 0, len(actTxs_1))

		// Check that the transaction was not reaped
		expTx_2, err := persistentStore.FindTxWithAttempts(ctx, inTx_2.ID)
		require.NoError(t, err)
		require.Equal(t, inTx_2.ID, expTx_2.ID)
		actTxs_2 := inMemoryStore.XXXTestFindTxs(nil, fn, inTx_2.ID)
		require.Equal(t, 1, len(actTxs_2))
		assertTxEqual(t, expTx_2, actTxs_2[0])
	})
	t.Run("reap all fatal error txs", func(t *testing.T) {
		db := pgtest.NewSqlxDB(t)
		_, dbcfg, evmcfg := evmtxmgr.MakeTestConfigs(t)
		persistentStore := cltest.NewTestTxStore(t, db)
		kst := cltest.NewKeyStore(t, db, dbcfg)
		_, fromAddress := cltest.MustInsertRandomKey(t, kst.Eth())

		ethClient := evmtest.NewEthClientMockWithDefaultChain(t)
		lggr := logger.TestSugared(t)
		chainID := ethClient.ConfiguredChainID()
		ctx := testutils.Context(t)

		inMemoryStore, err := commontxmgr.NewInMemoryStore[
			*big.Int,
			common.Address, common.Hash, common.Hash,
			*evmtypes.Receipt,
			evmtypes.Nonce,
			evmgas.EvmFee,
		](ctx, lggr, chainID, kst.Eth(), persistentStore, evmcfg.Transactions())
		require.NoError(t, err)

		// Insert a transaction into persistent store
		inTx_0 := cltest.NewEthTx(fromAddress)
		inTx_0.Error = null.StringFrom("something exploded")
		inTx_0.State = commontxmgr.TxFatalError
		inTx_0.CreatedAt = time.Unix(1000, 0)
		require.NoError(t, persistentStore.InsertTx(ctx, &inTx_0))
		inTx_1 := cltest.NewEthTx(fromAddress)
		inTx_1.Error = null.StringFrom("something exploded")
		inTx_1.State = commontxmgr.TxFatalError
		inTx_1.CreatedAt = time.Unix(2000, 0)
		require.NoError(t, persistentStore.InsertTx(ctx, &inTx_1))
		inTx_2 := cltest.NewEthTx(fromAddress)
		inTx_2.Error = null.StringFrom("something exploded")
		inTx_2.State = commontxmgr.TxFatalError
		inTx_2.CreatedAt = time.Unix(3000, 0)
		require.NoError(t, persistentStore.InsertTx(ctx, &inTx_2))
		// Insert the transaction into the in-memory store
		require.NoError(t, inMemoryStore.XXXTestInsertTx(fromAddress, &inTx_0))
		require.NoError(t, inMemoryStore.XXXTestInsertTx(fromAddress, &inTx_1))
		require.NoError(t, inMemoryStore.XXXTestInsertTx(fromAddress, &inTx_2))

		minBlockNumberToKeep := int64(3)
		timeThreshold := time.Unix(2500, 0) // Only reap txs created before this time
		expErr := persistentStore.ReapTxHistory(ctx, minBlockNumberToKeep, timeThreshold, chainID)
		actErr := inMemoryStore.ReapTxHistory(ctx, minBlockNumberToKeep, timeThreshold, chainID)
		require.NoError(t, expErr)
		require.NoError(t, actErr)

		fn := func(tx *evmtxmgr.Tx) bool { return true }
		// Check that the transactions were reaped in persistent store
		expTx_0, err := persistentStore.FindTxWithAttempts(ctx, inTx_0.ID)
		require.Error(t, err)
		require.Equal(t, int64(0), expTx_0.ID)
		expTx_1, err := persistentStore.FindTxWithAttempts(ctx, inTx_1.ID)
		require.Error(t, err)
		require.Equal(t, int64(0), expTx_1.ID)
		// Check that the transactions were reaped in in-memory store
		actTxs_0 := inMemoryStore.XXXTestFindTxs(nil, fn, inTx_0.ID)
		require.Equal(t, 0, len(actTxs_0))
		actTxs_1 := inMemoryStore.XXXTestFindTxs(nil, fn, inTx_1.ID)
		require.Equal(t, 0, len(actTxs_1))

		// Check that the transaction was not reaped
		expTx_2, err := persistentStore.FindTxWithAttempts(ctx, inTx_2.ID)
		require.NoError(t, err)
		require.Equal(t, inTx_2.ID, expTx_2.ID)
		actTxs_2 := inMemoryStore.XXXTestFindTxs(nil, fn, inTx_2.ID)
		require.Equal(t, 1, len(actTxs_2))
		assertTxEqual(t, expTx_2, actTxs_2[0])
	})
}

func TestInMemoryStore_MarkOldTxesMissingReceiptAsErrored(t *testing.T) {
	t.Parallel()
	blockNum := int64(10)
	finalityDepth := uint32(2)

	t.Run("successfully mark errored transaction", func(t *testing.T) {
		db := pgtest.NewSqlxDB(t)
		_, dbcfg, evmcfg := evmtxmgr.MakeTestConfigs(t)
		persistentStore := cltest.NewTestTxStore(t, db)
		kst := cltest.NewKeyStore(t, db, dbcfg)
		_, fromAddress := cltest.MustInsertRandomKey(t, kst.Eth())

		ethClient := evmtest.NewEthClientMockWithDefaultChain(t)
		lggr := logger.TestSugared(t)
		chainID := ethClient.ConfiguredChainID()
		ctx := testutils.Context(t)

		inMemoryStore, err := commontxmgr.NewInMemoryStore[
			*big.Int,
			common.Address, common.Hash, common.Hash,
			*evmtypes.Receipt,
			evmtypes.Nonce,
			evmgas.EvmFee,
		](ctx, lggr, chainID, kst.Eth(), persistentStore, evmcfg.Transactions())
		require.NoError(t, err)

		// Insert a transaction into persistent store
		inTx := mustInsertConfirmedMissingReceiptEthTxWithLegacyAttempt(t, persistentStore, 1, 7, time.Now(), fromAddress)
		// Insert the transaction into the in-memory store
		require.NoError(t, inMemoryStore.XXXTestInsertTx(fromAddress, &inTx))

		err = inMemoryStore.MarkOldTxesMissingReceiptAsErrored(ctx, blockNum, finalityDepth, chainID)
		require.NoError(t, err)

		expTx, err := persistentStore.FindTxWithAttempts(ctx, inTx.ID)
		require.NoError(t, err)

		fn := func(tx *evmtxmgr.Tx) bool { return true }
		actTxs := inMemoryStore.XXXTestFindTxs(nil, fn, inTx.ID)
		require.Equal(t, 1, len(actTxs))
		actTx := actTxs[0]

		assertTxEqual(t, expTx, actTx)
		assert.Equal(t, txmgrtypes.TxAttemptBroadcast, actTx.TxAttempts[0].State)
		assert.Equal(t, commontxmgr.TxFatalError, actTx.State)
	})
}

func TestInMemoryStore_UpdateTxForRebroadcast(t *testing.T) {
	t.Parallel()

	t.Run("delete all receipts for transaction", func(t *testing.T) {
		db := pgtest.NewSqlxDB(t)
		_, dbcfg, evmcfg := evmtxmgr.MakeTestConfigs(t)
		persistentStore := cltest.NewTestTxStore(t, db)
		kst := cltest.NewKeyStore(t, db, dbcfg)
		_, fromAddress := cltest.MustInsertRandomKey(t, kst.Eth())

		ethClient := evmtest.NewEthClientMockWithDefaultChain(t)
		lggr := logger.TestSugared(t)
		chainID := ethClient.ConfiguredChainID()
		ctx := testutils.Context(t)

		inMemoryStore, err := commontxmgr.NewInMemoryStore[
			*big.Int,
			common.Address, common.Hash, common.Hash,
			*evmtypes.Receipt,
			evmtypes.Nonce,
			evmgas.EvmFee,
		](ctx, lggr, chainID, kst.Eth(), persistentStore, evmcfg.Transactions())
		require.NoError(t, err)

		// Insert a transaction into persistent store
		inTx := mustInsertConfirmedEthTxWithReceipt(t, persistentStore, fromAddress, 777, 1)
		// Insert the transaction into the in-memory store
		require.NoError(t, inMemoryStore.XXXTestInsertTx(fromAddress, &inTx))

		txAttempt := inTx.TxAttempts[0]
		err = inMemoryStore.UpdateTxForRebroadcast(ctx, inTx, txAttempt)
		require.NoError(t, err)

		expTx, err := persistentStore.FindTxWithAttempts(ctx, inTx.ID)
		require.NoError(t, err)
		require.Len(t, expTx.TxAttempts, 1)

		fn := func(tx *evmtxmgr.Tx) bool { return true }
		actTxs := inMemoryStore.XXXTestFindTxs(nil, fn, inTx.ID)
		require.Equal(t, 1, len(actTxs))
		actTx := actTxs[0]

		assertTxEqual(t, expTx, actTx)
		assert.Equal(t, commontxmgr.TxUnconfirmed, actTx.State)
		assert.Equal(t, txmgrtypes.TxAttemptInProgress, actTx.TxAttempts[0].State)
		assert.Nil(t, actTx.TxAttempts[0].BroadcastBeforeBlockNum)
		assert.Equal(t, 0, len(actTx.TxAttempts[0].Receipts))
	})

	t.Run("error parity for in-memory vs persistent store", func(t *testing.T) {
		db := pgtest.NewSqlxDB(t)
		_, dbcfg, evmcfg := evmtxmgr.MakeTestConfigs(t)
		persistentStore := cltest.NewTestTxStore(t, db)
		kst := cltest.NewKeyStore(t, db, dbcfg)
		_, fromAddress := cltest.MustInsertRandomKey(t, kst.Eth())

		ethClient := evmtest.NewEthClientMockWithDefaultChain(t)
		lggr := logger.TestSugared(t)
		chainID := ethClient.ConfiguredChainID()
		ctx := testutils.Context(t)

		inMemoryStore, err := commontxmgr.NewInMemoryStore[
			*big.Int,
			common.Address, common.Hash, common.Hash,
			*evmtypes.Receipt,
			evmtypes.Nonce,
			evmgas.EvmFee,
		](ctx, lggr, chainID, kst.Eth(), persistentStore, evmcfg.Transactions())
		require.NoError(t, err)

		// Insert a transaction into persistent store
		inTx := mustInsertConfirmedEthTxWithReceipt(t, persistentStore, fromAddress, 777, 1)
		// Insert the transaction into the in-memory store
		require.NoError(t, inMemoryStore.XXXTestInsertTx(fromAddress, &inTx))

		txAttempt := inTx.TxAttempts[0]

		t.Run("error when attempt is not in Broadcast state", func(t *testing.T) {
			txAttempt.State = txmgrtypes.TxAttemptInProgress
			expErr := persistentStore.UpdateTxForRebroadcast(ctx, inTx, txAttempt)
			actErr := inMemoryStore.UpdateTxForRebroadcast(ctx, inTx, txAttempt)
			assert.Error(t, expErr)
			assert.Error(t, actErr)
			txAttempt.State = txmgrtypes.TxAttemptBroadcast
		})
		t.Run("error when transaction is not in confirmed state", func(t *testing.T) {
			inTx.State = commontxmgr.TxUnconfirmed
			expErr := persistentStore.UpdateTxForRebroadcast(ctx, inTx, txAttempt)
			actErr := inMemoryStore.UpdateTxForRebroadcast(ctx, inTx, txAttempt)
			assert.Error(t, expErr)
			assert.Error(t, actErr)
			inTx.State = commontxmgr.TxConfirmed
		})
		t.Run("wrong fromAddress has no error", func(t *testing.T) {
			inTx.FromAddress = common.Address{}
			expErr := persistentStore.UpdateTxForRebroadcast(ctx, inTx, txAttempt)
			actErr := inMemoryStore.UpdateTxForRebroadcast(ctx, inTx, txAttempt)
			assert.Equal(t, expErr, actErr)
			assert.Nil(t, actErr)
			inTx.FromAddress = fromAddress
		})
	})
}

func TestInMemoryStore_MarkAllConfirmedMissingReceipt(t *testing.T) {
	t.Parallel()

	t.Run("successfully mark all confirmed missing receipt", func(t *testing.T) {
		db := pgtest.NewSqlxDB(t)
		_, dbcfg, evmcfg := evmtxmgr.MakeTestConfigs(t)
		persistentStore := cltest.NewTestTxStore(t, db)
		kst := cltest.NewKeyStore(t, db, dbcfg)
		_, fromAddress := cltest.MustInsertRandomKey(t, kst.Eth())

		ethClient := evmtest.NewEthClientMockWithDefaultChain(t)
		lggr := logger.TestSugared(t)
		chainID := ethClient.ConfiguredChainID()
		ctx := testutils.Context(t)

		inMemoryStore, err := commontxmgr.NewInMemoryStore[
			*big.Int,
			common.Address, common.Hash, common.Hash,
			*evmtypes.Receipt,
			evmtypes.Nonce,
			evmgas.EvmFee,
		](ctx, lggr, chainID, kst.Eth(), persistentStore, evmcfg.Transactions())
		require.NoError(t, err)

		// create transaction 0 that is unconfirmed (block 7)
		// Insert a transaction into persistent store
		blocknum := int64(7)
		inTx_0 := cltest.MustInsertUnconfirmedEthTx(t, persistentStore, 0, fromAddress)
		inTxAttempt_0 := newBroadcastLegacyEthTxAttempt(t, inTx_0.ID, int64(1))
		inTxAttempt_0.BroadcastBeforeBlockNum = &blocknum
		require.NoError(t, persistentStore.InsertTxAttempt(ctx, &inTxAttempt_0))
		assert.Equal(t, commontxmgr.TxUnconfirmed, inTx_0.State)
		// Insert the transaction into the in-memory store
		inTx_0.TxAttempts = []evmtxmgr.TxAttempt{inTxAttempt_0}
		require.NoError(t, inMemoryStore.XXXTestInsertTx(fromAddress, &inTx_0))

		// create transaction 1 that is confirmed (block 77)
		inTx_1 := mustInsertConfirmedEthTxBySaveFetchedReceipts(t, persistentStore, fromAddress, 1, 77, *chainID)
		assert.Equal(t, commontxmgr.TxConfirmed, inTx_1.State)
		// Insert the transaction into the in-memory store
		require.NoError(t, inMemoryStore.XXXTestInsertTx(fromAddress, &inTx_1))

		// mark transaction 0 as confirmed missing receipt
		err = inMemoryStore.MarkAllConfirmedMissingReceipt(ctx, chainID)
		require.NoError(t, err)

		expTx, err := persistentStore.FindTxWithAttempts(ctx, inTx_0.ID)
		require.NoError(t, err)

		fn := func(tx *evmtxmgr.Tx) bool { return true }
		actTxs := inMemoryStore.XXXTestFindTxs(nil, fn, inTx_0.ID)
		require.Equal(t, 1, len(actTxs))
		actTx := actTxs[0]
		assert.Equal(t, commontxmgr.TxConfirmedMissingReceipt, actTx.State)
		assert.Equal(t, txmgrtypes.TxAttemptBroadcast, actTx.TxAttempts[0].State)
		assertTxEqual(t, expTx, actTx)
	})
}

// assertTxEqual asserts that two transactions are equal
func assertTxEqual(t *testing.T, exp, act evmtxmgr.Tx) {
	assert.Equal(t, exp.ID, act.ID)
	assert.Equal(t, exp.IdempotencyKey, act.IdempotencyKey)
	assert.Equal(t, exp.Sequence, act.Sequence)
	assert.Equal(t, exp.FromAddress, act.FromAddress)
	assert.Equal(t, exp.ToAddress, act.ToAddress)
	assert.Equal(t, exp.EncodedPayload, act.EncodedPayload)
	assert.Equal(t, exp.Value, act.Value)
	assert.Equal(t, exp.FeeLimit, act.FeeLimit)
	assert.Equal(t, exp.Error, act.Error)
	if exp.BroadcastAt != nil {
		require.NotNil(t, act.BroadcastAt)
		assert.Equal(t, exp.BroadcastAt.Unix(), act.BroadcastAt.Unix())
	} else {
		assert.Equal(t, exp.BroadcastAt, act.BroadcastAt)
	}
	assert.Equal(t, exp.InitialBroadcastAt, act.InitialBroadcastAt)
	assert.Equal(t, exp.CreatedAt, act.CreatedAt)
	assert.Equal(t, exp.State, act.State)
	assert.Equal(t, exp.Meta, act.Meta)
	assert.Equal(t, exp.Subject, act.Subject)
	assert.Equal(t, exp.ChainID, act.ChainID)
	assert.Equal(t, exp.PipelineTaskRunID, act.PipelineTaskRunID)
	assert.Equal(t, exp.MinConfirmations, act.MinConfirmations)
	assert.Equal(t, exp.TransmitChecker, act.TransmitChecker)
	assert.Equal(t, exp.SignalCallback, act.SignalCallback)
	assert.Equal(t, exp.CallbackCompleted, act.CallbackCompleted)

	require.Equal(t, len(exp.TxAttempts), len(act.TxAttempts))
	for i := 0; i < len(exp.TxAttempts); i++ {
		assertTxAttemptEqual(t, exp.TxAttempts[i], act.TxAttempts[i])
	}
}

func assertTxAttemptEqual(t *testing.T, exp, act evmtxmgr.TxAttempt) {
	assert.Equal(t, exp.ID, act.ID)
	assert.Equal(t, exp.TxID, act.TxID)
	assert.Equal(t, exp.Tx, act.Tx)
	assert.Equal(t, exp.TxFee, act.TxFee)
	assert.Equal(t, exp.ChainSpecificFeeLimit, act.ChainSpecificFeeLimit)
	assert.Equal(t, exp.SignedRawTx, act.SignedRawTx)
	assert.Equal(t, exp.Hash, act.Hash)
	assert.Equal(t, exp.CreatedAt, act.CreatedAt)
	assert.Equal(t, exp.BroadcastBeforeBlockNum, act.BroadcastBeforeBlockNum)
	assert.Equal(t, exp.State, act.State)
	assert.Equal(t, exp.TxType, act.TxType)

	require.Equal(t, len(exp.Receipts), len(act.Receipts))
	for i := 0; i < len(exp.Receipts); i++ {
		assertChainReceiptEqual(t, exp.Receipts[i], act.Receipts[i])
	}
}

func assertChainReceiptEqual(t *testing.T, exp, act evmtxmgr.ChainReceipt) {
	assert.Equal(t, exp.GetStatus(), act.GetStatus())
	assert.Equal(t, exp.GetTxHash(), act.GetTxHash())
	assert.Equal(t, exp.GetBlockNumber(), act.GetBlockNumber())
	assert.Equal(t, exp.IsZero(), act.IsZero())
	assert.Equal(t, exp.IsUnmined(), act.IsUnmined())
	assert.Equal(t, exp.GetFeeUsed(), act.GetFeeUsed())
	assert.Equal(t, exp.GetTransactionIndex(), act.GetTransactionIndex())
	assert.Equal(t, exp.GetBlockHash(), act.GetBlockHash())
}<|MERGE_RESOLUTION|>--- conflicted
+++ resolved
@@ -24,11 +24,7 @@
 	"github.com/smartcontractkit/chainlink/v2/core/internal/testutils/pgtest"
 )
 
-<<<<<<< HEAD
 func TestInMemoryStore_SaveReplacementInProgressAttempt(t *testing.T) {
-=======
-func TestInMemoryStore_DeleteInProgressAttempt(t *testing.T) {
->>>>>>> d2e31521
 	t.Parallel()
 
 	t.Run("successfully replace tx attempt", func(t *testing.T) {
@@ -53,45 +49,29 @@
 		require.NoError(t, err)
 
 		// Insert a transaction into persistent store
-<<<<<<< HEAD
 		inTx := mustInsertInProgressEthTxWithAttempt(t, persistentStore, 123, fromAddress)
-=======
-		inTx := mustInsertInProgressEthTxWithAttempt(t, persistentStore, 1, fromAddress)
->>>>>>> d2e31521
 		// Insert the transaction into the in-memory store
 		require.NoError(t, inMemoryStore.XXXTestInsertTx(fromAddress, &inTx))
 
 		oldAttempt := inTx.TxAttempts[0]
-<<<<<<< HEAD
 		newAttempt := cltest.NewDynamicFeeEthTxAttempt(t, inTx.ID)
 		err = inMemoryStore.SaveReplacementInProgressAttempt(
 			ctx,
 			oldAttempt,
 			&newAttempt,
 		)
-=======
-		err = inMemoryStore.DeleteInProgressAttempt(ctx, oldAttempt)
->>>>>>> d2e31521
 		require.NoError(t, err)
 
 		expTx, err := persistentStore.FindTxWithAttempts(ctx, inTx.ID)
 		require.NoError(t, err)
-<<<<<<< HEAD
-=======
-		assert.Equal(t, 0, len(expTx.TxAttempts))
-
->>>>>>> d2e31521
 		fn := func(tx *evmtxmgr.Tx) bool { return true }
 		actTxs := inMemoryStore.XXXTestFindTxs(nil, fn, inTx.ID)
 		require.Equal(t, 1, len(actTxs))
 		actTx := actTxs[0]
 		assertTxEqual(t, expTx, actTx)
-<<<<<<< HEAD
 		assert.Equal(t, txmgrtypes.TxAttemptInProgress, actTx.TxAttempts[0].State)
 		assert.Equal(t, newAttempt.Hash, actTx.TxAttempts[0].Hash)
 		assert.NotEqual(t, oldAttempt.ID, actTx.TxAttempts[0].ID)
-=======
->>>>>>> d2e31521
 	})
 
 	t.Run("error parity for in-memory vs persistent store", func(t *testing.T) {
@@ -121,24 +101,16 @@
 		require.NoError(t, inMemoryStore.XXXTestInsertTx(fromAddress, &inTx))
 
 		oldAttempt := inTx.TxAttempts[0]
-<<<<<<< HEAD
 		newAttempt := cltest.NewDynamicFeeEthTxAttempt(t, inTx.ID)
 
 		t.Run("error when old attempt is not in progress", func(t *testing.T) {
 			oldAttempt.State = txmgrtypes.TxAttemptBroadcast
 			expErr := persistentStore.SaveReplacementInProgressAttempt(ctx, oldAttempt, &newAttempt)
 			actErr := inMemoryStore.SaveReplacementInProgressAttempt(ctx, oldAttempt, &newAttempt)
-=======
-		t.Run("error when attempt is not in progress", func(t *testing.T) {
-			oldAttempt.State = txmgrtypes.TxAttemptBroadcast
-			expErr := persistentStore.DeleteInProgressAttempt(ctx, oldAttempt)
-			actErr := inMemoryStore.DeleteInProgressAttempt(ctx, oldAttempt)
->>>>>>> d2e31521
 			assert.Equal(t, expErr, actErr)
 			oldAttempt.State = txmgrtypes.TxAttemptInProgress
 		})
 
-<<<<<<< HEAD
 		t.Run("error when new attempt is not in progress", func(t *testing.T) {
 			newAttempt.State = txmgrtypes.TxAttemptBroadcast
 			expErr := persistentStore.SaveReplacementInProgressAttempt(ctx, oldAttempt, &newAttempt)
@@ -152,13 +124,96 @@
 			oldAttempt.ID = 0
 			expErr := persistentStore.SaveReplacementInProgressAttempt(ctx, oldAttempt, &newAttempt)
 			actErr := inMemoryStore.SaveReplacementInProgressAttempt(ctx, oldAttempt, &newAttempt)
-=======
+			assert.Equal(t, expErr, actErr)
+			oldAttempt.ID = originalID
+		})
+	})
+}
+
+func TestInMemoryStore_DeleteInProgressAttempt(t *testing.T) {
+	t.Parallel()
+
+	t.Run("successfully replace tx attempt", func(t *testing.T) {
+		db := pgtest.NewSqlxDB(t)
+		_, dbcfg, evmcfg := evmtxmgr.MakeTestConfigs(t)
+		persistentStore := cltest.NewTestTxStore(t, db)
+		kst := cltest.NewKeyStore(t, db, dbcfg)
+		_, fromAddress := cltest.MustInsertRandomKey(t, kst.Eth())
+
+		ethClient := evmtest.NewEthClientMockWithDefaultChain(t)
+		lggr := logger.TestSugared(t)
+		chainID := ethClient.ConfiguredChainID()
+		ctx := testutils.Context(t)
+
+		inMemoryStore, err := commontxmgr.NewInMemoryStore[
+			*big.Int,
+			common.Address, common.Hash, common.Hash,
+			*evmtypes.Receipt,
+			evmtypes.Nonce,
+			evmgas.EvmFee,
+		](ctx, lggr, chainID, kst.Eth(), persistentStore, evmcfg.Transactions())
+		require.NoError(t, err)
+
+		// Insert a transaction into persistent store
+		inTx := mustInsertInProgressEthTxWithAttempt(t, persistentStore, 1, fromAddress)
+		// Insert the transaction into the in-memory store
+		require.NoError(t, inMemoryStore.XXXTestInsertTx(fromAddress, &inTx))
+
+		oldAttempt := inTx.TxAttempts[0]
+		err = inMemoryStore.DeleteInProgressAttempt(ctx, oldAttempt)
+		require.NoError(t, err)
+
+		expTx, err := persistentStore.FindTxWithAttempts(ctx, inTx.ID)
+		require.NoError(t, err)
+		assert.Equal(t, 0, len(expTx.TxAttempts))
+
+		fn := func(tx *evmtxmgr.Tx) bool { return true }
+		actTxs := inMemoryStore.XXXTestFindTxs(nil, fn, inTx.ID)
+		require.Equal(t, 1, len(actTxs))
+		actTx := actTxs[0]
+		assertTxEqual(t, expTx, actTx)
+	})
+
+	t.Run("error parity for in-memory vs persistent store", func(t *testing.T) {
+		db := pgtest.NewSqlxDB(t)
+		_, dbcfg, evmcfg := evmtxmgr.MakeTestConfigs(t)
+		persistentStore := cltest.NewTestTxStore(t, db)
+		kst := cltest.NewKeyStore(t, db, dbcfg)
+		_, fromAddress := cltest.MustInsertRandomKey(t, kst.Eth())
+
+		ethClient := evmtest.NewEthClientMockWithDefaultChain(t)
+		lggr := logger.TestSugared(t)
+		chainID := ethClient.ConfiguredChainID()
+		ctx := testutils.Context(t)
+
+		inMemoryStore, err := commontxmgr.NewInMemoryStore[
+			*big.Int,
+			common.Address, common.Hash, common.Hash,
+			*evmtypes.Receipt,
+			evmtypes.Nonce,
+			evmgas.EvmFee,
+		](ctx, lggr, chainID, kst.Eth(), persistentStore, evmcfg.Transactions())
+		require.NoError(t, err)
+
+		// Insert a transaction into persistent store
+		inTx := mustInsertInProgressEthTxWithAttempt(t, persistentStore, 124, fromAddress)
+		// Insert the transaction into the in-memory store
+		require.NoError(t, inMemoryStore.XXXTestInsertTx(fromAddress, &inTx))
+
+		oldAttempt := inTx.TxAttempts[0]
+		t.Run("error when attempt is not in progress", func(t *testing.T) {
+			oldAttempt.State = txmgrtypes.TxAttemptBroadcast
+			expErr := persistentStore.DeleteInProgressAttempt(ctx, oldAttempt)
+			actErr := inMemoryStore.DeleteInProgressAttempt(ctx, oldAttempt)
+			assert.Equal(t, expErr, actErr)
+			oldAttempt.State = txmgrtypes.TxAttemptInProgress
+		})
+
 		t.Run("error when attempt has 0 id", func(t *testing.T) {
 			originalID := oldAttempt.ID
 			oldAttempt.ID = 0
 			expErr := persistentStore.DeleteInProgressAttempt(ctx, oldAttempt)
 			actErr := inMemoryStore.DeleteInProgressAttempt(ctx, oldAttempt)
->>>>>>> d2e31521
 			assert.Equal(t, expErr, actErr)
 			oldAttempt.ID = originalID
 		})
