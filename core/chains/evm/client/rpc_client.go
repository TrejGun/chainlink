package client

import (
	"context"
	"fmt"
	"math/big"
	"net/url"
	"strconv"
	"sync"
	"time"

	"github.com/ethereum/go-ethereum"
	"github.com/ethereum/go-ethereum/common"
	"github.com/ethereum/go-ethereum/common/hexutil"
	"github.com/ethereum/go-ethereum/core/types"
	"github.com/ethereum/go-ethereum/ethclient"
	"github.com/ethereum/go-ethereum/rpc"
	"github.com/google/uuid"
	pkgerrors "github.com/pkg/errors"

	commonassets "github.com/smartcontractkit/chainlink-common/pkg/assets"
	"github.com/smartcontractkit/chainlink-common/pkg/logger"

	commonclient "github.com/smartcontractkit/chainlink/v2/common/client"
	commontypes "github.com/smartcontractkit/chainlink/v2/common/types"
	"github.com/smartcontractkit/chainlink/v2/core/chains/evm/assets"
	evmtypes "github.com/smartcontractkit/chainlink/v2/core/chains/evm/types"
	"github.com/smartcontractkit/chainlink/v2/core/chains/evm/utils"
	ubig "github.com/smartcontractkit/chainlink/v2/core/chains/evm/utils/big"
)

// RPCClient includes all the necessary generalized RPC methods along with any additional chain-specific methods.
//
//go:generate mockery --quiet --name RPCClient --output ./mocks --case=underscore
type RPCClient interface {
	commonclient.RPC[
		*big.Int,
		evmtypes.Nonce,
		common.Address,
		common.Hash,
		*types.Transaction,
		common.Hash,
		types.Log,
		ethereum.FilterQuery,
		*evmtypes.Receipt,
		*assets.Wei,
		*evmtypes.Head,
		rpc.BatchElem,
	]
	BlockByHashGeth(ctx context.Context, hash common.Hash) (b *types.Block, err error)
	BlockByNumberGeth(ctx context.Context, number *big.Int) (b *types.Block, err error)
	HeaderByHash(ctx context.Context, h common.Hash) (head *types.Header, err error)
	HeaderByNumber(ctx context.Context, n *big.Int) (head *types.Header, err error)
	PendingCodeAt(ctx context.Context, account common.Address) (b []byte, err error)
	SubscribeFilterLogs(ctx context.Context, q ethereum.FilterQuery, ch chan<- types.Log) (s ethereum.Subscription, err error)
	SuggestGasPrice(ctx context.Context) (p *big.Int, err error)
	SuggestGasTipCap(ctx context.Context) (t *big.Int, err error)
	TransactionReceiptGeth(ctx context.Context, txHash common.Hash) (r *types.Receipt, err error)
	GetInterceptedChainInfo() (highestBlockNumber, highestLatestFinalizedBlock int64)
}

type rpcClient struct {
	rpcLog  logger.SugaredLogger
	name    string
	id      int32
	chainID *big.Int
	tier    commonclient.NodeTier

	ws   rawclient
	http *rawclient

	stateMu sync.RWMutex // protects state* fields

	// Need to track subscriptions because closing the RPC does not (always?)
	// close the underlying subscription
	subs []ethereum.Subscription

	// Need to track the aliveLoop subscription, so we do not cancel it when checking lease on the MultiNode
	aliveLoopSub ethereum.Subscription

	// chStopInFlight can be closed to immediately cancel all in-flight requests on
	// this rpcClient. Closing and replacing should be serialized through
	// stateMu since it can happen on state transitions as well as rpcClient Close.
	chStopInFlight chan struct{}

	// intercepted values seen by callers of the rpcClient. Need to ensure MultiNode provides repeatable read guarantee
	// highestBlockNumber - maximum block number ever observed
	highestBlockNumber int64
	// highestFinalizedBlockNum - maximum block number ever observed for finalized block
	highestFinalizedBlockNum int64
}

// NewRPCCLient returns a new *rpcClient as commonclient.RPC
func NewRPCClient(
	lggr logger.Logger,
	wsuri url.URL,
	httpuri *url.URL,
	name string,
	id int32,
	chainID *big.Int,
	tier commonclient.NodeTier,
) RPCClient {
	r := new(rpcClient)
	r.name = name
	r.id = id
	r.chainID = chainID
	r.tier = tier
	r.ws.uri = wsuri
	if httpuri != nil {
		r.http = &rawclient{uri: *httpuri}
	}
	r.chStopInFlight = make(chan struct{})
	lggr = logger.Named(lggr, "Client")
	lggr = logger.With(lggr,
		"clientTier", tier.String(),
		"clientName", name,
		"client", r.String(),
		"evmChainID", chainID,
	)
	r.rpcLog = logger.Sugared(lggr).Named("RPC")

	return r
}

// Not thread-safe, pure dial.
func (r *rpcClient) Dial(callerCtx context.Context) error {
	ctx, cancel := r.makeQueryCtx(callerCtx)
	defer cancel()

	promEVMPoolRPCNodeDials.WithLabelValues(r.chainID.String(), r.name).Inc()
	lggr := r.rpcLog.With("wsuri", r.ws.uri.Redacted())
	if r.http != nil {
		lggr = lggr.With("httpuri", r.http.uri.Redacted())
	}
	lggr.Debugw("RPC dial: evmclient.Client#dial")

	wsrpc, err := rpc.DialWebsocket(ctx, r.ws.uri.String(), "")
	if err != nil {
		promEVMPoolRPCNodeDialsFailed.WithLabelValues(r.chainID.String(), r.name).Inc()
		return r.wrapRPCClientError(pkgerrors.Wrapf(err, "error while dialing websocket: %v", r.ws.uri.Redacted()))
	}

	r.ws.rpc = wsrpc
	r.ws.geth = ethclient.NewClient(wsrpc)

	if r.http != nil {
		if err := r.DialHTTP(); err != nil {
			return err
		}
	}

	promEVMPoolRPCNodeDialsSuccess.WithLabelValues(r.chainID.String(), r.name).Inc()

	return nil
}

// Not thread-safe, pure dial.
// DialHTTP doesn't actually make any external HTTP calls
// It can only return error if the URL is malformed.
func (r *rpcClient) DialHTTP() error {
	promEVMPoolRPCNodeDials.WithLabelValues(r.chainID.String(), r.name).Inc()
	lggr := r.rpcLog.With("httpuri", r.ws.uri.Redacted())
	lggr.Debugw("RPC dial: evmclient.Client#dial")

	var httprpc *rpc.Client
	httprpc, err := rpc.DialHTTP(r.http.uri.String())
	if err != nil {
		promEVMPoolRPCNodeDialsFailed.WithLabelValues(r.chainID.String(), r.name).Inc()
		return r.wrapRPCClientError(pkgerrors.Wrapf(err, "error while dialing HTTP: %v", r.http.uri.Redacted()))
	}

	r.http.rpc = httprpc
	r.http.geth = ethclient.NewClient(httprpc)

	promEVMPoolRPCNodeDialsSuccess.WithLabelValues(r.chainID.String(), r.name).Inc()

	return nil
}

func (r *rpcClient) Close() {
	defer func() {
		if r.ws.rpc != nil {
			r.ws.rpc.Close()
		}
	}()

	r.stateMu.Lock()
	defer r.stateMu.Unlock()
	r.cancelInflightRequests()
}

// cancelInflightRequests closes and replaces the chStopInFlight
// WARNING: NOT THREAD-SAFE
// This must be called from within the r.stateMu lock
func (r *rpcClient) cancelInflightRequests() {
	close(r.chStopInFlight)
	r.chStopInFlight = make(chan struct{})
}

func (r *rpcClient) String() string {
	s := fmt.Sprintf("(%s)%s:%s", r.tier.String(), r.name, r.ws.uri.Redacted())
	if r.http != nil {
		s = s + fmt.Sprintf(":%s", r.http.uri.Redacted())
	}
	return s
}

func (r *rpcClient) logResult(
	lggr logger.Logger,
	err error,
	callDuration time.Duration,
	rpcDomain,
	callName string,
	results ...interface{},
) {
	lggr = logger.With(lggr, "duration", callDuration, "rpcDomain", rpcDomain, "callName", callName)
	promEVMPoolRPCNodeCalls.WithLabelValues(r.chainID.String(), r.name).Inc()
	if err == nil {
		promEVMPoolRPCNodeCallsSuccess.WithLabelValues(r.chainID.String(), r.name).Inc()
		logger.Sugared(lggr).Tracew(fmt.Sprintf("evmclient.Client#%s RPC call success", callName), results...)
	} else {
		promEVMPoolRPCNodeCallsFailed.WithLabelValues(r.chainID.String(), r.name).Inc()
		lggr.Debugw(
			fmt.Sprintf("evmclient.Client#%s RPC call failure", callName),
			append(results, "err", err)...,
		)
	}
	promEVMPoolRPCCallTiming.
		WithLabelValues(
			r.chainID.String(),             // chain id
			r.name,                         // rpcClient name
			rpcDomain,                      // rpc domain
			"false",                        // is send only
			strconv.FormatBool(err == nil), // is successful
			callName,                       // rpc call name
		).
		Observe(float64(callDuration))
}

func (r *rpcClient) getRPCDomain() string {
	if r.http != nil {
		return r.http.uri.Host
	}
	return r.ws.uri.Host
}

// registerSub adds the sub to the rpcClient list
func (r *rpcClient) registerSub(sub ethereum.Subscription) {
	r.stateMu.Lock()
	defer r.stateMu.Unlock()
	r.subs = append(r.subs, sub)
}

// disconnectAll disconnects all clients connected to the rpcClient
// WARNING: NOT THREAD-SAFE
// This must be called from within the r.stateMu lock
func (r *rpcClient) DisconnectAll() {
	if r.ws.rpc != nil {
		r.ws.rpc.Close()
	}
	r.cancelInflightRequests()
	r.unsubscribeAll()
}

// unsubscribeAll unsubscribes all subscriptions
// WARNING: NOT THREAD-SAFE
// This must be called from within the r.stateMu lock
func (r *rpcClient) unsubscribeAll() {
	for _, sub := range r.subs {
		sub.Unsubscribe()
	}
	r.subs = nil
}
func (r *rpcClient) SetAliveLoopSub(sub commontypes.Subscription) {
	r.stateMu.Lock()
	defer r.stateMu.Unlock()

	r.aliveLoopSub = sub
}

// SubscribersCount returns the number of client subscribed to the node
func (r *rpcClient) SubscribersCount() int32 {
	r.stateMu.RLock()
	defer r.stateMu.RUnlock()
	return int32(len(r.subs))
}

// UnsubscribeAllExceptAliveLoop disconnects all subscriptions to the node except the alive loop subscription
// while holding the n.stateMu lock
func (r *rpcClient) UnsubscribeAllExceptAliveLoop() {
	r.stateMu.Lock()
	defer r.stateMu.Unlock()

	for _, s := range r.subs {
		if s != r.aliveLoopSub {
			s.Unsubscribe()
		}
	}
}

// RPC wrappers

// CallContext implementation
func (r *rpcClient) CallContext(ctx context.Context, result interface{}, method string, args ...interface{}) error {
	ctx, cancel, ws, http := r.makeLiveQueryCtxAndSafeGetClients(ctx)
	defer cancel()
	lggr := r.newRqLggr().With(
		"method", method,
		"args", args,
	)

	lggr.Debug("RPC call: evmclient.Client#CallContext")
	start := time.Now()
	var err error
	if http != nil {
		err = r.wrapHTTP(http.rpc.CallContext(ctx, result, method, args...))
	} else {
		err = r.wrapWS(ws.rpc.CallContext(ctx, result, method, args...))
	}
	duration := time.Since(start)

	r.logResult(lggr, err, duration, r.getRPCDomain(), "CallContext")

	return err
}

func (r *rpcClient) BatchCallContext(ctx context.Context, b []rpc.BatchElem) error {
	ctx, cancel, ws, http := r.makeLiveQueryCtxAndSafeGetClients(ctx)
	defer cancel()
	lggr := r.newRqLggr().With("nBatchElems", len(b), "batchElems", b)

	lggr.Trace("RPC call: evmclient.Client#BatchCallContext")
	start := time.Now()
	var err error
	if http != nil {
		err = r.wrapHTTP(http.rpc.BatchCallContext(ctx, b))
	} else {
		err = r.wrapWS(ws.rpc.BatchCallContext(ctx, b))
	}
	duration := time.Since(start)

	r.logResult(lggr, err, duration, r.getRPCDomain(), "BatchCallContext")

	return err
}

<<<<<<< HEAD
func (r *rpcClient) SubscribeNewHead(ctx context.Context, channel chan<- *evmtypes.Head) (commontypes.Subscription, error) {
	ctx, cancel, ws, _, err := r.makeLiveQueryCtxAndSafeGetClients(ctx)
	if err != nil {
		return nil, err
	}
=======
func (r *rpcClient) Subscribe(ctx context.Context, channel chan<- *evmtypes.Head, args ...interface{}) (commontypes.Subscription, error) {
	ctx, cancel, ws, _ := r.makeLiveQueryCtxAndSafeGetClients(ctx)
>>>>>>> 60a800b0
	defer cancel()
	args := []interface{}{"newHeads"}
	lggr := r.newRqLggr().With("args", args)

	lggr.Debug("RPC call: evmclient.Client#EthSubscribe")
	start := time.Now()
<<<<<<< HEAD
	subForwarder := newSubForwarder(channel, func(head *evmtypes.Head) *evmtypes.Head {
		head.EVMChainID = ubig.New(r.chainID)
		r.oneNewHead(head)
		return head
	}, nil)
	err = subForwarder.start(ws.rpc.EthSubscribe(ctx, subForwarder.srcCh, args...))
	if err == nil {
		r.registerSub(subForwarder)
=======
	var sub commontypes.Subscription
	sub, err := ws.rpc.EthSubscribe(ctx, channel, args...)
	if err == nil {
		sub = newSubscriptionErrorWrapper(sub, r.rpcClientErrorPrefix())
		r.registerSub(sub)
>>>>>>> 60a800b0
	}
	duration := time.Since(start)

	r.logResult(lggr, err, duration, r.getRPCDomain(), "EthSubscribe")

<<<<<<< HEAD
	return subForwarder, err
=======
	return sub, r.wrapWS(err)
>>>>>>> 60a800b0
}

// GethClient wrappers

func (r *rpcClient) TransactionReceipt(ctx context.Context, txHash common.Hash) (receipt *evmtypes.Receipt, err error) {
	err = r.CallContext(ctx, &receipt, "eth_getTransactionReceipt", txHash, false)
	if err != nil {
		return nil, err
	}
	if receipt == nil {
		err = r.wrapRPCClientError(ethereum.NotFound)
		return
	}
	return
}

func (r *rpcClient) TransactionReceiptGeth(ctx context.Context, txHash common.Hash) (receipt *types.Receipt, err error) {
	ctx, cancel, ws, http := r.makeLiveQueryCtxAndSafeGetClients(ctx)
	defer cancel()
	lggr := r.newRqLggr().With("txHash", txHash)

	lggr.Debug("RPC call: evmclient.Client#TransactionReceipt")

	start := time.Now()
	if http != nil {
		receipt, err = http.geth.TransactionReceipt(ctx, txHash)
		err = r.wrapHTTP(err)
	} else {
		receipt, err = ws.geth.TransactionReceipt(ctx, txHash)
		err = r.wrapWS(err)
	}
	duration := time.Since(start)

	r.logResult(lggr, err, duration, r.getRPCDomain(), "TransactionReceipt",
		"receipt", receipt,
	)

	return
}
func (r *rpcClient) TransactionByHash(ctx context.Context, txHash common.Hash) (tx *types.Transaction, err error) {
	ctx, cancel, ws, http := r.makeLiveQueryCtxAndSafeGetClients(ctx)
	defer cancel()
	lggr := r.newRqLggr().With("txHash", txHash)

	lggr.Debug("RPC call: evmclient.Client#TransactionByHash")

	start := time.Now()
	if http != nil {
		tx, _, err = http.geth.TransactionByHash(ctx, txHash)
		err = r.wrapHTTP(err)
	} else {
		tx, _, err = ws.geth.TransactionByHash(ctx, txHash)
		err = r.wrapWS(err)
	}
	duration := time.Since(start)

	r.logResult(lggr, err, duration, r.getRPCDomain(), "TransactionByHash",
		"receipt", tx,
	)

	return
}

func (r *rpcClient) HeaderByNumber(ctx context.Context, number *big.Int) (header *types.Header, err error) {
	ctx, cancel, ws, http := r.makeLiveQueryCtxAndSafeGetClients(ctx)
	defer cancel()
	lggr := r.newRqLggr().With("number", number)

	lggr.Debug("RPC call: evmclient.Client#HeaderByNumber")
	start := time.Now()
	if http != nil {
		header, err = http.geth.HeaderByNumber(ctx, number)
		err = r.wrapHTTP(err)
	} else {
		header, err = ws.geth.HeaderByNumber(ctx, number)
		err = r.wrapWS(err)
	}
	duration := time.Since(start)

	r.logResult(lggr, err, duration, r.getRPCDomain(), "HeaderByNumber", "header", header)

	return
}

func (r *rpcClient) HeaderByHash(ctx context.Context, hash common.Hash) (header *types.Header, err error) {
	ctx, cancel, ws, http := r.makeLiveQueryCtxAndSafeGetClients(ctx)
	defer cancel()
	lggr := r.newRqLggr().With("hash", hash)

	lggr.Debug("RPC call: evmclient.Client#HeaderByHash")
	start := time.Now()
	if http != nil {
		header, err = http.geth.HeaderByHash(ctx, hash)
		err = r.wrapHTTP(err)
	} else {
		header, err = ws.geth.HeaderByHash(ctx, hash)
		err = r.wrapWS(err)
	}
	duration := time.Since(start)

	r.logResult(lggr, err, duration, r.getRPCDomain(), "HeaderByHash",
		"header", header,
	)

	return
}

func (r *rpcClient) LatestFinalizedBlock(ctx context.Context) (head *evmtypes.Head, err error) {
	block, err := r.blockByNumber(ctx, rpc.FinalizedBlockNumber.String())
	if err != nil {
		return nil, err
	}

	r.oneNewFinalizedHead(block)
	return block, nil
}

func (r *rpcClient) BlockByNumber(ctx context.Context, number *big.Int) (head *evmtypes.Head, err error) {
	hex := ToBlockNumArg(number)
	return r.blockByNumber(ctx, hex)
}

func (r *rpcClient) blockByNumber(ctx context.Context, number string) (head *evmtypes.Head, err error) {
	err = r.CallContext(ctx, &head, "eth_getBlockByNumber", number, false)
	if err != nil {
		return nil, err
	}
	if head == nil {
		err = r.wrapRPCClientError(ethereum.NotFound)
		return
	}
	head.EVMChainID = ubig.New(r.chainID)
	return
}

func (r *rpcClient) BlockByHash(ctx context.Context, hash common.Hash) (head *evmtypes.Head, err error) {
	err = r.CallContext(ctx, &head, "eth_getBlockByHash", hash.Hex(), false)
	if err != nil {
		return nil, err
	}
	if head == nil {
		err = r.wrapRPCClientError(ethereum.NotFound)
		return
	}
	head.EVMChainID = ubig.New(r.chainID)
	return
}

func (r *rpcClient) BlockByHashGeth(ctx context.Context, hash common.Hash) (block *types.Block, err error) {
	ctx, cancel, ws, http := r.makeLiveQueryCtxAndSafeGetClients(ctx)
	defer cancel()
	lggr := r.newRqLggr().With("hash", hash)

	lggr.Debug("RPC call: evmclient.Client#BlockByHash")
	start := time.Now()
	if http != nil {
		block, err = http.geth.BlockByHash(ctx, hash)
		err = r.wrapHTTP(err)
	} else {
		block, err = ws.geth.BlockByHash(ctx, hash)
		err = r.wrapWS(err)
	}
	duration := time.Since(start)

	r.logResult(lggr, err, duration, r.getRPCDomain(), "BlockByHash",
		"block", block,
	)

	return
}

func (r *rpcClient) BlockByNumberGeth(ctx context.Context, number *big.Int) (block *types.Block, err error) {
	ctx, cancel, ws, http := r.makeLiveQueryCtxAndSafeGetClients(ctx)
	defer cancel()
	lggr := r.newRqLggr().With("number", number)

	lggr.Debug("RPC call: evmclient.Client#BlockByNumber")
	start := time.Now()
	if http != nil {
		block, err = http.geth.BlockByNumber(ctx, number)
		err = r.wrapHTTP(err)
	} else {
		block, err = ws.geth.BlockByNumber(ctx, number)
		err = r.wrapWS(err)
	}
	duration := time.Since(start)

	r.logResult(lggr, err, duration, r.getRPCDomain(), "BlockByNumber",
		"block", block,
	)

	return
}

func (r *rpcClient) SendTransaction(ctx context.Context, tx *types.Transaction) error {
	ctx, cancel, ws, http := r.makeLiveQueryCtxAndSafeGetClients(ctx)
	defer cancel()
	lggr := r.newRqLggr().With("tx", tx)

	lggr.Debug("RPC call: evmclient.Client#SendTransaction")
	start := time.Now()
	var err error
	if http != nil {
		err = r.wrapHTTP(http.geth.SendTransaction(ctx, tx))
	} else {
		err = r.wrapWS(ws.geth.SendTransaction(ctx, tx))
	}
	duration := time.Since(start)

	r.logResult(lggr, err, duration, r.getRPCDomain(), "SendTransaction")

	return err
}

func (r *rpcClient) SimulateTransaction(ctx context.Context, tx *types.Transaction) error {
	// Not Implemented
	return pkgerrors.New("SimulateTransaction not implemented")
}

func (r *rpcClient) SendEmptyTransaction(
	ctx context.Context,
	newTxAttempt func(nonce evmtypes.Nonce, feeLimit uint32, fee *assets.Wei, fromAddress common.Address) (attempt any, err error),
	nonce evmtypes.Nonce,
	gasLimit uint32,
	fee *assets.Wei,
	fromAddress common.Address,
) (txhash string, err error) {
	// Not Implemented
	return "", pkgerrors.New("SendEmptyTransaction not implemented")
}

// PendingSequenceAt returns one higher than the highest nonce from both mempool and mined transactions
func (r *rpcClient) PendingSequenceAt(ctx context.Context, account common.Address) (nonce evmtypes.Nonce, err error) {
	ctx, cancel, ws, http := r.makeLiveQueryCtxAndSafeGetClients(ctx)
	defer cancel()
	lggr := r.newRqLggr().With("account", account)

	lggr.Debug("RPC call: evmclient.Client#PendingNonceAt")
	start := time.Now()
	var n uint64
	if http != nil {
		n, err = http.geth.PendingNonceAt(ctx, account)
		nonce = evmtypes.Nonce(int64(n))
		err = r.wrapHTTP(err)
	} else {
		n, err = ws.geth.PendingNonceAt(ctx, account)
		nonce = evmtypes.Nonce(int64(n))
		err = r.wrapWS(err)
	}
	duration := time.Since(start)

	r.logResult(lggr, err, duration, r.getRPCDomain(), "PendingNonceAt",
		"nonce", nonce,
	)

	return
}

// SequenceAt is a bit of a misnomer. You might expect it to return the highest
// mined nonce at the given block number, but it actually returns the total
// transaction count which is the highest mined nonce + 1
func (r *rpcClient) SequenceAt(ctx context.Context, account common.Address, blockNumber *big.Int) (nonce evmtypes.Nonce, err error) {
	ctx, cancel, ws, http := r.makeLiveQueryCtxAndSafeGetClients(ctx)
	defer cancel()
	lggr := r.newRqLggr().With("account", account, "blockNumber", blockNumber)

	lggr.Debug("RPC call: evmclient.Client#NonceAt")
	start := time.Now()
	var n uint64
	if http != nil {
		n, err = http.geth.NonceAt(ctx, account, blockNumber)
		nonce = evmtypes.Nonce(int64(n))
		err = r.wrapHTTP(err)
	} else {
		n, err = ws.geth.NonceAt(ctx, account, blockNumber)
		nonce = evmtypes.Nonce(int64(n))
		err = r.wrapWS(err)
	}
	duration := time.Since(start)

	r.logResult(lggr, err, duration, r.getRPCDomain(), "NonceAt",
		"nonce", nonce,
	)

	return
}

func (r *rpcClient) PendingCodeAt(ctx context.Context, account common.Address) (code []byte, err error) {
	ctx, cancel, ws, http := r.makeLiveQueryCtxAndSafeGetClients(ctx)
	defer cancel()
	lggr := r.newRqLggr().With("account", account)

	lggr.Debug("RPC call: evmclient.Client#PendingCodeAt")
	start := time.Now()
	if http != nil {
		code, err = http.geth.PendingCodeAt(ctx, account)
		err = r.wrapHTTP(err)
	} else {
		code, err = ws.geth.PendingCodeAt(ctx, account)
		err = r.wrapWS(err)
	}
	duration := time.Since(start)

	r.logResult(lggr, err, duration, r.getRPCDomain(), "PendingCodeAt",
		"code", code,
	)

	return
}

func (r *rpcClient) CodeAt(ctx context.Context, account common.Address, blockNumber *big.Int) (code []byte, err error) {
	ctx, cancel, ws, http := r.makeLiveQueryCtxAndSafeGetClients(ctx)
	defer cancel()
	lggr := r.newRqLggr().With("account", account, "blockNumber", blockNumber)

	lggr.Debug("RPC call: evmclient.Client#CodeAt")
	start := time.Now()
	if http != nil {
		code, err = http.geth.CodeAt(ctx, account, blockNumber)
		err = r.wrapHTTP(err)
	} else {
		code, err = ws.geth.CodeAt(ctx, account, blockNumber)
		err = r.wrapWS(err)
	}
	duration := time.Since(start)

	r.logResult(lggr, err, duration, r.getRPCDomain(), "CodeAt",
		"code", code,
	)

	return
}

func (r *rpcClient) EstimateGas(ctx context.Context, c interface{}) (gas uint64, err error) {
	ctx, cancel, ws, http := r.makeLiveQueryCtxAndSafeGetClients(ctx)
	defer cancel()
	call := c.(ethereum.CallMsg)
	lggr := r.newRqLggr().With("call", call)

	lggr.Debug("RPC call: evmclient.Client#EstimateGas")
	start := time.Now()
	if http != nil {
		gas, err = http.geth.EstimateGas(ctx, call)
		err = r.wrapHTTP(err)
	} else {
		gas, err = ws.geth.EstimateGas(ctx, call)
		err = r.wrapWS(err)
	}
	duration := time.Since(start)

	r.logResult(lggr, err, duration, r.getRPCDomain(), "EstimateGas",
		"gas", gas,
	)

	return
}

func (r *rpcClient) SuggestGasPrice(ctx context.Context) (price *big.Int, err error) {
	ctx, cancel, ws, http := r.makeLiveQueryCtxAndSafeGetClients(ctx)
	defer cancel()
	lggr := r.newRqLggr()

	lggr.Debug("RPC call: evmclient.Client#SuggestGasPrice")
	start := time.Now()
	if http != nil {
		price, err = http.geth.SuggestGasPrice(ctx)
		err = r.wrapHTTP(err)
	} else {
		price, err = ws.geth.SuggestGasPrice(ctx)
		err = r.wrapWS(err)
	}
	duration := time.Since(start)

	r.logResult(lggr, err, duration, r.getRPCDomain(), "SuggestGasPrice",
		"price", price,
	)

	return
}

func (r *rpcClient) CallContract(ctx context.Context, msg interface{}, blockNumber *big.Int) (val []byte, err error) {
	ctx, cancel, ws, http := r.makeLiveQueryCtxAndSafeGetClients(ctx)
	defer cancel()
	lggr := r.newRqLggr().With("callMsg", msg, "blockNumber", blockNumber)
	message := msg.(ethereum.CallMsg)

	lggr.Debug("RPC call: evmclient.Client#CallContract")
	start := time.Now()
	var hex hexutil.Bytes
	if http != nil {
		err = http.rpc.CallContext(ctx, &hex, "eth_call", ToBackwardCompatibleCallArg(message), ToBackwardCompatibleBlockNumArg(blockNumber))
		err = r.wrapHTTP(err)
	} else {
		err = ws.rpc.CallContext(ctx, &hex, "eth_call", ToBackwardCompatibleCallArg(message), ToBackwardCompatibleBlockNumArg(blockNumber))
		err = r.wrapWS(err)
	}
	if err == nil {
		val = hex
	}
	duration := time.Since(start)

	r.logResult(lggr, err, duration, r.getRPCDomain(), "CallContract",
		"val", val,
	)

	return
}

func (r *rpcClient) PendingCallContract(ctx context.Context, msg interface{}) (val []byte, err error) {
	ctx, cancel, ws, http := r.makeLiveQueryCtxAndSafeGetClients(ctx)
	defer cancel()
	lggr := r.newRqLggr().With("callMsg", msg)
	message := msg.(ethereum.CallMsg)

	lggr.Debug("RPC call: evmclient.Client#PendingCallContract")
	start := time.Now()
	var hex hexutil.Bytes
	if http != nil {
		err = http.rpc.CallContext(ctx, &hex, "eth_call", ToBackwardCompatibleCallArg(message), "pending")
		err = r.wrapHTTP(err)
	} else {
		err = ws.rpc.CallContext(ctx, &hex, "eth_call", ToBackwardCompatibleCallArg(message), "pending")
		err = r.wrapWS(err)
	}
	if err == nil {
		val = hex
	}
	duration := time.Since(start)

	r.logResult(lggr, err, duration, r.getRPCDomain(), "PendingCallContract",
		"val", val,
	)

	return
}

func (r *rpcClient) LatestBlockHeight(ctx context.Context) (*big.Int, error) {
	var height big.Int
	h, err := r.BlockNumber(ctx)
	return height.SetUint64(h), err
}

func (r *rpcClient) BlockNumber(ctx context.Context) (height uint64, err error) {
	ctx, cancel, ws, http := r.makeLiveQueryCtxAndSafeGetClients(ctx)
	defer cancel()
	lggr := r.newRqLggr()

	lggr.Debug("RPC call: evmclient.Client#BlockNumber")
	start := time.Now()
	if http != nil {
		height, err = http.geth.BlockNumber(ctx)
		err = r.wrapHTTP(err)
	} else {
		height, err = ws.geth.BlockNumber(ctx)
		err = r.wrapWS(err)
	}
	duration := time.Since(start)

	r.logResult(lggr, err, duration, r.getRPCDomain(), "BlockNumber",
		"height", height,
	)

	return
}

func (r *rpcClient) BalanceAt(ctx context.Context, account common.Address, blockNumber *big.Int) (balance *big.Int, err error) {
	ctx, cancel, ws, http := r.makeLiveQueryCtxAndSafeGetClients(ctx)
	defer cancel()
	lggr := r.newRqLggr().With("account", account.Hex(), "blockNumber", blockNumber)

	lggr.Debug("RPC call: evmclient.Client#BalanceAt")
	start := time.Now()
	if http != nil {
		balance, err = http.geth.BalanceAt(ctx, account, blockNumber)
		err = r.wrapHTTP(err)
	} else {
		balance, err = ws.geth.BalanceAt(ctx, account, blockNumber)
		err = r.wrapWS(err)
	}
	duration := time.Since(start)

	r.logResult(lggr, err, duration, r.getRPCDomain(), "BalanceAt",
		"balance", balance,
	)

	return
}

// TokenBalance returns the balance of the given address for the token contract address.
func (r *rpcClient) TokenBalance(ctx context.Context, address common.Address, contractAddress common.Address) (*big.Int, error) {
	result := ""
	numLinkBigInt := new(big.Int)
	functionSelector := evmtypes.HexToFunctionSelector(BALANCE_OF_ADDRESS_FUNCTION_SELECTOR) // balanceOf(address)
	data := utils.ConcatBytes(functionSelector.Bytes(), common.LeftPadBytes(address.Bytes(), utils.EVMWordByteLen))
	args := CallArgs{
		To:   contractAddress,
		Data: data,
	}
	err := r.CallContext(ctx, &result, "eth_call", args, "latest")
	if err != nil {
		return numLinkBigInt, err
	}
	if _, ok := numLinkBigInt.SetString(result, 0); !ok {
		return nil, r.wrapRPCClientError(fmt.Errorf("failed to parse int: %s", result))
	}
	return numLinkBigInt, nil
}

// LINKBalance returns the balance of LINK at the given address
func (r *rpcClient) LINKBalance(ctx context.Context, address common.Address, linkAddress common.Address) (*commonassets.Link, error) {
	balance, err := r.TokenBalance(ctx, address, linkAddress)
	if err != nil {
		return commonassets.NewLinkFromJuels(0), err
	}
	return (*commonassets.Link)(balance), nil
}

func (r *rpcClient) FilterEvents(ctx context.Context, q ethereum.FilterQuery) ([]types.Log, error) {
	return r.FilterLogs(ctx, q)
}

func (r *rpcClient) FilterLogs(ctx context.Context, q ethereum.FilterQuery) (l []types.Log, err error) {
	ctx, cancel, ws, http := r.makeLiveQueryCtxAndSafeGetClients(ctx)
	defer cancel()
	lggr := r.newRqLggr().With("q", q)

	lggr.Debug("RPC call: evmclient.Client#FilterLogs")
	start := time.Now()
	if http != nil {
		l, err = http.geth.FilterLogs(ctx, q)
		err = r.wrapHTTP(err)
	} else {
		l, err = ws.geth.FilterLogs(ctx, q)
		err = r.wrapWS(err)
	}
	duration := time.Since(start)

	r.logResult(lggr, err, duration, r.getRPCDomain(), "FilterLogs",
		"log", l,
	)

	return
}

func (r *rpcClient) ClientVersion(ctx context.Context) (version string, err error) {
	err = r.CallContext(ctx, &version, "web3_clientVersion")
	return
}

func (r *rpcClient) SubscribeFilterLogs(ctx context.Context, q ethereum.FilterQuery, ch chan<- types.Log) (sub ethereum.Subscription, err error) {
	ctx, cancel, ws, _ := r.makeLiveQueryCtxAndSafeGetClients(ctx)
	defer cancel()
	lggr := r.newRqLggr().With("q", q)

	lggr.Debug("RPC call: evmclient.Client#SubscribeFilterLogs")
	start := time.Now()
	sub, err = ws.geth.SubscribeFilterLogs(ctx, q, ch)
	if err == nil {
		sub = newSubscriptionErrorWrapper(sub, r.rpcClientErrorPrefix())
		r.registerSub(sub)
	}
	err = r.wrapWS(err)
	duration := time.Since(start)

	r.logResult(lggr, err, duration, r.getRPCDomain(), "SubscribeFilterLogs")

	return
}

func (r *rpcClient) SuggestGasTipCap(ctx context.Context) (tipCap *big.Int, err error) {
	ctx, cancel, ws, http := r.makeLiveQueryCtxAndSafeGetClients(ctx)
	defer cancel()
	lggr := r.newRqLggr()

	lggr.Debug("RPC call: evmclient.Client#SuggestGasTipCap")
	start := time.Now()
	if http != nil {
		tipCap, err = http.geth.SuggestGasTipCap(ctx)
		err = r.wrapHTTP(err)
	} else {
		tipCap, err = ws.geth.SuggestGasTipCap(ctx)
		err = r.wrapWS(err)
	}
	duration := time.Since(start)

	r.logResult(lggr, err, duration, r.getRPCDomain(), "SuggestGasTipCap",
		"tipCap", tipCap,
	)

	return
}

// Returns the ChainID according to the geth client. This is useful for functions like verify()
// the common node.
func (r *rpcClient) ChainID(ctx context.Context) (chainID *big.Int, err error) {
	ctx, cancel, ws, http := r.makeLiveQueryCtxAndSafeGetClients(ctx)

	defer cancel()

	if http != nil {
		chainID, err = http.geth.ChainID(ctx)
		err = r.wrapHTTP(err)
	} else {
		chainID, err = ws.geth.ChainID(ctx)
		err = r.wrapWS(err)
	}
	return
}

// newRqLggr generates a new logger with a unique request ID
func (r *rpcClient) newRqLggr() logger.SugaredLogger {
	return r.rpcLog.With("requestID", uuid.New())
}

func (r *rpcClient) wrapRPCClientError(err error) error {
	// simple add msg to the error without adding new stack trace
	return pkgerrors.WithMessage(err, r.rpcClientErrorPrefix())
}

func (r *rpcClient) rpcClientErrorPrefix() string {
	return fmt.Sprintf("RPCClient returned error (%s)", r.name)
}

func wrapCallError(err error, tp string) error {
	if err == nil {
		return nil
	}
	if pkgerrors.Cause(err).Error() == "context deadline exceeded" {
		err = pkgerrors.Wrap(err, "remote node timed out")
	}
	return pkgerrors.Wrapf(err, "%s call failed", tp)
}

func (r *rpcClient) wrapWS(err error) error {
	err = wrapCallError(err, fmt.Sprintf("%s websocket (%s)", r.tier.String(), r.ws.uri.Redacted()))
	return r.wrapRPCClientError(err)
}

func (r *rpcClient) wrapHTTP(err error) error {
	err = wrapCallError(err, fmt.Sprintf("%s http (%s)", r.tier.String(), r.http.uri.Redacted()))
	err = r.wrapRPCClientError(err)
	if err != nil {
		r.rpcLog.Debugw("Call failed", "err", err)
	} else {
		r.rpcLog.Trace("Call succeeded")
	}
	return err
}

// makeLiveQueryCtxAndSafeGetClients wraps makeQueryCtx
func (r *rpcClient) makeLiveQueryCtxAndSafeGetClients(parentCtx context.Context) (ctx context.Context, cancel context.CancelFunc, ws rawclient, http *rawclient) {
	// Need to wrap in mutex because state transition can cancel and replace the
	// context
	r.stateMu.RLock()
	cancelCh := r.chStopInFlight
	ws = r.ws
	if r.http != nil {
		cp := *r.http
		http = &cp
	}
	r.stateMu.RUnlock()
	ctx, cancel = makeQueryCtx(parentCtx, cancelCh)
	return
}

func (r *rpcClient) makeQueryCtx(ctx context.Context) (context.Context, context.CancelFunc) {
	return makeQueryCtx(ctx, r.getChStopInflight())
}

func (r *rpcClient) IsSyncing(ctx context.Context) (bool, error) {
	ctx, cancel, ws, http := r.makeLiveQueryCtxAndSafeGetClients(ctx)
	defer cancel()
	lggr := r.newRqLggr()

	lggr.Debug("RPC call: evmclient.Client#SyncProgress")
	var syncProgress *ethereum.SyncProgress
	start := time.Now()
	var err error
	if http != nil {
		syncProgress, err = http.geth.SyncProgress(ctx)
		err = r.wrapHTTP(err)
	} else {
		syncProgress, err = ws.geth.SyncProgress(ctx)
		err = r.wrapWS(err)
	}
	duration := time.Since(start)

	r.logResult(lggr, err, duration, r.getRPCDomain(), "BlockNumber",
		"syncProgress", syncProgress,
	)

	return syncProgress != nil, nil
}

// getChStopInflight provides a convenience helper that mutex wraps a
// read to the chStopInFlight
func (r *rpcClient) getChStopInflight() chan struct{} {
	r.stateMu.RLock()
	defer r.stateMu.RUnlock()
	return r.chStopInFlight
}

func (r *rpcClient) Name() string {
	return r.name
}

func Name(r *rpcClient) string {
	return r.name
}

func (r *rpcClient) oneNewHead(head *evmtypes.Head) {
	if head == nil {
		return
	}

	r.stateMu.Lock()
	defer r.stateMu.Unlock()
	r.highestBlockNumber = max(r.highestBlockNumber, head.Number)
}

func (r *rpcClient) oneNewFinalizedHead(head *evmtypes.Head) {
	if head == nil {
		return
	}
	r.stateMu.Lock()
	defer r.stateMu.Unlock()
	r.highestFinalizedBlockNum = max(r.highestFinalizedBlockNum, head.Number)
}

func (r *rpcClient) GetInterceptedChainInfo() (highestBlockNumber, highestLatestFinalizedBlock int64) {
	r.stateMu.RLock()
	head, finalized := r.highestBlockNumber, r.highestFinalizedBlockNum
	r.stateMu.RUnlock()
	return head, finalized
}<|MERGE_RESOLUTION|>--- conflicted
+++ resolved
@@ -344,48 +344,30 @@
 	return err
 }
 
-<<<<<<< HEAD
 func (r *rpcClient) SubscribeNewHead(ctx context.Context, channel chan<- *evmtypes.Head) (commontypes.Subscription, error) {
-	ctx, cancel, ws, _, err := r.makeLiveQueryCtxAndSafeGetClients(ctx)
-	if err != nil {
-		return nil, err
-	}
-=======
-func (r *rpcClient) Subscribe(ctx context.Context, channel chan<- *evmtypes.Head, args ...interface{}) (commontypes.Subscription, error) {
 	ctx, cancel, ws, _ := r.makeLiveQueryCtxAndSafeGetClients(ctx)
->>>>>>> 60a800b0
 	defer cancel()
 	args := []interface{}{"newHeads"}
 	lggr := r.newRqLggr().With("args", args)
 
 	lggr.Debug("RPC call: evmclient.Client#EthSubscribe")
 	start := time.Now()
-<<<<<<< HEAD
 	subForwarder := newSubForwarder(channel, func(head *evmtypes.Head) *evmtypes.Head {
 		head.EVMChainID = ubig.New(r.chainID)
 		r.oneNewHead(head)
 		return head
-	}, nil)
-	err = subForwarder.start(ws.rpc.EthSubscribe(ctx, subForwarder.srcCh, args...))
+	}, func(err error) error {
+		return fmt.Errorf("%s: %w", r.rpcClientErrorPrefix(), err)
+	})
+	err := subForwarder.start(ws.rpc.EthSubscribe(ctx, subForwarder.srcCh, args...))
 	if err == nil {
 		r.registerSub(subForwarder)
-=======
-	var sub commontypes.Subscription
-	sub, err := ws.rpc.EthSubscribe(ctx, channel, args...)
-	if err == nil {
-		sub = newSubscriptionErrorWrapper(sub, r.rpcClientErrorPrefix())
-		r.registerSub(sub)
->>>>>>> 60a800b0
 	}
 	duration := time.Since(start)
 
 	r.logResult(lggr, err, duration, r.getRPCDomain(), "EthSubscribe")
 
-<<<<<<< HEAD
-	return subForwarder, err
-=======
-	return sub, r.wrapWS(err)
->>>>>>> 60a800b0
+	return subForwarder, r.wrapWS(err)
 }
 
 // GethClient wrappers
@@ -935,16 +917,18 @@
 	return
 }
 
-func (r *rpcClient) SubscribeFilterLogs(ctx context.Context, q ethereum.FilterQuery, ch chan<- types.Log) (sub ethereum.Subscription, err error) {
+func (r *rpcClient) SubscribeFilterLogs(ctx context.Context, q ethereum.FilterQuery, ch chan<- types.Log) (ethereum.Subscription, error) {
 	ctx, cancel, ws, _ := r.makeLiveQueryCtxAndSafeGetClients(ctx)
 	defer cancel()
 	lggr := r.newRqLggr().With("q", q)
 
 	lggr.Debug("RPC call: evmclient.Client#SubscribeFilterLogs")
 	start := time.Now()
-	sub, err = ws.geth.SubscribeFilterLogs(ctx, q, ch)
+	sub := newSubForwarder(ch, nil, func(err error) error {
+		return fmt.Errorf("%s: %w", r.rpcClientErrorPrefix(), err)
+	})
+	err := sub.start(ws.geth.SubscribeFilterLogs(ctx, q, sub.srcCh))
 	if err == nil {
-		sub = newSubscriptionErrorWrapper(sub, r.rpcClientErrorPrefix())
 		r.registerSub(sub)
 	}
 	err = r.wrapWS(err)
@@ -952,7 +936,7 @@
 
 	r.logResult(lggr, err, duration, r.getRPCDomain(), "SubscribeFilterLogs")
 
-	return
+	return sub, err
 }
 
 func (r *rpcClient) SuggestGasTipCap(ctx context.Context) (tipCap *big.Int, err error) {
