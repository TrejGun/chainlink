package client

import (
	"context"
	"fmt"
	"math/big"
	"net/url"
	"strconv"
	"sync"
	"time"

	"github.com/ethereum/go-ethereum"
	"github.com/ethereum/go-ethereum/common"
	"github.com/ethereum/go-ethereum/common/hexutil"
	"github.com/ethereum/go-ethereum/core/types"
	"github.com/ethereum/go-ethereum/ethclient"
	"github.com/ethereum/go-ethereum/rpc"
	"github.com/google/uuid"
	pkgerrors "github.com/pkg/errors"
	"github.com/prometheus/client_golang/prometheus"
	"github.com/prometheus/client_golang/prometheus/promauto"

	commonassets "github.com/smartcontractkit/chainlink-common/pkg/assets"
	"github.com/smartcontractkit/chainlink-common/pkg/logger"
	"github.com/smartcontractkit/chainlink-common/pkg/services"

	commonclient "github.com/smartcontractkit/chainlink/v2/common/client"
	commontypes "github.com/smartcontractkit/chainlink/v2/common/types"
	"github.com/smartcontractkit/chainlink/v2/core/chains/evm/assets"
	evmtypes "github.com/smartcontractkit/chainlink/v2/core/chains/evm/types"
	"github.com/smartcontractkit/chainlink/v2/core/chains/evm/utils"
	ubig "github.com/smartcontractkit/chainlink/v2/core/chains/evm/utils/big"
)

var (
	promEVMPoolRPCNodeDials = promauto.NewCounterVec(prometheus.CounterOpts{
		Name: "evm_pool_rpc_node_dials_total",
		Help: "The total number of dials for the given RPC node",
	}, []string{"evmChainID", "nodeName"})
	promEVMPoolRPCNodeDialsFailed = promauto.NewCounterVec(prometheus.CounterOpts{
		Name: "evm_pool_rpc_node_dials_failed",
		Help: "The total number of failed dials for the given RPC node",
	}, []string{"evmChainID", "nodeName"})
	promEVMPoolRPCNodeDialsSuccess = promauto.NewCounterVec(prometheus.CounterOpts{
		Name: "evm_pool_rpc_node_dials_success",
		Help: "The total number of successful dials for the given RPC node",
	}, []string{"evmChainID", "nodeName"})

	promEVMPoolRPCNodeCalls = promauto.NewCounterVec(prometheus.CounterOpts{
		Name: "evm_pool_rpc_node_calls_total",
		Help: "The approximate total number of RPC calls for the given RPC node",
	}, []string{"evmChainID", "nodeName"})
	promEVMPoolRPCNodeCallsFailed = promauto.NewCounterVec(prometheus.CounterOpts{
		Name: "evm_pool_rpc_node_calls_failed",
		Help: "The approximate total number of failed RPC calls for the given RPC node",
	}, []string{"evmChainID", "nodeName"})
	promEVMPoolRPCNodeCallsSuccess = promauto.NewCounterVec(prometheus.CounterOpts{
		Name: "evm_pool_rpc_node_calls_success",
		Help: "The approximate total number of successful RPC calls for the given RPC node",
	}, []string{"evmChainID", "nodeName"})
	promEVMPoolRPCCallTiming = promauto.NewHistogramVec(prometheus.HistogramOpts{
		Name: "evm_pool_rpc_node_rpc_call_time",
		Help: "The duration of an RPC call in nanoseconds",
		Buckets: []float64{
			float64(50 * time.Millisecond),
			float64(100 * time.Millisecond),
			float64(200 * time.Millisecond),
			float64(500 * time.Millisecond),
			float64(1 * time.Second),
			float64(2 * time.Second),
			float64(4 * time.Second),
			float64(8 * time.Second),
		},
	}, []string{"evmChainID", "nodeName", "rpcHost", "isSendOnly", "success", "rpcCallName"})
)

// RPCClient includes all the necessary generalized RPC methods along with any additional chain-specific methods.
//
//go:generate mockery --quiet --name RPCClient --output ./mocks --case=underscore
type RPCClient interface {
	commonclient.RPC[
		*big.Int,
		evmtypes.Nonce,
		common.Address,
		common.Hash,
		*types.Transaction,
		common.Hash,
		types.Log,
		ethereum.FilterQuery,
		*evmtypes.Receipt,
		*assets.Wei,
		*evmtypes.Head,
		rpc.BatchElem,
	]
	BlockByHashGeth(ctx context.Context, hash common.Hash) (b *types.Block, err error)
	BlockByNumberGeth(ctx context.Context, number *big.Int) (b *types.Block, err error)
	HeaderByHash(ctx context.Context, h common.Hash) (head *types.Header, err error)
	HeaderByNumber(ctx context.Context, n *big.Int) (head *types.Header, err error)
	PendingCodeAt(ctx context.Context, account common.Address) (b []byte, err error)
	SubscribeFilterLogs(ctx context.Context, q ethereum.FilterQuery, ch chan<- types.Log) (s ethereum.Subscription, err error)
	SuggestGasPrice(ctx context.Context) (p *big.Int, err error)
	SuggestGasTipCap(ctx context.Context) (t *big.Int, err error)
	TransactionReceiptGeth(ctx context.Context, txHash common.Hash) (r *types.Receipt, err error)
	GetInterceptedChainInfo() (latest, highest commonclient.ChainInfo)
}

type rawclient struct {
	rpc  *rpc.Client
	geth *ethclient.Client
	uri  url.URL
}

type rpcClient struct {
	rpcLog  logger.SugaredLogger
	name    string
	id      int32
	chainID *big.Int
	tier    commonclient.NodeTier

	ws   rawclient
	http *rawclient

	stateMu sync.RWMutex // protects state* fields

	// Need to track subscriptions because closing the RPC does not (always?)
	// close the underlying subscription
	subs []ethereum.Subscription

	// Need to wait for completion of inflight requests that report highestChainInfo to ensure that
	// on completion of DisconnectAll highestChainInfo contains all the info collected in current life cycle of the RPC
	wgChainInfoInFlightRequest *sync.WaitGroup

	// Need to track the aliveLoop subscription, so we do not cancel it when checking lease on the MultiNode
	aliveLoopSub ethereum.Subscription

	// chStopInFlight can be closed to immediately cancel all in-flight requests on
	// this rpcClient. Closing and replacing should be serialized through
	// stateMu since it can happen on state transitions as well as rpcClient Close.
	chStopInFlight chan struct{}

	// intercepted values seen by callers of the rpcClient. Need to ensure MultiNode provides repeatable read guarantee
	highestChainInfo commonclient.ChainInfo
	// most recent chain info observed during current lifecycle (reseted on DisconnectAll)
	latestChainInfo commonclient.ChainInfo
}

// NewRPCCLient returns a new *rpcClient as commonclient.RPC
func NewRPCClient(
	lggr logger.Logger,
	wsuri url.URL,
	httpuri *url.URL,
	name string,
	id int32,
	chainID *big.Int,
	tier commonclient.NodeTier,
) RPCClient {
	r := new(rpcClient)
	r.name = name
	r.id = id
	r.chainID = chainID
	r.tier = tier
	r.ws.uri = wsuri
	if httpuri != nil {
		r.http = &rawclient{uri: *httpuri}
	}
	r.chStopInFlight = make(chan struct{})
	r.wgChainInfoInFlightRequest = &sync.WaitGroup{}
	lggr = logger.Named(lggr, "Client")
	lggr = logger.With(lggr,
		"clientTier", tier.String(),
		"clientName", name,
		"client", r.String(),
		"evmChainID", chainID,
	)
	r.rpcLog = logger.Sugared(lggr).Named("RPC")

	return r
}

// Not thread-safe, pure dial.
func (r *rpcClient) Dial(callerCtx context.Context) error {
	ctx, cancel := r.makeQueryCtx(callerCtx)
	defer cancel()

	promEVMPoolRPCNodeDials.WithLabelValues(r.chainID.String(), r.name).Inc()
	lggr := r.rpcLog.With("wsuri", r.ws.uri.Redacted())
	if r.http != nil {
		lggr = lggr.With("httpuri", r.http.uri.Redacted())
	}
	lggr.Debugw("RPC dial: evmclient.Client#dial")

	wsrpc, err := rpc.DialWebsocket(ctx, r.ws.uri.String(), "")
	if err != nil {
		promEVMPoolRPCNodeDialsFailed.WithLabelValues(r.chainID.String(), r.name).Inc()
		return r.wrapRPCClientError(pkgerrors.Wrapf(err, "error while dialing websocket: %v", r.ws.uri.Redacted()))
	}

	r.ws.rpc = wsrpc
	r.ws.geth = ethclient.NewClient(wsrpc)

	if r.http != nil {
		if err := r.DialHTTP(); err != nil {
			return err
		}
	}

	promEVMPoolRPCNodeDialsSuccess.WithLabelValues(r.chainID.String(), r.name).Inc()

	return nil
}

// Not thread-safe, pure dial.
// DialHTTP doesn't actually make any external HTTP calls
// It can only return error if the URL is malformed.
func (r *rpcClient) DialHTTP() error {
	promEVMPoolRPCNodeDials.WithLabelValues(r.chainID.String(), r.name).Inc()
	lggr := r.rpcLog.With("httpuri", r.ws.uri.Redacted())
	lggr.Debugw("RPC dial: evmclient.Client#dial")

	var httprpc *rpc.Client
	httprpc, err := rpc.DialHTTP(r.http.uri.String())
	if err != nil {
		promEVMPoolRPCNodeDialsFailed.WithLabelValues(r.chainID.String(), r.name).Inc()
		return r.wrapRPCClientError(pkgerrors.Wrapf(err, "error while dialing HTTP: %v", r.http.uri.Redacted()))
	}

	r.http.rpc = httprpc
	r.http.geth = ethclient.NewClient(httprpc)

	promEVMPoolRPCNodeDialsSuccess.WithLabelValues(r.chainID.String(), r.name).Inc()

	return nil
}

func (r *rpcClient) Close() {
	r.DisconnectAll()
}

// cancelInflightRequests closes and replaces the chStopInFlight
// WARNING: NOT THREAD-SAFE
// This must be called from within the r.stateMu lock
func (r *rpcClient) cancelInflightRequests() {
	close(r.chStopInFlight)
	r.chStopInFlight = make(chan struct{})
}

func (r *rpcClient) String() string {
	s := fmt.Sprintf("(%s)%s:%s", r.tier.String(), r.name, r.ws.uri.Redacted())
	if r.http != nil {
		s = s + fmt.Sprintf(":%s", r.http.uri.Redacted())
	}
	return s
}

func (r *rpcClient) logResult(
	lggr logger.Logger,
	err error,
	callDuration time.Duration,
	rpcDomain,
	callName string,
	results ...interface{},
) {
	lggr = logger.With(lggr, "duration", callDuration, "rpcDomain", rpcDomain, "callName", callName)
	promEVMPoolRPCNodeCalls.WithLabelValues(r.chainID.String(), r.name).Inc()
	if err == nil {
		promEVMPoolRPCNodeCallsSuccess.WithLabelValues(r.chainID.String(), r.name).Inc()
		logger.Sugared(lggr).Tracew(fmt.Sprintf("evmclient.Client#%s RPC call success", callName), results...)
	} else {
		promEVMPoolRPCNodeCallsFailed.WithLabelValues(r.chainID.String(), r.name).Inc()
		lggr.Debugw(
			fmt.Sprintf("evmclient.Client#%s RPC call failure", callName),
			append(results, "err", err)...,
		)
	}
	promEVMPoolRPCCallTiming.
		WithLabelValues(
			r.chainID.String(),             // chain id
			r.name,                         // rpcClient name
			rpcDomain,                      // rpc domain
			"false",                        // is send only
			strconv.FormatBool(err == nil), // is successful
			callName,                       // rpc call name
		).
		Observe(float64(callDuration))
}

func (r *rpcClient) getRPCDomain() string {
	if r.http != nil {
		return r.http.uri.Host
	}
	return r.ws.uri.Host
}

// registerSub adds the sub to the rpcClient list
func (r *rpcClient) registerSub(sub ethereum.Subscription, stopInFLightCh chan struct{}) error {
	r.stateMu.Lock()
	defer r.stateMu.Unlock()
	// ensure that the `sub` belongs to current life cycle of the `rpcClient` and it should not be killed due to
	// previous `DisconnectAll` call.
	select {
	case <-stopInFLightCh:
		sub.Unsubscribe()
		return fmt.Errorf("failed to registred subscription - all in flight requests were canceled")
	default:
	}
	// TODO: BCI-3358 - delete sub when caller unsubscribes.
	r.subs = append(r.subs, sub)
	return nil
}

// DisconnectAll disconnects all clients connected to the rpcClient
func (r *rpcClient) DisconnectAll() {
	r.stateMu.Lock()
	if r.ws.rpc != nil {
		r.ws.rpc.Close()
	}
	r.cancelInflightRequests()
	r.unsubscribeAll()
	r.latestChainInfo = commonclient.ChainInfo{}
	wg := r.wgChainInfoInFlightRequest
	r.wgChainInfoInFlightRequest = &sync.WaitGroup{}
	r.stateMu.Unlock()
	// wait for all requests to complete to capture all observed chainInfo
	wg.Wait()
}

// unsubscribeAll unsubscribes all subscriptions
// WARNING: NOT THREAD-SAFE
// This must be called from within the r.stateMu lock
func (r *rpcClient) unsubscribeAll() {
	for _, sub := range r.subs {
		sub.Unsubscribe()
	}
	r.subs = nil
}
func (r *rpcClient) SetAliveLoopSub(sub commontypes.Subscription) {
	r.stateMu.Lock()
	defer r.stateMu.Unlock()

	r.aliveLoopSub = sub
}

// SubscribersCount returns the number of client subscribed to the node
func (r *rpcClient) SubscribersCount() int32 {
	r.stateMu.RLock()
	defer r.stateMu.RUnlock()
	return int32(len(r.subs))
}

// UnsubscribeAllExceptAliveLoop disconnects all subscriptions to the node except the alive loop subscription
// while holding the n.stateMu lock and waits for
func (r *rpcClient) UnsubscribeAllExceptAliveLoop() {
	r.stateMu.Lock()

	for _, s := range r.subs {
		if s != r.aliveLoopSub {
			s.Unsubscribe()
		}
	}
	wg := r.wgChainInfoInFlightRequest
	r.wgChainInfoInFlightRequest = &sync.WaitGroup{}
	r.stateMu.Unlock()
	// wait for all requests to complete to capture all observed chainInfo
	wg.Wait()
}

// RPC wrappers

// CallContext implementation
func (r *rpcClient) CallContext(ctx context.Context, result interface{}, method string, args ...interface{}) error {
	ctx, cancel, ws, http := r.makeLiveQueryCtxAndSafeGetClients(ctx)
	defer cancel()
	lggr := r.newRqLggr().With(
		"method", method,
		"args", args,
	)

	lggr.Debug("RPC call: evmclient.Client#CallContext")
	start := time.Now()
	var err error
	if http != nil {
		err = r.wrapHTTP(http.rpc.CallContext(ctx, result, method, args...))
	} else {
		err = r.wrapWS(ws.rpc.CallContext(ctx, result, method, args...))
	}
	duration := time.Since(start)

	r.logResult(lggr, err, duration, r.getRPCDomain(), "CallContext")

	return err
}

func (r *rpcClient) BatchCallContext(ctx context.Context, b []rpc.BatchElem) error {
	ctx, cancel, ws, http := r.makeLiveQueryCtxAndSafeGetClients(ctx)
	defer cancel()
	lggr := r.newRqLggr().With("nBatchElems", len(b), "batchElems", b)

	lggr.Trace("RPC call: evmclient.Client#BatchCallContext")
	start := time.Now()
	var err error
	if http != nil {
		err = r.wrapHTTP(http.rpc.BatchCallContext(ctx, b))
	} else {
		err = r.wrapWS(ws.rpc.BatchCallContext(ctx, b))
	}
	duration := time.Since(start)

	r.logResult(lggr, err, duration, r.getRPCDomain(), "BatchCallContext")

	return err
}

func (r *rpcClient) SubscribeNewHead(ctx context.Context, channel chan<- *evmtypes.Head) (_ commontypes.Subscription, err error) {
	// ensure that DisconnectAll waits for completion of this request to collect all values observed during this life cycle
	ctx, cancel, chStopInFlight, wg, ws, _ := r.acquireQueryCtx(ctx, 1)
	defer wg.Done()
	defer cancel()
	args := []interface{}{"newHeads"}
	lggr := r.newRqLggr().With("args", args)

	lggr.Debug("RPC call: evmclient.Client#EthSubscribe")
	start := time.Now()
	defer func() {
		duration := time.Since(start)
		r.logResult(lggr, err, duration, r.getRPCDomain(), "EthSubscribe")
		err = r.wrapWS(err)
	}()
	subForwarder := newSubForwarder(channel, func(head *evmtypes.Head) *evmtypes.Head {
		head.EVMChainID = ubig.New(r.chainID)
		r.oneNewHead(chStopInFlight, head)
		return head
	}, r.wrapRPCClientError)
	err = subForwarder.start(ws.rpc.EthSubscribe(ctx, subForwarder.srcCh, args...))
	if err != nil {
		return
	}

	err = r.registerSub(subForwarder, chStopInFlight)
	if err != nil {
		return
	}

	return subForwarder, nil
}

// GethClient wrappers

func (r *rpcClient) TransactionReceipt(ctx context.Context, txHash common.Hash) (receipt *evmtypes.Receipt, err error) {
	err = r.CallContext(ctx, &receipt, "eth_getTransactionReceipt", txHash, false)
	if err != nil {
		return nil, err
	}
	if receipt == nil {
		err = r.wrapRPCClientError(ethereum.NotFound)
		return
	}
	return
}

func (r *rpcClient) TransactionReceiptGeth(ctx context.Context, txHash common.Hash) (receipt *types.Receipt, err error) {
	ctx, cancel, ws, http := r.makeLiveQueryCtxAndSafeGetClients(ctx)
	defer cancel()
	lggr := r.newRqLggr().With("txHash", txHash)

	lggr.Debug("RPC call: evmclient.Client#TransactionReceipt")

	start := time.Now()
	if http != nil {
		receipt, err = http.geth.TransactionReceipt(ctx, txHash)
		err = r.wrapHTTP(err)
	} else {
		receipt, err = ws.geth.TransactionReceipt(ctx, txHash)
		err = r.wrapWS(err)
	}
	duration := time.Since(start)

	r.logResult(lggr, err, duration, r.getRPCDomain(), "TransactionReceipt",
		"receipt", receipt,
	)

	return
}
func (r *rpcClient) TransactionByHash(ctx context.Context, txHash common.Hash) (tx *types.Transaction, err error) {
	ctx, cancel, ws, http := r.makeLiveQueryCtxAndSafeGetClients(ctx)
	defer cancel()
	lggr := r.newRqLggr().With("txHash", txHash)

	lggr.Debug("RPC call: evmclient.Client#TransactionByHash")

	start := time.Now()
	if http != nil {
		tx, _, err = http.geth.TransactionByHash(ctx, txHash)
		err = r.wrapHTTP(err)
	} else {
		tx, _, err = ws.geth.TransactionByHash(ctx, txHash)
		err = r.wrapWS(err)
	}
	duration := time.Since(start)

	r.logResult(lggr, err, duration, r.getRPCDomain(), "TransactionByHash",
		"receipt", tx,
	)

	return
}

func (r *rpcClient) HeaderByNumber(ctx context.Context, number *big.Int) (header *types.Header, err error) {
	ctx, cancel, ws, http := r.makeLiveQueryCtxAndSafeGetClients(ctx)
	defer cancel()
	lggr := r.newRqLggr().With("number", number)

	lggr.Debug("RPC call: evmclient.Client#HeaderByNumber")
	start := time.Now()
	if http != nil {
		header, err = http.geth.HeaderByNumber(ctx, number)
		err = r.wrapHTTP(err)
	} else {
		header, err = ws.geth.HeaderByNumber(ctx, number)
		err = r.wrapWS(err)
	}
	duration := time.Since(start)

	r.logResult(lggr, err, duration, r.getRPCDomain(), "HeaderByNumber", "header", header)

	return
}

func (r *rpcClient) HeaderByHash(ctx context.Context, hash common.Hash) (header *types.Header, err error) {
	ctx, cancel, ws, http := r.makeLiveQueryCtxAndSafeGetClients(ctx)
	defer cancel()
	lggr := r.newRqLggr().With("hash", hash)

	lggr.Debug("RPC call: evmclient.Client#HeaderByHash")
	start := time.Now()
	if http != nil {
		header, err = http.geth.HeaderByHash(ctx, hash)
		err = r.wrapHTTP(err)
	} else {
		header, err = ws.geth.HeaderByHash(ctx, hash)
		err = r.wrapWS(err)
	}
	duration := time.Since(start)

	r.logResult(lggr, err, duration, r.getRPCDomain(), "HeaderByHash",
		"header", header,
	)

	return
}

func (r *rpcClient) LatestFinalizedBlock(ctx context.Context) (*evmtypes.Head, error) {
	return r.blockByNumber(ctx, rpc.FinalizedBlockNumber.String())
}

func (r *rpcClient) BlockByNumber(ctx context.Context, number *big.Int) (head *evmtypes.Head, err error) {
	hex := ToBlockNumArg(number)
	return r.blockByNumber(ctx, hex)
}

func (r *rpcClient) blockByNumber(ctx context.Context, number string) (head *evmtypes.Head, err error) {
	// ensure that DisconnectAll waits for completion of this request to collect all values observed during this life cycle
	ctx, cancel, chStopInFlight, wg, ws, http := r.acquireQueryCtx(ctx, 1)
	defer cancel()
	defer wg.Done()
	const method = "eth_getBlockByNumber"
	args := []interface{}{number, false}
	lggr := r.newRqLggr().With(
		"method", method,
		"args", args,
	)

	lggr.Debug("RPC call: evmclient.Client#CallContext")
	start := time.Now()
	if http != nil {
		err = r.wrapHTTP(http.rpc.CallContext(ctx, &head, method, args...))
	} else {
		err = r.wrapWS(ws.rpc.CallContext(ctx, &head, method, args...))
	}
	duration := time.Since(start)

	r.logResult(lggr, err, duration, r.getRPCDomain(), "CallContext")
	if err != nil {
		return nil, err
	}
	if head == nil {
		err = r.wrapRPCClientError(ethereum.NotFound)
		return
	}
	head.EVMChainID = ubig.New(r.chainID)

	switch number {
	case rpc.FinalizedBlockNumber.String():
		r.oneNewFinalizedHead(chStopInFlight, head)
	case rpc.LatestBlockNumber.String():
		r.oneNewHead(chStopInFlight, head)
	}

	return
}

func (r *rpcClient) BlockByHash(ctx context.Context, hash common.Hash) (head *evmtypes.Head, err error) {
	err = r.CallContext(ctx, &head, "eth_getBlockByHash", hash.Hex(), false)
	if err != nil {
		return nil, err
	}
	if head == nil {
		err = r.wrapRPCClientError(ethereum.NotFound)
		return
	}
	head.EVMChainID = ubig.New(r.chainID)
	return
}

func (r *rpcClient) BlockByHashGeth(ctx context.Context, hash common.Hash) (block *types.Block, err error) {
	ctx, cancel, ws, http := r.makeLiveQueryCtxAndSafeGetClients(ctx)
	defer cancel()
	lggr := r.newRqLggr().With("hash", hash)

	lggr.Debug("RPC call: evmclient.Client#BlockByHash")
	start := time.Now()
	if http != nil {
		block, err = http.geth.BlockByHash(ctx, hash)
		err = r.wrapHTTP(err)
	} else {
		block, err = ws.geth.BlockByHash(ctx, hash)
		err = r.wrapWS(err)
	}
	duration := time.Since(start)

	r.logResult(lggr, err, duration, r.getRPCDomain(), "BlockByHash",
		"block", block,
	)

	return
}

func (r *rpcClient) BlockByNumberGeth(ctx context.Context, number *big.Int) (block *types.Block, err error) {
	ctx, cancel, ws, http := r.makeLiveQueryCtxAndSafeGetClients(ctx)
	defer cancel()
	lggr := r.newRqLggr().With("number", number)

	lggr.Debug("RPC call: evmclient.Client#BlockByNumber")
	start := time.Now()
	if http != nil {
		block, err = http.geth.BlockByNumber(ctx, number)
		err = r.wrapHTTP(err)
	} else {
		block, err = ws.geth.BlockByNumber(ctx, number)
		err = r.wrapWS(err)
	}
	duration := time.Since(start)

	r.logResult(lggr, err, duration, r.getRPCDomain(), "BlockByNumber",
		"block", block,
	)

	return
}

func (r *rpcClient) SendTransaction(ctx context.Context, tx *types.Transaction) error {
	ctx, cancel, ws, http := r.makeLiveQueryCtxAndSafeGetClients(ctx)
	defer cancel()
	lggr := r.newRqLggr().With("tx", tx)

	lggr.Debug("RPC call: evmclient.Client#SendTransaction")
	start := time.Now()
	var err error
	if http != nil {
		err = r.wrapHTTP(http.geth.SendTransaction(ctx, tx))
	} else {
		err = r.wrapWS(ws.geth.SendTransaction(ctx, tx))
	}
	duration := time.Since(start)

	r.logResult(lggr, err, duration, r.getRPCDomain(), "SendTransaction")

	return err
}

func (r *rpcClient) SimulateTransaction(ctx context.Context, tx *types.Transaction) error {
	// Not Implemented
	return pkgerrors.New("SimulateTransaction not implemented")
}

func (r *rpcClient) SendEmptyTransaction(
	ctx context.Context,
	newTxAttempt func(nonce evmtypes.Nonce, feeLimit uint32, fee *assets.Wei, fromAddress common.Address) (attempt any, err error),
	nonce evmtypes.Nonce,
	gasLimit uint32,
	fee *assets.Wei,
	fromAddress common.Address,
) (txhash string, err error) {
	// Not Implemented
	return "", pkgerrors.New("SendEmptyTransaction not implemented")
}

// PendingSequenceAt returns one higher than the highest nonce from both mempool and mined transactions
func (r *rpcClient) PendingSequenceAt(ctx context.Context, account common.Address) (nonce evmtypes.Nonce, err error) {
	ctx, cancel, ws, http := r.makeLiveQueryCtxAndSafeGetClients(ctx)
	defer cancel()
	lggr := r.newRqLggr().With("account", account)

	lggr.Debug("RPC call: evmclient.Client#PendingNonceAt")
	start := time.Now()
	var n uint64
	if http != nil {
		n, err = http.geth.PendingNonceAt(ctx, account)
		nonce = evmtypes.Nonce(int64(n))
		err = r.wrapHTTP(err)
	} else {
		n, err = ws.geth.PendingNonceAt(ctx, account)
		nonce = evmtypes.Nonce(int64(n))
		err = r.wrapWS(err)
	}
	duration := time.Since(start)

	r.logResult(lggr, err, duration, r.getRPCDomain(), "PendingNonceAt",
		"nonce", nonce,
	)

	return
}

// SequenceAt is a bit of a misnomer. You might expect it to return the highest
// mined nonce at the given block number, but it actually returns the total
// transaction count which is the highest mined nonce + 1
func (r *rpcClient) SequenceAt(ctx context.Context, account common.Address, blockNumber *big.Int) (nonce evmtypes.Nonce, err error) {
	ctx, cancel, ws, http := r.makeLiveQueryCtxAndSafeGetClients(ctx)
	defer cancel()
	lggr := r.newRqLggr().With("account", account, "blockNumber", blockNumber)

	lggr.Debug("RPC call: evmclient.Client#NonceAt")
	start := time.Now()
	var n uint64
	if http != nil {
		n, err = http.geth.NonceAt(ctx, account, blockNumber)
		nonce = evmtypes.Nonce(int64(n))
		err = r.wrapHTTP(err)
	} else {
		n, err = ws.geth.NonceAt(ctx, account, blockNumber)
		nonce = evmtypes.Nonce(int64(n))
		err = r.wrapWS(err)
	}
	duration := time.Since(start)

	r.logResult(lggr, err, duration, r.getRPCDomain(), "NonceAt",
		"nonce", nonce,
	)

	return
}

func (r *rpcClient) PendingCodeAt(ctx context.Context, account common.Address) (code []byte, err error) {
	ctx, cancel, ws, http := r.makeLiveQueryCtxAndSafeGetClients(ctx)
	defer cancel()
	lggr := r.newRqLggr().With("account", account)

	lggr.Debug("RPC call: evmclient.Client#PendingCodeAt")
	start := time.Now()
	if http != nil {
		code, err = http.geth.PendingCodeAt(ctx, account)
		err = r.wrapHTTP(err)
	} else {
		code, err = ws.geth.PendingCodeAt(ctx, account)
		err = r.wrapWS(err)
	}
	duration := time.Since(start)

	r.logResult(lggr, err, duration, r.getRPCDomain(), "PendingCodeAt",
		"code", code,
	)

	return
}

func (r *rpcClient) CodeAt(ctx context.Context, account common.Address, blockNumber *big.Int) (code []byte, err error) {
	ctx, cancel, ws, http := r.makeLiveQueryCtxAndSafeGetClients(ctx)
	defer cancel()
	lggr := r.newRqLggr().With("account", account, "blockNumber", blockNumber)

	lggr.Debug("RPC call: evmclient.Client#CodeAt")
	start := time.Now()
	if http != nil {
		code, err = http.geth.CodeAt(ctx, account, blockNumber)
		err = r.wrapHTTP(err)
	} else {
		code, err = ws.geth.CodeAt(ctx, account, blockNumber)
		err = r.wrapWS(err)
	}
	duration := time.Since(start)

	r.logResult(lggr, err, duration, r.getRPCDomain(), "CodeAt",
		"code", code,
	)

	return
}

func (r *rpcClient) EstimateGas(ctx context.Context, c interface{}) (gas uint64, err error) {
	ctx, cancel, ws, http := r.makeLiveQueryCtxAndSafeGetClients(ctx)
	defer cancel()
	call := c.(ethereum.CallMsg)
	lggr := r.newRqLggr().With("call", call)

	lggr.Debug("RPC call: evmclient.Client#EstimateGas")
	start := time.Now()
	if http != nil {
		gas, err = http.geth.EstimateGas(ctx, call)
		err = r.wrapHTTP(err)
	} else {
		gas, err = ws.geth.EstimateGas(ctx, call)
		err = r.wrapWS(err)
	}
	duration := time.Since(start)

	r.logResult(lggr, err, duration, r.getRPCDomain(), "EstimateGas",
		"gas", gas,
	)

	return
}

func (r *rpcClient) SuggestGasPrice(ctx context.Context) (price *big.Int, err error) {
	ctx, cancel, ws, http := r.makeLiveQueryCtxAndSafeGetClients(ctx)
	defer cancel()
	lggr := r.newRqLggr()

	lggr.Debug("RPC call: evmclient.Client#SuggestGasPrice")
	start := time.Now()
	if http != nil {
		price, err = http.geth.SuggestGasPrice(ctx)
		err = r.wrapHTTP(err)
	} else {
		price, err = ws.geth.SuggestGasPrice(ctx)
		err = r.wrapWS(err)
	}
	duration := time.Since(start)

	r.logResult(lggr, err, duration, r.getRPCDomain(), "SuggestGasPrice",
		"price", price,
	)

	return
}

func (r *rpcClient) CallContract(ctx context.Context, msg interface{}, blockNumber *big.Int) (val []byte, err error) {
	ctx, cancel, ws, http := r.makeLiveQueryCtxAndSafeGetClients(ctx)
	defer cancel()
	lggr := r.newRqLggr().With("callMsg", msg, "blockNumber", blockNumber)
	message := msg.(ethereum.CallMsg)

	lggr.Debug("RPC call: evmclient.Client#CallContract")
	start := time.Now()
	var hex hexutil.Bytes
	if http != nil {
		err = http.rpc.CallContext(ctx, &hex, "eth_call", ToBackwardCompatibleCallArg(message), ToBackwardCompatibleBlockNumArg(blockNumber))
		err = r.wrapHTTP(err)
	} else {
		err = ws.rpc.CallContext(ctx, &hex, "eth_call", ToBackwardCompatibleCallArg(message), ToBackwardCompatibleBlockNumArg(blockNumber))
		err = r.wrapWS(err)
	}
	if err == nil {
		val = hex
	}
	duration := time.Since(start)

	r.logResult(lggr, err, duration, r.getRPCDomain(), "CallContract",
		"val", val,
	)

	return
}

func (r *rpcClient) PendingCallContract(ctx context.Context, msg interface{}) (val []byte, err error) {
	ctx, cancel, ws, http := r.makeLiveQueryCtxAndSafeGetClients(ctx)
	defer cancel()
	lggr := r.newRqLggr().With("callMsg", msg)
	message := msg.(ethereum.CallMsg)

	lggr.Debug("RPC call: evmclient.Client#PendingCallContract")
	start := time.Now()
	var hex hexutil.Bytes
	if http != nil {
		err = http.rpc.CallContext(ctx, &hex, "eth_call", ToBackwardCompatibleCallArg(message), "pending")
		err = r.wrapHTTP(err)
	} else {
		err = ws.rpc.CallContext(ctx, &hex, "eth_call", ToBackwardCompatibleCallArg(message), "pending")
		err = r.wrapWS(err)
	}
	if err == nil {
		val = hex
	}
	duration := time.Since(start)

	r.logResult(lggr, err, duration, r.getRPCDomain(), "PendingCallContract",
		"val", val,
	)

	return
}

func (r *rpcClient) LatestBlockHeight(ctx context.Context) (*big.Int, error) {
	var height big.Int
	h, err := r.BlockNumber(ctx)
	return height.SetUint64(h), err
}

func (r *rpcClient) BlockNumber(ctx context.Context) (height uint64, err error) {
	ctx, cancel, ws, http := r.makeLiveQueryCtxAndSafeGetClients(ctx)
	defer cancel()
	lggr := r.newRqLggr()

	lggr.Debug("RPC call: evmclient.Client#BlockNumber")
	start := time.Now()
	if http != nil {
		height, err = http.geth.BlockNumber(ctx)
		err = r.wrapHTTP(err)
	} else {
		height, err = ws.geth.BlockNumber(ctx)
		err = r.wrapWS(err)
	}
	duration := time.Since(start)

	r.logResult(lggr, err, duration, r.getRPCDomain(), "BlockNumber",
		"height", height,
	)

	return
}

func (r *rpcClient) BalanceAt(ctx context.Context, account common.Address, blockNumber *big.Int) (balance *big.Int, err error) {
	ctx, cancel, ws, http := r.makeLiveQueryCtxAndSafeGetClients(ctx)
	defer cancel()
	lggr := r.newRqLggr().With("account", account.Hex(), "blockNumber", blockNumber)

	lggr.Debug("RPC call: evmclient.Client#BalanceAt")
	start := time.Now()
	if http != nil {
		balance, err = http.geth.BalanceAt(ctx, account, blockNumber)
		err = r.wrapHTTP(err)
	} else {
		balance, err = ws.geth.BalanceAt(ctx, account, blockNumber)
		err = r.wrapWS(err)
	}
	duration := time.Since(start)

	r.logResult(lggr, err, duration, r.getRPCDomain(), "BalanceAt",
		"balance", balance,
	)

	return
}

// CallArgs represents the data used to call the balance method of a contract.
// "To" is the address of the ERC contract. "Data" is the message sent
// to the contract. "From" is the sender address.
type CallArgs struct {
	From common.Address `json:"from"`
	To   common.Address `json:"to"`
	Data hexutil.Bytes  `json:"data"`
}

// TokenBalance returns the balance of the given address for the token contract address.
func (r *rpcClient) TokenBalance(ctx context.Context, address common.Address, contractAddress common.Address) (*big.Int, error) {
	result := ""
	numLinkBigInt := new(big.Int)
	functionSelector := evmtypes.HexToFunctionSelector(BALANCE_OF_ADDRESS_FUNCTION_SELECTOR) // balanceOf(address)
	data := utils.ConcatBytes(functionSelector.Bytes(), common.LeftPadBytes(address.Bytes(), utils.EVMWordByteLen))
	args := CallArgs{
		To:   contractAddress,
		Data: data,
	}
	err := r.CallContext(ctx, &result, "eth_call", args, "latest")
	if err != nil {
		return numLinkBigInt, err
	}
	if _, ok := numLinkBigInt.SetString(result, 0); !ok {
		return nil, r.wrapRPCClientError(fmt.Errorf("failed to parse int: %s", result))
	}
	return numLinkBigInt, nil
}

// LINKBalance returns the balance of LINK at the given address
func (r *rpcClient) LINKBalance(ctx context.Context, address common.Address, linkAddress common.Address) (*commonassets.Link, error) {
	balance, err := r.TokenBalance(ctx, address, linkAddress)
	if err != nil {
		return commonassets.NewLinkFromJuels(0), err
	}
	return (*commonassets.Link)(balance), nil
}

func (r *rpcClient) FilterEvents(ctx context.Context, q ethereum.FilterQuery) ([]types.Log, error) {
	return r.FilterLogs(ctx, q)
}

func (r *rpcClient) FilterLogs(ctx context.Context, q ethereum.FilterQuery) (l []types.Log, err error) {
	ctx, cancel, ws, http := r.makeLiveQueryCtxAndSafeGetClients(ctx)
	defer cancel()
	lggr := r.newRqLggr().With("q", q)

	lggr.Debug("RPC call: evmclient.Client#FilterLogs")
	start := time.Now()
	if http != nil {
		l, err = http.geth.FilterLogs(ctx, q)
		err = r.wrapHTTP(err)
	} else {
		l, err = ws.geth.FilterLogs(ctx, q)
		err = r.wrapWS(err)
	}
	duration := time.Since(start)

	r.logResult(lggr, err, duration, r.getRPCDomain(), "FilterLogs",
		"log", l,
	)

	return
}

func (r *rpcClient) ClientVersion(ctx context.Context) (version string, err error) {
	err = r.CallContext(ctx, &version, "web3_clientVersion")
	return
}

func (r *rpcClient) SubscribeFilterLogs(ctx context.Context, q ethereum.FilterQuery, ch chan<- types.Log) (_ ethereum.Subscription, err error) {
	ctx, cancel, chStopInFlight, _, ws, _ := r.acquireQueryCtx(ctx, 0)
	defer cancel()
	lggr := r.newRqLggr().With("q", q)

	lggr.Debug("RPC call: evmclient.Client#SubscribeFilterLogs")
	start := time.Now()
	defer func() {
		duration := time.Since(start)
		r.logResult(lggr, err, duration, r.getRPCDomain(), "SubscribeFilterLogs")
		err = r.wrapWS(err)
	}()
	sub := newSubForwarder(ch, nil, r.wrapRPCClientError)
	err = sub.start(ws.geth.SubscribeFilterLogs(ctx, q, sub.srcCh))
	if err != nil {
		return
	}

	err = r.registerSub(sub, chStopInFlight)
	if err != nil {
		return
	}

	return sub, nil
}

func (r *rpcClient) SuggestGasTipCap(ctx context.Context) (tipCap *big.Int, err error) {
	ctx, cancel, ws, http := r.makeLiveQueryCtxAndSafeGetClients(ctx)
	defer cancel()
	lggr := r.newRqLggr()

	lggr.Debug("RPC call: evmclient.Client#SuggestGasTipCap")
	start := time.Now()
	if http != nil {
		tipCap, err = http.geth.SuggestGasTipCap(ctx)
		err = r.wrapHTTP(err)
	} else {
		tipCap, err = ws.geth.SuggestGasTipCap(ctx)
		err = r.wrapWS(err)
	}
	duration := time.Since(start)

	r.logResult(lggr, err, duration, r.getRPCDomain(), "SuggestGasTipCap",
		"tipCap", tipCap,
	)

	return
}

// Returns the ChainID according to the geth client. This is useful for functions like verify()
// the common node.
func (r *rpcClient) ChainID(ctx context.Context) (chainID *big.Int, err error) {
	ctx, cancel, ws, http := r.makeLiveQueryCtxAndSafeGetClients(ctx)

	defer cancel()

	if http != nil {
		chainID, err = http.geth.ChainID(ctx)
		err = r.wrapHTTP(err)
	} else {
		chainID, err = ws.geth.ChainID(ctx)
		err = r.wrapWS(err)
	}
	return
}

// newRqLggr generates a new logger with a unique request ID
func (r *rpcClient) newRqLggr() logger.SugaredLogger {
	return r.rpcLog.With("requestID", uuid.New())
}

func (r *rpcClient) wrapRPCClientError(err error) error {
	// simple add msg to the error without adding new stack trace
	return pkgerrors.WithMessage(err, r.rpcClientErrorPrefix())
}

func (r *rpcClient) rpcClientErrorPrefix() string {
	return fmt.Sprintf("RPCClient returned error (%s)", r.name)
}

func wrapCallError(err error, tp string) error {
	if err == nil {
		return nil
	}
	if pkgerrors.Cause(err).Error() == "context deadline exceeded" {
		err = pkgerrors.Wrap(err, "remote node timed out")
	}
	return pkgerrors.Wrapf(err, "%s call failed", tp)
}

func (r *rpcClient) wrapWS(err error) error {
	err = wrapCallError(err, fmt.Sprintf("%s websocket (%s)", r.tier.String(), r.ws.uri.Redacted()))
	return r.wrapRPCClientError(err)
}

func (r *rpcClient) wrapHTTP(err error) error {
	err = wrapCallError(err, fmt.Sprintf("%s http (%s)", r.tier.String(), r.http.uri.Redacted()))
	err = r.wrapRPCClientError(err)
	if err != nil {
		r.rpcLog.Debugw("Call failed", "err", err)
	} else {
		r.rpcLog.Trace("Call succeeded")
	}
	return err
}

// makeLiveQueryCtxAndSafeGetClients wraps makeQueryCtx
func (r *rpcClient) makeLiveQueryCtxAndSafeGetClients(parentCtx context.Context) (ctx context.Context, cancel context.CancelFunc, ws rawclient, http *rawclient) {
	ctx, cancel, _, _, ws, http = r.acquireQueryCtx(parentCtx, 0)
	return
}

func (r *rpcClient) acquireQueryCtx(parentCtx context.Context, wgDelta uint16) (ctx context.Context, cancel context.CancelFunc,
	chStopInFlight chan struct{}, wg *sync.WaitGroup, ws rawclient, http *rawclient) {
	// Need to wrap in mutex because state transition can cancel and replace the
	// context
	r.stateMu.RLock()
	chStopInFlight = r.chStopInFlight
	wg = r.wgChainInfoInFlightRequest
	if wgDelta != 0 {
		wg.Add(int(wgDelta))
	}
	ws = r.ws
	if r.http != nil {
		cp := *r.http
		http = &cp
	}
	r.stateMu.RUnlock()
	ctx, cancel = makeQueryCtx(parentCtx, chStopInFlight)
	return
}

// makeQueryCtx returns a context that cancels if:
// 1. Passed in ctx cancels
// 2. Passed in channel is closed
// 3. Default timeout is reached (queryTimeout)
func makeQueryCtx(ctx context.Context, ch services.StopChan) (context.Context, context.CancelFunc) {
	var chCancel, timeoutCancel context.CancelFunc
	ctx, chCancel = ch.Ctx(ctx)
	ctx, timeoutCancel = context.WithTimeout(ctx, queryTimeout)
	cancel := func() {
		chCancel()
		timeoutCancel()
	}
	return ctx, cancel
}

func (r *rpcClient) makeQueryCtx(ctx context.Context) (context.Context, context.CancelFunc) {
	return makeQueryCtx(ctx, r.getChStopInflight())
}

func (r *rpcClient) IsSyncing(ctx context.Context) (bool, error) {
	ctx, cancel, ws, http := r.makeLiveQueryCtxAndSafeGetClients(ctx)
	defer cancel()
	lggr := r.newRqLggr()

	lggr.Debug("RPC call: evmclient.Client#SyncProgress")
	var syncProgress *ethereum.SyncProgress
	start := time.Now()
	var err error
	if http != nil {
		syncProgress, err = http.geth.SyncProgress(ctx)
		err = r.wrapHTTP(err)
	} else {
		syncProgress, err = ws.geth.SyncProgress(ctx)
		err = r.wrapWS(err)
	}
	duration := time.Since(start)

	r.logResult(lggr, err, duration, r.getRPCDomain(), "BlockNumber",
		"syncProgress", syncProgress,
	)

	return syncProgress != nil, nil
}

// getChStopInflight provides a convenience helper that mutex wraps a
// read to the chStopInFlight
func (r *rpcClient) getChStopInflight() chan struct{} {
	r.stateMu.RLock()
	defer r.stateMu.RUnlock()
	return r.chStopInFlight
}

func (r *rpcClient) Name() string {
	return r.name
}

func Name(r *rpcClient) string {
	return r.name
}

<<<<<<< HEAD
func (r *rpcClient) oneNewHead(requestCh <-chan struct{}, head *evmtypes.Head) {
	if head == nil {
		return
	}

	r.stateMu.Lock()
	defer r.stateMu.Unlock()
	r.highestChainInfo.BlockNumber = max(r.highestChainInfo.BlockNumber, head.Number)
	r.highestChainInfo.SetTotalDifficultyIfGt(head.TotalDifficulty)
	select {
	case <-requestCh: // no need to update latestChainInfo, as rpcClient already started new life cycle
		return
	default:
		r.latestChainInfo.BlockNumber = head.Number
		r.latestChainInfo.TotalDifficulty = head.TotalDifficulty
	}
}

func (r *rpcClient) oneNewFinalizedHead(requestCh <-chan struct{}, head *evmtypes.Head) {
	if head == nil {
		return
	}
	r.stateMu.Lock()
	defer r.stateMu.Unlock()
	r.highestChainInfo.FinalizedBlockNumber = max(r.highestChainInfo.FinalizedBlockNumber, head.Number)
	select {
	case <-requestCh: // no need to update latestChainInfo, as rpcClient already started new life cycle
		return
	default:
		r.latestChainInfo.FinalizedBlockNumber = head.Number
	}
}

func (r *rpcClient) GetInterceptedChainInfo() (latest, highest commonclient.ChainInfo) {
	r.stateMu.RLock()
	defer r.stateMu.RUnlock()
	return r.latestChainInfo, r.highestChainInfo
=======
func ToBlockNumArg(number *big.Int) string {
	if number == nil {
		return "latest"
	}
	return hexutil.EncodeBig(number)
>>>>>>> f68e2b3f
}<|MERGE_RESOLUTION|>--- conflicted
+++ resolved
@@ -1213,7 +1213,6 @@
 	return r.name
 }
 
-<<<<<<< HEAD
 func (r *rpcClient) oneNewHead(requestCh <-chan struct{}, head *evmtypes.Head) {
 	if head == nil {
 		return
@@ -1251,11 +1250,11 @@
 	r.stateMu.RLock()
 	defer r.stateMu.RUnlock()
 	return r.latestChainInfo, r.highestChainInfo
-=======
+}
+
 func ToBlockNumArg(number *big.Int) string {
 	if number == nil {
 		return "latest"
 	}
 	return hexutil.EncodeBig(number)
->>>>>>> f68e2b3f
 }