--- conflicted
+++ resolved
@@ -247,19 +247,6 @@
 		ethClient.On("SubscribeNewHead", mock.Anything, mock.Anything).Return(sub, nil).Maybe()
 		return createHeadTracker(t, ethClient, config.EVM(), config.EVM().HeadTracker(), orm)
 	}
-<<<<<<< HEAD
-=======
-
-	t.Run("Fail start if context was canceled", func(t *testing.T) {
-		ctx, cancel := context.WithCancel(testutils.Context(t))
-		ht := newHeadTracker(t, opts{})
-		ht.ethClient.On("HeadByNumber", mock.Anything, (*big.Int)(nil)).Run(func(args mock.Arguments) {
-			cancel()
-		}).Return(cltest.Head(0), context.Canceled)
-		err := ht.headTracker.Start(ctx)
-		require.ErrorIs(t, err, context.Canceled)
-	})
->>>>>>> f68e2b3f
 	t.Run("Starts even if failed to get initialHead", func(t *testing.T) {
 		ht := newHeadTracker(t, opts{})
 		ht.ethClient.On("HeadByNumber", mock.Anything, (*big.Int)(nil)).Return(cltest.Head(0), errors.New("failed to get init head"))
@@ -911,6 +898,7 @@
 			c.EVM[0].FinalityTagEnabled = ptr(opts.FinalityTagEnabled)
 			c.EVM[0].FinalizedBlockOffset = ptr(opts.FinalizedBlockOffset)
 			c.EVM[0].FinalityDepth = ptr(opts.FinalityDepth)
+			c.EVM[0].HeadTracker.FinalityTagBypass = ptr(false)
 		})
 
 		evmcfg := evmtest.NewChainScopedConfig(t, cfg)
@@ -940,7 +928,7 @@
 		htu.ethClient.On("LatestFinalizedBlock", mock.Anything).Return(nil, nil).Once()
 
 		err := htu.headTracker.Backfill(ctx, &h12)
-		require.EqualError(t, err, "can not perform backfill without a valid latestFinalized head")
+		require.EqualError(t, err, "failed to calculate finalized block: failed to get valid latest finalized block")
 	})
 	t.Run("Returns error if finalized head is ahead of canonical", func(t *testing.T) {
 		htu := newHeadTrackerUniverse(t, opts{FinalityTagEnabled: true})
