--- conflicted
+++ resolved
@@ -411,8 +411,6 @@
 		return errors.Errorf("invalid index for topic: %d", index)
 	}
 	return nil
-<<<<<<< HEAD
-=======
 }
 
 // SelectIndexedLogsWithSigsExcluding query's for logs that have signature A and exclude logs that have a corresponding signature B, matching is done based on the topic index both logs should be inside the block range and have the minimum number of confirmations
@@ -453,5 +451,4 @@
 	}
 	return logs, nil
 
->>>>>>> 4d02c579
 }