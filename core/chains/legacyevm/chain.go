--- conflicted
+++ resolved
@@ -242,19 +242,6 @@
 		if opts.GenLogPoller != nil {
 			logPoller = opts.GenLogPoller(chainID)
 		} else {
-<<<<<<< HEAD
-			logPoller = logpoller.NewLogPoller(
-				logpoller.NewObservedORM(chainID, db, l),
-				client,
-				l,
-				cfg.EVM().LogPollInterval(),
-				cfg.EVM().FinalityTagEnabled(),
-				int64(cfg.EVM().FinalityDepth()),
-				int64(cfg.EVM().LogBackfillBatchSize()),
-				int64(cfg.EVM().RPCDefaultBatchSize()),
-				int64(cfg.EVM().LogKeepBlocksDepth()),
-				int64(cfg.EVM().LogPrunePageSize()))
-=======
 			lpOpts := logpoller.Opts{
 				PollPeriod:               cfg.EVM().LogPollInterval(),
 				UseFinalityTag:           cfg.EVM().FinalityTagEnabled(),
@@ -265,8 +252,7 @@
 				LogPrunePageSize:         int64(cfg.EVM().LogPrunePageSize()),
 				BackupPollerBlockDelay:   int64(cfg.EVM().BackupLogPollerBlockDelay()),
 			}
-			logPoller = logpoller.NewLogPoller(logpoller.NewObservedORM(chainID, db, l, cfg.Database()), client, l, lpOpts)
->>>>>>> f1cf6827
+			logPoller = logpoller.NewLogPoller(logpoller.NewObservedORM(chainID, db, l), client, l, lpOpts)
 		}
 	}
 
