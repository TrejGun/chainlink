package functions_test

import (
	"encoding/binary"
	"math/big"
	"testing"
	"time"

	"github.com/ethereum/go-ethereum/accounts/abi/bind"
	"github.com/ethereum/go-ethereum/accounts/abi/bind/backends"
	"github.com/ethereum/go-ethereum/core"
	"github.com/ethereum/go-ethereum/crypto"
	"github.com/ethereum/go-ethereum/eth/ethconfig"
	"github.com/onsi/gomega"
	"github.com/stretchr/testify/assert"
	"github.com/stretchr/testify/require"

	"github.com/smartcontractkit/libocr/gethwrappers2/ocr2aggregator"
	testoffchainaggregator2 "github.com/smartcontractkit/libocr/gethwrappers2/testocr2aggregator"
	confighelper2 "github.com/smartcontractkit/libocr/offchainreporting2plus/confighelper"
	ocrtypes2 "github.com/smartcontractkit/libocr/offchainreporting2plus/types"

	"github.com/smartcontractkit/chainlink-common/pkg/services/servicetest"

	evmclient "github.com/smartcontractkit/chainlink/v2/core/chains/evm/client"
	"github.com/smartcontractkit/chainlink/v2/core/chains/evm/logpoller"
	evmutils "github.com/smartcontractkit/chainlink/v2/core/chains/evm/utils"
	"github.com/smartcontractkit/chainlink/v2/core/gethwrappers/generated/link_token_interface"
	"github.com/smartcontractkit/chainlink/v2/core/internal/testutils"
	"github.com/smartcontractkit/chainlink/v2/core/internal/testutils/pgtest"
	"github.com/smartcontractkit/chainlink/v2/core/logger"
	functionsConfig "github.com/smartcontractkit/chainlink/v2/core/services/ocr2/plugins/functions/config"
	"github.com/smartcontractkit/chainlink/v2/core/services/ocr2/testhelpers"
	"github.com/smartcontractkit/chainlink/v2/core/services/relay/evm"
	"github.com/smartcontractkit/chainlink/v2/core/services/relay/evm/functions"
	"github.com/smartcontractkit/chainlink/v2/core/utils"
)

func TestFunctionsConfigPoller(t *testing.T) {
	t.Run("FunctionsPlugin", func(t *testing.T) {
		runTest(t, functions.FunctionsPlugin, functions.FunctionsDigestPrefix)
	})
	t.Run("ThresholdPlugin", func(t *testing.T) {
		runTest(t, functions.ThresholdPlugin, functions.ThresholdDigestPrefix)
	})
	t.Run("S4Plugin", func(t *testing.T) {
		runTest(t, functions.S4Plugin, functions.S4DigestPrefix)
	})
}

func runTest(t *testing.T, pluginType functions.FunctionsPluginType, expectedDigestPrefix ocrtypes2.ConfigDigestPrefix) {
	key, err := crypto.GenerateKey()
	require.NoError(t, err)
	user, err := bind.NewKeyedTransactorWithChainID(key, big.NewInt(1337))
	require.NoError(t, err)
	b := backends.NewSimulatedBackend(core.GenesisAlloc{
		user.From: {Balance: big.NewInt(1000000000000000000)}},
		5*ethconfig.Defaults.Miner.GasCeil)
	defer b.Close()
	linkTokenAddress, _, _, err := link_token_interface.DeployLinkToken(user, b)
	require.NoError(t, err)
	accessAddress, _, _, err := testoffchainaggregator2.DeploySimpleWriteAccessController(user, b)
	require.NoError(t, err, "failed to deploy test access controller contract")
	ocrAddress, _, ocrContract, err := ocr2aggregator.DeployOCR2Aggregator(
		user,
		b,
		linkTokenAddress,
		big.NewInt(0),
		big.NewInt(10),
		accessAddress,
		accessAddress,
		9,
		"TEST",
	)
	require.NoError(t, err)
	b.Commit()
	db := pgtest.NewSqlxDB(t)
	defer db.Close()
	ethClient := evmclient.NewSimulatedBackendClient(t, b, big.NewInt(1337))
	defer ethClient.Close()
	lggr := logger.TestLogger(t)
<<<<<<< HEAD
	lorm := logpoller.NewORM(big.NewInt(1337), db, lggr)
	lp := logpoller.NewLogPoller(lorm, ethClient, lggr, 100*time.Millisecond, false, 1, 2, 2, 1000)
=======
	lorm := logpoller.NewORM(big.NewInt(1337), db, lggr, cfg)
	lp := logpoller.NewLogPoller(lorm, ethClient, lggr, 100*time.Millisecond, false, 1, 2, 2, 1000, 0)
>>>>>>> 9a20034a
	servicetest.Run(t, lp)
	configPoller, err := functions.NewFunctionsConfigPoller(pluginType, lp, lggr)
	require.NoError(t, err)
	require.NoError(t, configPoller.UpdateRoutes(ocrAddress, ocrAddress))
	// Should have no config to begin with.
	_, config, err := configPoller.LatestConfigDetails(testutils.Context(t))
	require.NoError(t, err)
	require.Equal(t, ocrtypes2.ConfigDigest{}, config)
	_, err = configPoller.LatestConfig(testutils.Context(t), 0)
	require.Error(t, err)

	pluginConfig := &functionsConfig.ReportingPluginConfigWrapper{
		Config: &functionsConfig.ReportingPluginConfig{
			MaxQueryLengthBytes:       10000,
			MaxObservationLengthBytes: 10000,
			MaxReportLengthBytes:      10000,
			MaxRequestBatchSize:       10,
			DefaultAggregationMethod:  functionsConfig.AggregationMethod(0),
			UniqueReports:             true,
			ThresholdPluginConfig: &functionsConfig.ThresholdReportingPluginConfig{
				MaxQueryLengthBytes:       10000,
				MaxObservationLengthBytes: 10000,
				MaxReportLengthBytes:      10000,
				RequestCountLimit:         100,
				RequestTotalBytesLimit:    100000,
				RequireLocalRequestCheck:  true,
			},
		},
	}

	// Set the config
	contractConfig := setFunctionsConfig(t, pluginConfig, ocrContract, user)
	b.Commit()
	latest, err := b.BlockByNumber(testutils.Context(t), nil)
	require.NoError(t, err)
	// Ensure we capture this config set log.
	require.NoError(t, lp.Replay(testutils.Context(t), latest.Number().Int64()-1))

	// Send blocks until we see the config updated.
	var configBlock uint64
	var digest [32]byte
	gomega.NewGomegaWithT(t).Eventually(func() bool {
		b.Commit()
		configBlock, digest, err = configPoller.LatestConfigDetails(testutils.Context(t))
		require.NoError(t, err)
		return ocrtypes2.ConfigDigest{} != digest
	}, testutils.WaitTimeout(t), 100*time.Millisecond).Should(gomega.BeTrue())

	// Assert the config returned is the one we configured.
	newConfig, err := configPoller.LatestConfig(testutils.Context(t), configBlock)
	require.NoError(t, err)

	// Get actual configDigest value from contracts
	configFromContract, err := ocrContract.LatestConfigDetails(nil)
	require.NoError(t, err)
	onChainConfigDigest := configFromContract.ConfigDigest

	assert.Equal(t, contractConfig.Signers, newConfig.Signers)
	assert.Equal(t, contractConfig.Transmitters, newConfig.Transmitters)
	assert.Equal(t, contractConfig.F, newConfig.F)
	assert.Equal(t, contractConfig.OffchainConfigVersion, newConfig.OffchainConfigVersion)
	assert.Equal(t, contractConfig.OffchainConfig, newConfig.OffchainConfig)

	var expectedConfigDigest [32]byte
	copy(expectedConfigDigest[:], onChainConfigDigest[:])
	binary.BigEndian.PutUint16(expectedConfigDigest[:2], uint16(expectedDigestPrefix))

	assert.Equal(t, expectedConfigDigest, digest)
	assert.Equal(t, expectedConfigDigest, [32]byte(newConfig.ConfigDigest))
}

func setFunctionsConfig(t *testing.T, pluginConfig *functionsConfig.ReportingPluginConfigWrapper, ocrContract *ocr2aggregator.OCR2Aggregator, user *bind.TransactOpts) ocrtypes2.ContractConfig {
	// Create minimum number of nodes.
	var oracles []confighelper2.OracleIdentityExtra
	for i := 0; i < 4; i++ {
		oracles = append(oracles, confighelper2.OracleIdentityExtra{
			OracleIdentity: confighelper2.OracleIdentity{
				OnchainPublicKey:  evmutils.RandomAddress().Bytes(),
				TransmitAccount:   ocrtypes2.Account(evmutils.RandomAddress().String()),
				OffchainPublicKey: evmutils.RandomBytes32(),
				PeerID:            utils.MustNewPeerID(),
			},
			ConfigEncryptionPublicKey: evmutils.RandomBytes32(),
		})
	}

	pluginConfigBytes, err := functionsConfig.EncodeReportingPluginConfig(pluginConfig)
	require.NoError(t, err)

	onchainConfig, err := testhelpers.GenerateDefaultOCR2OnchainConfig(big.NewInt(0), big.NewInt(10))
	require.NoError(t, err)

	signers, transmitters, threshold, onchainConfig, offchainConfigVersion, offchainConfig, err := confighelper2.ContractSetConfigArgsForTests(
		2*time.Second,        // deltaProgress
		1*time.Second,        // deltaResend
		1*time.Second,        // deltaRound
		500*time.Millisecond, // deltaGrace
		2*time.Second,        // deltaStage
		3,
		[]int{1, 1, 1, 1},
		oracles,
		pluginConfigBytes,
		50*time.Millisecond,
		50*time.Millisecond,
		50*time.Millisecond,
		50*time.Millisecond,
		50*time.Millisecond,
		1, // faults
		onchainConfig,
	)

	require.NoError(t, err)
	signerAddresses, err := evm.OnchainPublicKeyToAddress(signers)
	require.NoError(t, err)
	transmitterAddresses, err := evm.AccountToAddress(transmitters)
	require.NoError(t, err)
	_, err = ocrContract.SetConfig(user, signerAddresses, transmitterAddresses, threshold, onchainConfig, offchainConfigVersion, offchainConfig)
	require.NoError(t, err)
	return ocrtypes2.ContractConfig{
		Signers:               signers,
		Transmitters:          transmitters,
		F:                     threshold,
		OnchainConfig:         onchainConfig,
		OffchainConfigVersion: offchainConfigVersion,
		OffchainConfig:        offchainConfig,
	}
}<|MERGE_RESOLUTION|>--- conflicted
+++ resolved
@@ -79,13 +79,8 @@
 	ethClient := evmclient.NewSimulatedBackendClient(t, b, big.NewInt(1337))
 	defer ethClient.Close()
 	lggr := logger.TestLogger(t)
-<<<<<<< HEAD
 	lorm := logpoller.NewORM(big.NewInt(1337), db, lggr)
-	lp := logpoller.NewLogPoller(lorm, ethClient, lggr, 100*time.Millisecond, false, 1, 2, 2, 1000)
-=======
-	lorm := logpoller.NewORM(big.NewInt(1337), db, lggr, cfg)
 	lp := logpoller.NewLogPoller(lorm, ethClient, lggr, 100*time.Millisecond, false, 1, 2, 2, 1000, 0)
->>>>>>> 9a20034a
 	servicetest.Run(t, lp)
 	configPoller, err := functions.NewFunctionsConfigPoller(pluginType, lp, lggr)
 	require.NoError(t, err)
