--- conflicted
+++ resolved
@@ -195,16 +195,10 @@
 						ConfidenceConfirmations: map[string]int{"0.0": 0, "1.0": -1},
 					},
 					EventWithFilterName: {
-<<<<<<< HEAD
-						ChainSpecificName: "Triggered",
-						ReadType:          types.Event,
-						EventDefinitions:  &types.EventDefinitions{InputFields: []string{"Field"}},
-=======
 						ChainSpecificName:       "Triggered",
 						ReadType:                types.Event,
-						EventInputFields:        []string{"Field"},
+						EventDefinitions:  &types.EventDefinitions{InputFields: []string{"Field"}},
 						ConfidenceConfirmations: map[string]int{"0.0": 0, "1.0": -1},
->>>>>>> 4c2c6a66
 					},
 					triggerWithDynamicTopic: {
 						ChainSpecificName: triggerWithDynamicTopic,
@@ -216,16 +210,10 @@
 						ConfidenceConfirmations: map[string]int{"0.0": 0, "1.0": -1},
 					},
 					triggerWithAllTopics: {
-<<<<<<< HEAD
-						ChainSpecificName: triggerWithAllTopics,
-						ReadType:          types.Event,
-						EventDefinitions:  &types.EventDefinitions{InputFields: []string{"Field1", "Field2", "Field3"}},
-=======
 						ChainSpecificName:       triggerWithAllTopics,
 						ReadType:                types.Event,
-						EventInputFields:        []string{"Field1", "Field2", "Field3"},
+						EventDefinitions:  &types.EventDefinitions{InputFields: []string{"Field1", "Field2", "Field3"}},
 						ConfidenceConfirmations: map[string]int{"0.0": 0, "1.0": -1},
->>>>>>> 4c2c6a66
 					},
 					MethodReturningSeenStruct: {
 						ChainSpecificName: "returnSeen",
