--- conflicted
+++ resolved
@@ -36,13 +36,8 @@
 	// eventDataWords maps a generic name to a word index
 	// key is a predefined generic name for evm log event data word
 	// for eg. first evm data word(32bytes) of USDC log event is value so the key can be called value
-<<<<<<< HEAD
 	eventDataWords map[string]uint8
-=======
-	eventDataWords       map[string]uint8
-	id                   string
 	confirmationsMapping map[primitives.ConfidenceLevel]evmtypes.Confirmations
->>>>>>> 4c2c6a66
 }
 
 type topicDetail struct {
