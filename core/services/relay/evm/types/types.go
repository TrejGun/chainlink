package types

import (
	"context"
	"encoding/json"
	"errors"
	"fmt"

	"github.com/ethereum/go-ethereum/common"
	"github.com/lib/pq"

	"gopkg.in/guregu/null.v2"

	ocrtypes "github.com/smartcontractkit/libocr/offchainreporting2plus/types"

<<<<<<< HEAD
	"github.com/smartcontractkit/chainlink-relay/pkg/types"
=======
	relaytypes "github.com/smartcontractkit/chainlink-relay/pkg/types"
>>>>>>> bc1e90ea

	"github.com/smartcontractkit/chainlink/v2/core/utils"
)

type RelayConfig struct {
	ChainID                *utils.Big  `json:"chainID"`
	FromBlock              uint64      `json:"fromBlock"`
	EffectiveTransmitterID null.String `json:"effectiveTransmitterID"`

	// Contract-specific
	SendingKeys pq.StringArray `json:"sendingKeys"`

	// Mercury-specific
	FeedID *common.Hash `json:"feedID"`
}

func x(args types.RelayArgs) {}

type RelayOpts struct {
	// TODO -- should anyone ever get the raw config bytes that are embedded in args? if not,
	// make this private and wrap the arg fields with funcs on RelayOpts
	types.RelayArgs
	c *RelayConfig
}

var ErrBadRelayConfig = errors.New("bad relay config")

func NewRelayOpts(args types.RelayArgs) *RelayOpts {
	return &RelayOpts{
		RelayArgs: args,
		c:         nil, // lazy initialization
	}
}

func (o *RelayOpts) RelayConfig() (RelayConfig, error) {
	var empty RelayConfig
	//TODO this should be done once and the error should be cached
	if o.c == nil {
		var c RelayConfig
		err := json.Unmarshal(o.RelayArgs.RelayConfig, &c)
		if err != nil {
			return empty, fmt.Errorf("%w: failed to deserialize relay config: %w", ErrBadRelayConfig, err)
		}
		o.c = &c
	}
	return *o.c, nil
}

type ConfigPoller interface {
	ocrtypes.ContractConfigTracker

	Start()
	Close() error
	Replay(ctx context.Context, fromBlock int64) error
}

// TODO(FUN-668): Move chain-agnostic types to Relayer
type FunctionsProvider interface {
	relaytypes.PluginProvider
	LogPollerWrapper() LogPollerWrapper
}

// A LogPoller wrapper that understands router proxy contracts
type LogPollerWrapper interface {
	relaytypes.Service
	LatestRoutes() (activeCoordinator common.Address, proposedCoordinator common.Address, err error)
}<|MERGE_RESOLUTION|>--- conflicted
+++ resolved
@@ -13,11 +13,8 @@
 
 	ocrtypes "github.com/smartcontractkit/libocr/offchainreporting2plus/types"
 
-<<<<<<< HEAD
 	"github.com/smartcontractkit/chainlink-relay/pkg/types"
-=======
 	relaytypes "github.com/smartcontractkit/chainlink-relay/pkg/types"
->>>>>>> bc1e90ea
 
 	"github.com/smartcontractkit/chainlink/v2/core/utils"
 )
@@ -34,12 +31,12 @@
 	FeedID *common.Hash `json:"feedID"`
 }
 
-func x(args types.RelayArgs) {}
+func x(args relaytypes.RelayArgs) {}
 
 type RelayOpts struct {
 	// TODO -- should anyone ever get the raw config bytes that are embedded in args? if not,
 	// make this private and wrap the arg fields with funcs on RelayOpts
-	types.RelayArgs
+	relaytypes.RelayArgs
 	c *RelayConfig
 }
 
