--- conflicted
+++ resolved
@@ -16,52 +16,4 @@
 type Transmitter interface {
 	CreateEthTransaction(ctx context.Context, toAddress common.Address, payload []byte) error
 	FromAddress() common.Address
-<<<<<<< HEAD
-}
-
-type transmitter struct {
-	txm                         txManager
-	fromAddress                 common.Address
-	gasLimit                    uint32
-	effectiveTransmitterAddress common.Address
-	strategy                    txmgr.TxStrategy
-	checker                     txmgr.TransmitCheckerSpec
-}
-
-// NewTransmitter creates a new eth transmitter
-func NewTransmitter(txm txManager, fromAddress common.Address, gasLimit uint32, effectiveTransmitterAddress common.Address, strategy txmgr.TxStrategy, checker txmgr.TransmitCheckerSpec) Transmitter {
-	return &transmitter{
-		txm:                         txm,
-		fromAddress:                 fromAddress,
-		gasLimit:                    gasLimit,
-		effectiveTransmitterAddress: effectiveTransmitterAddress,
-		strategy:                    strategy,
-		checker:                     checker,
-	}
-}
-
-func (t *transmitter) CreateEthTransaction(ctx context.Context, toAddress common.Address, payload []byte) error {
-	_, err := t.txm.CreateEthTransaction(txmgr.NewTx{
-		FromAddress:      t.fromAddress,
-		ToAddress:        toAddress,
-		EncodedPayload:   payload,
-		GasLimit:         t.gasLimit,
-		ForwarderAddress: t.forwarderAddress(),
-		Strategy:         t.strategy,
-		Checker:          t.checker,
-	}, pg.WithParentCtx(ctx))
-	return errors.Wrap(err, "Skipped OCR transmission")
-}
-
-func (t *transmitter) FromAddress() common.Address {
-	return t.effectiveTransmitterAddress
-}
-
-func (t *transmitter) forwarderAddress() common.Address {
-	if t.effectiveTransmitterAddress != t.fromAddress {
-		return t.effectiveTransmitterAddress
-	}
-	return common.Address{}
-=======
->>>>>>> 254fa94b
 }