// The blockhash store package provides a service that stores blockhashes such that they are available
// for on-chain proofs beyond the EVM 256 block limit.
package blockhashstore

import (
	"context"
	"math/big"
	"strings"
	"time"

	"github.com/ethereum/go-ethereum/accounts/abi"
	"github.com/ethereum/go-ethereum/accounts/abi/bind"
	"github.com/ethereum/go-ethereum/common"
	"github.com/pkg/errors"
	uuid "github.com/satori/go.uuid"

	"github.com/smartcontractkit/chainlink/v2/core/chains/evm/txmgr"
	"github.com/smartcontractkit/chainlink/v2/core/gethwrappers/generated/blockhash_store"
	"github.com/smartcontractkit/chainlink/v2/core/services/keystore"
	"github.com/smartcontractkit/chainlink/v2/core/services/keystore/keys/ethkey"
	"github.com/smartcontractkit/chainlink/v2/core/services/pg"
)

var _ BHS = &BulletproofBHS{}

type bpBHSConfig interface {
	EvmGasLimitDefault() uint32
	DatabaseDefaultQueryTimeout() time.Duration
}

// BulletproofBHS is an implementation of BHS that writes "store" transactions to a bulletproof
// transaction manager, and reads BlockhashStore state from the contract.
type BulletproofBHS struct {
	config        bpBHSConfig
	jobID         uuid.UUID
	fromAddresses []ethkey.EIP55Address
	txm           txmgr.EvmTxManager
	abi           *abi.ABI
	bhs           blockhash_store.BlockhashStoreInterface
	chainID       *big.Int
	gethks        keystore.Eth
}

// NewBulletproofBHS creates a new instance with the given transaction manager and blockhash store.
func NewBulletproofBHS(
	config bpBHSConfig,
	fromAddresses []ethkey.EIP55Address,
	txm txmgr.EvmTxManager,
	bhs blockhash_store.BlockhashStoreInterface,
	chainID *big.Int,
	gethks keystore.Eth,
) (*BulletproofBHS, error) {
	bhsABI, err := blockhash_store.BlockhashStoreMetaData.GetAbi()
	if err != nil {
		// blockhash_store.BlockhashStoreABI is generated code, this should never happen
		return nil, errors.Wrap(err, "building ABI")
	}

	return &BulletproofBHS{
		config:        config,
		fromAddresses: fromAddresses,
		txm:           txm,
		abi:           bhsABI,
		bhs:           bhs,
		chainID:       chainID,
		gethks:        gethks,
	}, nil
}

// Store satisfies the BHS interface.
func (c *BulletproofBHS) Store(ctx context.Context, blockNum uint64) error {
	payload, err := c.abi.Pack("store", new(big.Int).SetUint64(blockNum))
	if err != nil {
		return errors.Wrap(err, "packing args")
	}

	fromAddress, err := c.gethks.GetRoundRobinAddress(c.chainID, SendingKeys(c.fromAddresses)...)
	if err != nil {
		return errors.Wrap(err, "getting next from address")
	}

	_, err = c.txm.CreateEthTransaction(txmgr.EvmNewTx{
		FromAddress:    fromAddress,
		ToAddress:      c.bhs.Address(),
		EncodedPayload: payload,
		GasLimit:       c.config.EvmGasLimitDefault(),

		// Set a queue size of 256. At most we store the blockhash of every block, and only the
		// latest 256 can possibly be stored.
		Strategy: txmgr.NewQueueingTxStrategy(c.jobID, 256, c.config.DatabaseDefaultQueryTimeout()),
	}, pg.WithParentCtx(ctx))
	if err != nil {
		return errors.Wrap(err, "creating transaction")
	}

	return nil
}

// IsStored satisfies the BHS interface.
func (c *BulletproofBHS) IsStored(ctx context.Context, blockNum uint64) (bool, error) {
	_, err := c.bhs.GetBlockhash(&bind.CallOpts{Context: ctx}, big.NewInt(int64(blockNum)))
	if err != nil && strings.Contains(err.Error(), "reverted") {
		// Transaction reverted because the blockhash is not stored
		return false, nil
	} else if err != nil {
		return false, errors.Wrap(err, "getting blockhash")
	}
	return true, nil
}

func (c *BulletproofBHS) sendingKeys() []common.Address {
	var keys []common.Address
	for _, a := range c.fromAddresses {
		keys = append(keys, a.Address())
	}
	return keys
}

func (c *BulletproofBHS) StoreEarliest(ctx context.Context) error {
	payload, err := c.abi.Pack("storeEarliest")
	if err != nil {
		return errors.Wrap(err, "packing args")
	}

	fromAddress, err := c.gethks.GetRoundRobinAddress(c.chainID, c.sendingKeys()...)
	if err != nil {
		return errors.Wrap(err, "getting next from address")
	}

<<<<<<< HEAD
	_, err = c.txm.CreateEthTransaction(txmgr.NewTx{
=======
	_, err = c.txm.CreateEthTransaction(txmgr.EvmNewTx{
>>>>>>> c51bf53a
		FromAddress:    fromAddress,
		ToAddress:      c.bhs.Address(),
		EncodedPayload: payload,
		GasLimit:       c.config.EvmGasLimitDefault(),
		Strategy:       txmgr.NewSendEveryStrategy(),
	}, pg.WithParentCtx(ctx))
	if err != nil {
		return errors.Wrap(err, "creating transaction")
	}

	return nil
}<|MERGE_RESOLUTION|>--- conflicted
+++ resolved
@@ -127,11 +127,7 @@
 		return errors.Wrap(err, "getting next from address")
 	}
 
-<<<<<<< HEAD
-	_, err = c.txm.CreateEthTransaction(txmgr.NewTx{
-=======
 	_, err = c.txm.CreateEthTransaction(txmgr.EvmNewTx{
->>>>>>> c51bf53a
 		FromAddress:    fromAddress,
 		ToAddress:      c.bhs.Address(),
 		EncodedPayload: payload,
