package blockhashstore

import (
	"context"
	"math/big"
	"testing"

<<<<<<< HEAD
	"github.com/stretchr/testify/require"

=======
	"github.com/ethereum/go-ethereum/accounts/abi"
	"github.com/ethereum/go-ethereum/common"
	"github.com/ethereum/go-ethereum/core/types"
	"github.com/stretchr/testify/mock"
	"github.com/stretchr/testify/require"

	mocklp "github.com/smartcontractkit/chainlink/v2/core/chains/evm/logpoller/mocks"
	evmtypes "github.com/smartcontractkit/chainlink/v2/core/chains/evm/types"
	"github.com/smartcontractkit/chainlink/v2/core/utils/mathutil"

	"github.com/smartcontractkit/chainlink/v2/core/chains/evm/logpoller"

	"github.com/smartcontractkit/chainlink/v2/core/gethwrappers/generated/solidity_vrf_coordinator_interface"
	"github.com/smartcontractkit/chainlink/v2/core/gethwrappers/generated/vrf_coordinator_v2"
>>>>>>> c51bf53a
	"github.com/smartcontractkit/chainlink/v2/core/internal/testutils"
	"github.com/smartcontractkit/chainlink/v2/core/logger"
)

<<<<<<< HEAD
var (
	_ Coordinator = &TestCoordinator{}
	_ BHS         = &TestBHS{}
=======
const (
	// VRF-only events.
	randomWordsRequestedV2              string = "RandomWordsRequested"
	randomWordsFulfilledV2              string = "RandomWordsFulfilled"
	randomWordsRequestedV1              string = "RandomnessRequest"
	randomWordsFulfilledV1              string = "RandomnessRequestFulfilled"
	randomnessFulfillmentRequestedEvent string = "RandomnessFulfillmentRequested"
	randomWordsFulfilledEvent           string = "RandomWordsFulfilled"
	newTransmissionEvent                string = "NewTransmission"
	outputsServedEvent                  string = "OutputsServed"
>>>>>>> c51bf53a
)

var (
	vrfCoordinatorV2ABI = evmtypes.MustGetABI(vrf_coordinator_v2.VRFCoordinatorV2MetaData.ABI)
	vrfCoordinatorV1ABI = evmtypes.MustGetABI(solidity_vrf_coordinator_interface.VRFCoordinatorMetaData.ABI)

	_     Coordinator = &TestCoordinator{}
	_     BHS         = &TestBHS{}
	tests             = []struct {
		name           string
		requests       []Event
		fulfillments   []Event
		wait           int
		lookback       int
		latest         uint64
		bhs            TestBHS
		expectedStored []uint64
		expectedErrMsg string
	}{
		{
			name:           "single unfulfilled request",
			requests:       []Event{{Block: 150, ID: "1000"}},
			wait:           25,
			lookback:       100,
			latest:         200,
			expectedStored: []uint64{150},
		},
		{
			name:           "single fulfilled request",
			requests:       []Event{{Block: 150, ID: "1000"}},
			fulfillments:   []Event{{Block: 155, ID: "1000"}},
			wait:           25,
			lookback:       100,
			latest:         200,
			expectedStored: []uint64{},
		},
		{
			name:           "single already fulfilled",
			requests:       []Event{{Block: 150, ID: "1000"}},
			wait:           25,
			lookback:       100,
			latest:         200,
			bhs:            TestBHS{Stored: []uint64{150}},
			expectedStored: []uint64{150},
		},
		{
			name:           "error checking if stored, store anyway",
			requests:       []Event{{Block: 150, ID: "1000"}},
			wait:           25,
			lookback:       100,
			latest:         200,
			bhs:            TestBHS{ErrorsIsStored: []uint64{150}},
			expectedStored: []uint64{150},
			expectedErrMsg: "checking if stored: error checking if stored",
		},
		{
			name:           "error storing, continue to next block anyway",
			requests:       []Event{{Block: 150, ID: "1000"}, {Block: 151, ID: "1000"}},
			wait:           25,
			lookback:       100,
			latest:         200,
			bhs:            TestBHS{ErrorsStore: []uint64{150}},
			expectedStored: []uint64{151},
			expectedErrMsg: "storing block: error storing",
		},
		{
			name: "multiple requests same block, some fulfilled",
			requests: []Event{
				{Block: 150, ID: "10001"},
				{Block: 150, ID: "10002"},
				{Block: 150, ID: "10003"}},
			fulfillments: []Event{
				{Block: 150, ID: "10001"},
				{Block: 150, ID: "10003"}},
			wait:           25,
			lookback:       100,
			latest:         200,
			expectedStored: []uint64{150},
		},
		{
			name: "multiple requests same block, all fulfilled",
			requests: []Event{
				{Block: 150, ID: "10001"},
				{Block: 150, ID: "10002"},
				{Block: 150, ID: "10003"}},
			fulfillments: []Event{
				{Block: 150, ID: "10001"},
				{Block: 150, ID: "10002"},
				{Block: 150, ID: "10003"}},
			wait:           25,
			lookback:       100,
			latest:         200,
			expectedStored: []uint64{},
		},
		{
			name:           "fulfillment no matching request no error",
			requests:       []Event{{Block: 150, ID: "1000"}},
			fulfillments:   []Event{{Block: 199, ID: "10002"}},
			wait:           25,
			lookback:       100,
			latest:         200,
			expectedStored: []uint64{150},
		},
		{
			name:           "multiple unfulfilled requests",
			requests:       []Event{{Block: 150, ID: "10001"}, {Block: 151, ID: "10002"}},
			wait:           25,
			lookback:       100,
			latest:         200,
			expectedStored: []uint64{150, 151},
		},
		{
			name:           "multiple fulfilled requests",
			requests:       []Event{{Block: 150, ID: "10001"}, {Block: 151, ID: "10002"}},
			fulfillments:   []Event{{Block: 150, ID: "10001"}, {Block: 151, ID: "10002"}},
			wait:           25,
			lookback:       100,
			latest:         200,
			expectedStored: []uint64{},
		},
		{
			name:           "recent unfulfilled request do not store",
			requests:       []Event{{Block: 185, ID: "1000"}},
			wait:           25,
			lookback:       100,
			latest:         200,
			expectedStored: []uint64{},
		},
		{
			name:           "old unfulfilled request do not store",
			requests:       []Event{{Block: 99, ID: "1000"}, {Block: 57, ID: "1000"}},
			wait:           25,
			lookback:       100,
			latest:         200,
			expectedStored: []uint64{},
		},
		{
			name: "mixed",
			requests: []Event{
				// Block 150
				{Block: 150, ID: "10001"},
				{Block: 150, ID: "10002"},
				{Block: 150, ID: "10003"},

				// Block 151
				{Block: 151, ID: "10004"},
				{Block: 151, ID: "10005"},

				// Block 153
				{Block: 153, ID: "10006"},

				// Block 154
				{Block: 154, ID: "10007"}},
			fulfillments: []Event{
				// Block 150
				{Block: 150, ID: "10001"},
				{Block: 150, ID: "10002"},
				// request3 no fulfillment

				// Block 151
				{Block: 151, ID: "10004"},
				{Block: 151, ID: "10005"},

				// Block 153 - no fulfillment

				// Block 154
				{Block: 154, ID: "10007"}},
			wait:           25,
			lookback:       100,
			latest:         200,
			expectedStored: []uint64{150, 153},
		},
		{
			name:           "lookback before 0th block",
			requests:       []Event{{Block: 20, ID: "1000"}},
			wait:           25,
			lookback:       100,
			latest:         50,
			expectedStored: []uint64{20},
		},
	}
)

func TestFeeder(t *testing.T) {

	for _, test := range tests {
		t.Run(test.name, func(t *testing.T) {
			coordinator := &TestCoordinator{
				RequestEvents:     test.requests,
				FulfillmentEvents: test.fulfillments,
			}

			feeder := NewFeeder(
				logger.TestLogger(t),
				coordinator,
				&test.bhs,
				test.wait,
				test.lookback,
				func(ctx context.Context) (uint64, error) {
					return test.latest, nil
				})

			err := feeder.Run(testutils.Context(t))
			if test.expectedErrMsg == "" {
				require.NoError(t, err)
			} else {
				require.EqualError(t, err, test.expectedErrMsg)
			}

			require.ElementsMatch(t, test.expectedStored, test.bhs.Stored)
<<<<<<< HEAD
=======
		})
	}
}

func TestFeederWithLogPollerVRFv1(t *testing.T) {

	var coordinatorAddress = common.HexToAddress("0x514910771AF9Ca656af840dff83E8264EcF986CA")

	for _, test := range tests {
		t.Run(test.name, func(t *testing.T) {
			// Instantiate log poller & coordinator.
			lp := &mocklp.LogPoller{}
			lp.On("RegisterFilter", mock.Anything).Return(nil)
			c, err := solidity_vrf_coordinator_interface.NewVRFCoordinator(coordinatorAddress, nil)
			require.NoError(t, err)
			coordinator := &V1Coordinator{
				c:  c,
				lp: lp,
			}

			// Assert search window.
			latest := int64(test.latest)
			fromBlock := mathutil.Max(latest-int64(test.lookback), 0)
			toBlock := mathutil.Max(latest-int64(test.wait), 0)

			// Construct request logs.
			var requestLogs []logpoller.Log
			for _, r := range test.requests {
				if r.Block < uint64(fromBlock) || r.Block > uint64(toBlock) {
					continue // do not include blocks outside our search window
				}
				requestLogs = append(
					requestLogs,
					newRandomnessRequestedLogV1(t, r.Block, r.ID, coordinatorAddress),
				)
			}

			// Construct fulfillment logs.
			var fulfillmentLogs []logpoller.Log
			for _, r := range test.fulfillments {
				fulfillmentLogs = append(
					fulfillmentLogs,
					newRandomnessFulfilledLogV1(t, r.Block, r.ID, coordinatorAddress),
				)
			}

			// Mock log poller.
			lp.On("LatestBlock", mock.Anything).
				Return(latest, nil)
			lp.On(
				"LogsWithSigs",
				fromBlock,
				toBlock,
				[]common.Hash{
					solidity_vrf_coordinator_interface.VRFCoordinatorRandomnessRequest{}.Topic(),
				},
				coordinatorAddress,
				mock.Anything,
			).Return(requestLogs, nil)
			lp.On(
				"LogsWithSigs",
				fromBlock,
				latest,
				[]common.Hash{
					solidity_vrf_coordinator_interface.VRFCoordinatorRandomnessRequestFulfilled{}.Topic(),
				},
				coordinatorAddress,
				mock.Anything,
			).Return(fulfillmentLogs, nil)

			// Instantiate feeder.
			feeder := NewFeeder(
				logger.TestLogger(t),
				coordinator,
				&test.bhs,
				test.wait,
				test.lookback,
				func(ctx context.Context) (uint64, error) {
					return test.latest, nil
				})

			// Run feeder and assert correct results.
			err = feeder.Run(testutils.Context(t))
			if test.expectedErrMsg == "" {
				require.NoError(t, err)
			} else {
				require.EqualError(t, err, test.expectedErrMsg)
			}
			require.ElementsMatch(t, test.expectedStored, test.bhs.Stored)
		})
	}
}

func TestFeederWithLogPollerVRFv2(t *testing.T) {

	var coordinatorAddress = common.HexToAddress("0x514910771AF9Ca656af840dff83E8264EcF986CA")

	for _, test := range tests {
		t.Run(test.name, func(t *testing.T) {
			// Instantiate log poller & coordinator.
			lp := &mocklp.LogPoller{}
			lp.On("RegisterFilter", mock.Anything).Return(nil)
			c, err := vrf_coordinator_v2.NewVRFCoordinatorV2(coordinatorAddress, nil)
			require.NoError(t, err)
			coordinator := &V2Coordinator{
				c:  c,
				lp: lp,
			}

			// Assert search window.
			latest := int64(test.latest)
			fromBlock := mathutil.Max(latest-int64(test.lookback), 0)
			toBlock := mathutil.Max(latest-int64(test.wait), 0)

			// Construct request logs.
			var requestLogs []logpoller.Log
			for _, r := range test.requests {
				if r.Block < uint64(fromBlock) || r.Block > uint64(toBlock) {
					continue // do not include blocks outside our search window
				}
				reqId, ok := big.NewInt(0).SetString(r.ID, 10)
				require.True(t, ok)
				requestLogs = append(
					requestLogs,
					newRandomnessRequestedLogV2(t, r.Block, reqId, coordinatorAddress),
				)
			}

			// Construct fulfillment logs.
			var fulfillmentLogs []logpoller.Log
			for _, r := range test.fulfillments {
				reqId, ok := big.NewInt(0).SetString(r.ID, 10)
				require.True(t, ok)
				fulfillmentLogs = append(
					fulfillmentLogs,
					newRandomnessFulfilledLogV2(t, r.Block, reqId, coordinatorAddress),
				)
			}

			// Mock log poller.
			lp.On("LatestBlock", mock.Anything).
				Return(latest, nil)
			lp.On(
				"LogsWithSigs",
				fromBlock,
				toBlock,
				[]common.Hash{
					vrf_coordinator_v2.VRFCoordinatorV2RandomWordsRequested{}.Topic(),
				},
				coordinatorAddress,
				mock.Anything,
			).Return(requestLogs, nil)
			lp.On(
				"LogsWithSigs",
				fromBlock,
				latest,
				[]common.Hash{
					vrf_coordinator_v2.VRFCoordinatorV2RandomWordsFulfilled{}.Topic(),
				},
				coordinatorAddress,
				mock.Anything,
			).Return(fulfillmentLogs, nil)

			// Instantiate feeder.
			feeder := NewFeeder(
				logger.TestLogger(t),
				coordinator,
				&test.bhs,
				test.wait,
				test.lookback,
				func(ctx context.Context) (uint64, error) {
					return test.latest, nil
				})

			// Run feeder and assert correct results.
			err = feeder.Run(testutils.Context(t))
			if test.expectedErrMsg == "" {
				require.NoError(t, err)
			} else {
				require.EqualError(t, err, test.expectedErrMsg)
			}
			require.ElementsMatch(t, test.expectedStored, test.bhs.Stored)
>>>>>>> c51bf53a
		})
	}
}

func TestFeeder_CachesStoredBlocks(t *testing.T) {
	coordinator := &TestCoordinator{
<<<<<<< HEAD
		RequestEvents: []Event{{Block: 100, ID: "request"}},
=======
		RequestEvents: []Event{{Block: 100, ID: "1000"}},
>>>>>>> c51bf53a
	}

	bhs := &TestBHS{}

	feeder := NewFeeder(
		logger.TestLogger(t),
		coordinator,
		bhs,
		100,
		200,
		func(ctx context.Context) (uint64, error) {
			return 250, nil
		})

	// Should store block 100
	require.NoError(t, feeder.Run(testutils.Context(t)))
	require.ElementsMatch(t, []uint64{100}, bhs.Stored)

	// Remove 100 from the BHS and try again, it should not be stored since it's cached in the
	// feeder
	bhs.Stored = nil
	require.NoError(t, feeder.Run(testutils.Context(t)))
	require.Empty(t, bhs.Stored)

	// Run the feeder on a later block and make sure the cache is pruned
	feeder.latestBlock = func(ctx context.Context) (uint64, error) {
		return 500, nil
	}
	require.NoError(t, feeder.Run(testutils.Context(t)))
	require.Empty(t, feeder.stored)
<<<<<<< HEAD
=======
}

func newRandomnessRequestedLogV1(
	t *testing.T,
	requestBlock uint64,
	requestID string,
	coordinatorAddress common.Address,
) logpoller.Log {
	e := solidity_vrf_coordinator_interface.VRFCoordinatorRandomnessRequest{
		KeyHash:   common.HexToHash("keyhash"),
		Seed:      big.NewInt(0),
		Sender:    common.Address{},
		JobID:     common.HexToHash("job"),
		Fee:       big.NewInt(0),
		RequestID: common.HexToHash(requestID),
	}
	var unindexed abi.Arguments
	for _, a := range vrfCoordinatorV1ABI.Events[randomWordsRequestedV1].Inputs {
		if !a.Indexed {
			unindexed = append(unindexed, a)
		}
	}
	nonIndexedData, err := unindexed.Pack(
		e.KeyHash,
		e.Seed,
		e.Sender,
		e.Fee,
		e.RequestID,
	)
	require.NoError(t, err)

	jobIDType, err := abi.NewType("bytes32", "", nil)
	require.NoError(t, err)

	jobIDArg := abi.Arguments{abi.Argument{
		Name:    "jobID",
		Type:    jobIDType,
		Indexed: true,
	}}

	topic1, err := jobIDArg.Pack(e.JobID)
	require.NoError(t, err)

	topic0 := vrfCoordinatorV1ABI.Events[randomWordsRequestedV1].ID
	lg := logpoller.Log{
		Address: coordinatorAddress,
		Data:    nonIndexedData,
		Topics: [][]byte{
			// first topic is the event signature
			topic0.Bytes(),
			// second topic is JobID since it's indexed
			topic1,
		},
		BlockNumber: int64(requestBlock),
		EventSig:    topic0,
	}
	return lg
}

func newRandomnessFulfilledLogV1(
	t *testing.T,
	requestBlock uint64,
	requestID string,
	coordinatorAddress common.Address,
) logpoller.Log {
	e := solidity_vrf_coordinator_interface.VRFCoordinatorRandomnessRequestFulfilled{
		RequestId: common.HexToHash(requestID),
		Output:    big.NewInt(0),
	}
	var unindexed abi.Arguments
	for _, a := range vrfCoordinatorV1ABI.Events[randomWordsFulfilledV1].Inputs {
		if !a.Indexed {
			unindexed = append(unindexed, a)
		}
	}
	nonIndexedData, err := unindexed.Pack(
		e.RequestId,
		e.Output,
	)
	require.NoError(t, err)

	topic0 := vrfCoordinatorV1ABI.Events[randomWordsFulfilledV1].ID
	lg := logpoller.Log{
		Address: coordinatorAddress,
		Data:    nonIndexedData,
		Topics: [][]byte{
			// first topic is the event signature
			topic0.Bytes(),
		},
		BlockNumber: int64(requestBlock),
		EventSig:    topic0,
	}
	return lg
}

func newRandomnessRequestedLogV2(
	t *testing.T,
	requestBlock uint64,
	requestID *big.Int,
	coordinatorAddress common.Address,
) logpoller.Log {
	e := vrf_coordinator_v2.VRFCoordinatorV2RandomWordsRequested{
		RequestId:                   requestID,
		PreSeed:                     big.NewInt(0),
		MinimumRequestConfirmations: 0,
		CallbackGasLimit:            0,
		NumWords:                    0,
		Sender:                      common.HexToAddress("0xeFF41C8725be95e66F6B10489B6bF34b08055853"),
		Raw: types.Log{
			BlockNumber: requestBlock,
		},
	}
	var unindexed abi.Arguments
	for _, a := range vrfCoordinatorV2ABI.Events[randomWordsRequestedV2].Inputs {
		if !a.Indexed {
			unindexed = append(unindexed, a)
		}
	}
	nonIndexedData, err := unindexed.Pack(
		e.RequestId,
		e.PreSeed,
		e.MinimumRequestConfirmations,
		e.CallbackGasLimit,
		e.NumWords,
	)
	require.NoError(t, err)

	keyHashType, err := abi.NewType("bytes32", "", nil)
	require.NoError(t, err)

	subIdType, err := abi.NewType("uint64", "", nil)
	require.NoError(t, err)

	senderType, err := abi.NewType("address", "", nil)
	require.NoError(t, err)

	keyHashArg := abi.Arguments{abi.Argument{
		Name:    "keyHash",
		Type:    keyHashType,
		Indexed: true,
	}}
	subIdArg := abi.Arguments{abi.Argument{
		Name:    "subId",
		Type:    subIdType,
		Indexed: true,
	}}

	senderArg := abi.Arguments{abi.Argument{
		Name:    "sender",
		Type:    senderType,
		Indexed: true,
	}}

	topic1, err := keyHashArg.Pack(e.KeyHash)
	require.NoError(t, err)
	topic2, err := subIdArg.Pack(e.SubId)
	require.NoError(t, err)
	topic3, err := senderArg.Pack(e.Sender)
	require.NoError(t, err)

	topic0 := vrfCoordinatorV2ABI.Events[randomWordsRequestedV2].ID
	lg := logpoller.Log{
		Address: coordinatorAddress,
		Data:    nonIndexedData,
		Topics: [][]byte{
			// first topic is the event signature
			topic0.Bytes(),
			// second topic is keyHash since it's indexed
			topic1,
			// third topic is subId since it's indexed
			topic2,
			// third topic is sender since it's indexed
			topic3,
		},
		BlockNumber: int64(requestBlock),
		EventSig:    topic0,
	}
	return lg
}

func newRandomnessFulfilledLogV2(
	t *testing.T,
	requestBlock uint64,
	requestID *big.Int,
	coordinatorAddress common.Address,
) logpoller.Log {
	e := vrf_coordinator_v2.VRFCoordinatorV2RandomWordsFulfilled{
		RequestId:  requestID,
		OutputSeed: big.NewInt(0),
		Payment:    big.NewInt(0),
		Success:    true,
		Raw: types.Log{
			BlockNumber: requestBlock,
		},
	}
	var unindexed abi.Arguments
	for _, a := range vrfCoordinatorV2ABI.Events[randomWordsFulfilledV2].Inputs {
		if !a.Indexed {
			unindexed = append(unindexed, a)
		}
	}
	nonIndexedData, err := unindexed.Pack(
		e.OutputSeed,
		e.Payment,
		e.Success,
	)
	require.NoError(t, err)

	requestIdType, err := abi.NewType("uint256", "", nil)
	require.NoError(t, err)

	requestIdArg := abi.Arguments{abi.Argument{
		Name:    "requestId",
		Type:    requestIdType,
		Indexed: true,
	}}

	topic1, err := requestIdArg.Pack(e.RequestId)
	require.NoError(t, err)

	topic0 := vrfCoordinatorV2ABI.Events[randomWordsFulfilledV2].ID
	lg := logpoller.Log{
		Address: coordinatorAddress,
		Data:    nonIndexedData,
		Topics: [][]byte{
			// first topic is the event signature
			topic0.Bytes(),
			// second topic is requestId since it's indexed
			topic1,
		},
		BlockNumber: int64(requestBlock),
		EventSig:    topic0,
	}
	return lg
>>>>>>> c51bf53a
}<|MERGE_RESOLUTION|>--- conflicted
+++ resolved
@@ -5,10 +5,6 @@
 	"math/big"
 	"testing"
 
-<<<<<<< HEAD
-	"github.com/stretchr/testify/require"
-
-=======
 	"github.com/ethereum/go-ethereum/accounts/abi"
 	"github.com/ethereum/go-ethereum/common"
 	"github.com/ethereum/go-ethereum/core/types"
@@ -23,16 +19,10 @@
 
 	"github.com/smartcontractkit/chainlink/v2/core/gethwrappers/generated/solidity_vrf_coordinator_interface"
 	"github.com/smartcontractkit/chainlink/v2/core/gethwrappers/generated/vrf_coordinator_v2"
->>>>>>> c51bf53a
 	"github.com/smartcontractkit/chainlink/v2/core/internal/testutils"
 	"github.com/smartcontractkit/chainlink/v2/core/logger"
 )
 
-<<<<<<< HEAD
-var (
-	_ Coordinator = &TestCoordinator{}
-	_ BHS         = &TestBHS{}
-=======
 const (
 	// VRF-only events.
 	randomWordsRequestedV2              string = "RandomWordsRequested"
@@ -43,7 +33,6 @@
 	randomWordsFulfilledEvent           string = "RandomWordsFulfilled"
 	newTransmissionEvent                string = "NewTransmission"
 	outputsServedEvent                  string = "OutputsServed"
->>>>>>> c51bf53a
 )
 
 var (
@@ -254,8 +243,6 @@
 			}
 
 			require.ElementsMatch(t, test.expectedStored, test.bhs.Stored)
-<<<<<<< HEAD
-=======
 		})
 	}
 }
@@ -438,18 +425,13 @@
 				require.EqualError(t, err, test.expectedErrMsg)
 			}
 			require.ElementsMatch(t, test.expectedStored, test.bhs.Stored)
->>>>>>> c51bf53a
 		})
 	}
 }
 
 func TestFeeder_CachesStoredBlocks(t *testing.T) {
 	coordinator := &TestCoordinator{
-<<<<<<< HEAD
-		RequestEvents: []Event{{Block: 100, ID: "request"}},
-=======
 		RequestEvents: []Event{{Block: 100, ID: "1000"}},
->>>>>>> c51bf53a
 	}
 
 	bhs := &TestBHS{}
@@ -480,8 +462,6 @@
 	}
 	require.NoError(t, feeder.Run(testutils.Context(t)))
 	require.Empty(t, feeder.stored)
-<<<<<<< HEAD
-=======
 }
 
 func newRandomnessRequestedLogV1(
@@ -716,5 +696,4 @@
 		EventSig:    topic0,
 	}
 	return lg
->>>>>>> c51bf53a
 }