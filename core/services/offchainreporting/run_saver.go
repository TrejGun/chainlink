--- conflicted
+++ resolved
@@ -40,13 +40,7 @@
 					r.logger.Infow("RunSaver: saving job run", "run", run)
 					// We do not want save successful TaskRuns as OCR runs very frequently so a lot of records
 					// are produced and the successful TaskRuns do not provide value.
-<<<<<<< HEAD
-					ctx, cancel := postgres.DefaultQueryCtx()
-					_, err := r.pipelineRunner.InsertFinishedRun(r.db.WithContext(ctx), rr.Run, rr.TaskRunResults, false)
-					cancel()
-=======
 					_, err := r.pipelineRunner.InsertFinishedRun(r.db, run, false)
->>>>>>> df6daf7c
 					if err != nil {
 						r.logger.Errorw("error inserting finished results", "err", err)
 					}
@@ -67,17 +61,9 @@
 		// drain the channel and save them.
 		for {
 			select {
-<<<<<<< HEAD
-			case rr := <-r.runResults:
-				r.logger.Infow("RunSaver: saving job run before exiting", "run", rr.Run, "task results", rr.TaskRunResults)
-				ctx, cancel := postgres.DefaultQueryCtx()
-				_, err := r.pipelineRunner.InsertFinishedRun(r.db.WithContext(ctx), rr.Run, rr.TaskRunResults, false)
-				cancel()
-=======
 			case run := <-r.runResults:
 				r.logger.Infow("RunSaver: saving job run before exiting", "run", run, "task results")
 				_, err := r.pipelineRunner.InsertFinishedRun(r.db, run, false)
->>>>>>> df6daf7c
 				if err != nil {
 					r.logger.Errorw("error inserting finished results", "err", err)
 				}
