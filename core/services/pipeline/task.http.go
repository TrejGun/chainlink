package pipeline

import (
	"context"
	"encoding/json"
<<<<<<< HEAD
	"net/url"
=======
	"net/http"
>>>>>>> c99b4ce9

	"go.uber.org/multierr"

	"github.com/pkg/errors"
	"github.com/prometheus/client_golang/prometheus"
	"github.com/prometheus/client_golang/prometheus/promauto"

	"github.com/smartcontractkit/chainlink/core/logger"
	clhttp "github.com/smartcontractkit/chainlink/core/utils/http"
)

//
// Return types:
//     string
//
type HTTPTask struct {
	BaseTask                       `mapstructure:",squash"`
	Method                         string
	URL                            string
	RequestData                    string `json:"requestData"`
	AllowUnrestrictedNetworkAccess string

	config                 Config
	httpClient             *http.Client
	unrestrictedHTTPClient *http.Client
}

var _ Task = (*HTTPTask)(nil)

var (
	promHTTPFetchTime = promauto.NewGaugeVec(prometheus.GaugeOpts{
		Name: "pipeline_task_http_fetch_time",
		Help: "Time taken to fully execute the HTTP request",
	},
		[]string{"pipeline_task_spec_id"},
	)
	promHTTPResponseBodySize = promauto.NewGaugeVec(prometheus.GaugeOpts{
		Name: "pipeline_task_http_response_body_size",
		Help: "Size (in bytes) of the HTTP response body",
	},
		[]string{"pipeline_task_spec_id"},
	)
)

func (t *HTTPTask) Type() TaskType {
	return TaskTypeHTTP
}

func (t *HTTPTask) Run(ctx context.Context, lggr logger.Logger, vars Vars, inputs []Result) (result Result, runInfo RunInfo) {
	_, err := CheckInputs(inputs, -1, -1, 0)
	if err != nil {
		return Result{Error: errors.Wrap(err, "task inputs")}, runInfo
	}

	var (
		method                         StringParam
		urlVal                         URLParam
		requestData                    MapParam
		allowUnrestrictedNetworkAccess BoolParam
	)
	err = multierr.Combine(
		errors.Wrap(ResolveParam(&method, From(NonemptyString(t.Method), "GET")), "method"),
		errors.Wrap(ResolveParam(&urlVal, From(VarExpr(t.URL, vars), NonemptyString(t.URL))), "urlVal"),
		errors.Wrap(ResolveParam(&requestData, From(VarExpr(t.RequestData, vars), JSONWithVarExprs(t.RequestData, vars, false), nil)), "requestData"),
		// Any hardcoded strings used for URL uses the unrestricted HTTP adapter
		// Interpolated variable URLs use restricted HTTP adapter by default
		// You must set allowUnrestrictedNetworkAccess=true on the task to enable variable-interpolated URLs to make restricted network requests
		errors.Wrap(ResolveParam(&allowUnrestrictedNetworkAccess, From(NonemptyString(t.AllowUnrestrictedNetworkAccess), !variableRegexp.MatchString(t.URL))), "allowUnrestrictedNetworkAccess"),
	)
	if err != nil {
		return Result{Error: err}, runInfo
	}

	requestDataJSON, err := json.Marshal(requestData)
	if err != nil {
		return Result{Error: err}, runInfo
	}
	lggr.Debugw("HTTP task: sending request",
		"requestData", string(requestDataJSON),
		"urlVal", urlVal.String(),
		"method", method,
		"allowUnrestrictedNetworkAccess", allowUnrestrictedNetworkAccess,
	)

	requestCtx, cancel := httpRequestCtx(ctx, t, t.config)
	defer cancel()

<<<<<<< HEAD
	responseBytes, statusCode, _, elapsed, err := MakeHTTPRequest(requestCtx, lggr, string(method), url.URL(urlVal), requestData, bool(allowUnrestrictedNetworkAccess), t.config.DefaultHTTPLimit())
=======
	var client *http.Client
	if allowUnrestrictedNetworkAccess {
		client = t.unrestrictedHTTPClient
	} else {
		client = t.httpClient
	}
	responseBytes, statusCode, _, elapsed, err := makeHTTPRequest(requestCtx, lggr, method, url, requestData, client, t.config.DefaultHTTPLimit())
>>>>>>> c99b4ce9
	if err != nil {
		if errors.Is(errors.Cause(err), clhttp.ErrDisallowedIP) {
			err = errors.Wrap(err, "connections to local resources are disabled by default, if you are sure this is safe, you can enable on a per-task basis by setting allowUnrestrictedNetworkAccess=true in the pipeline task spec")
		}
		return Result{Error: err}, RunInfo{IsRetryable: isRetryableHTTPError(statusCode, err)}
	}

	lggr.Debugw("HTTP task got response",
		"response", string(responseBytes),
		"urlVal", urlVal.String(),
		"dotID", t.DotID(),
	)

	promHTTPFetchTime.WithLabelValues(t.DotID()).Set(float64(elapsed))
	promHTTPResponseBodySize.WithLabelValues(t.DotID()).Set(float64(len(responseBytes)))

	// NOTE: We always stringify the response since this is required for all current jobs.
	// If a binary response is required we might consider adding an adapter
	// flag such as  "BinaryMode: true" which passes through raw binary as the
	// value instead.
	return Result{Value: string(responseBytes)}, runInfo
}<|MERGE_RESOLUTION|>--- conflicted
+++ resolved
@@ -3,11 +3,8 @@
 import (
 	"context"
 	"encoding/json"
-<<<<<<< HEAD
+	"net/http"
 	"net/url"
-=======
-	"net/http"
->>>>>>> c99b4ce9
 
 	"go.uber.org/multierr"
 
@@ -95,17 +92,14 @@
 	requestCtx, cancel := httpRequestCtx(ctx, t, t.config)
 	defer cancel()
 
-<<<<<<< HEAD
-	responseBytes, statusCode, _, elapsed, err := MakeHTTPRequest(requestCtx, lggr, string(method), url.URL(urlVal), requestData, bool(allowUnrestrictedNetworkAccess), t.config.DefaultHTTPLimit())
-=======
 	var client *http.Client
 	if allowUnrestrictedNetworkAccess {
 		client = t.unrestrictedHTTPClient
 	} else {
 		client = t.httpClient
 	}
-	responseBytes, statusCode, _, elapsed, err := makeHTTPRequest(requestCtx, lggr, method, url, requestData, client, t.config.DefaultHTTPLimit())
->>>>>>> c99b4ce9
+	responseBytes, statusCode, _, elapsed, err := MakeHTTPRequest(requestCtx, lggr, string(method), url.URL(urlVal), requestData, client, t.config.DefaultHTTPLimit())
+
 	if err != nil {
 		if errors.Is(errors.Cause(err), clhttp.ErrDisallowedIP) {
 			err = errors.Wrap(err, "connections to local resources are disabled by default, if you are sure this is safe, you can enable on a per-task basis by setting allowUnrestrictedNetworkAccess=true in the pipeline task spec")
