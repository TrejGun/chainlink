--- conflicted
+++ resolved
@@ -76,13 +76,10 @@
 	return nil
 }
 
-<<<<<<< HEAD
 func (p provider) Codec() types.Codec {
 	return nil
 }
 
-=======
->>>>>>> 4d8e0934
 func TestNewPlugin(t *testing.T) {
 	lggr := logger.TestLogger(t)
 	p := NewPlugin(lggr)
